--- conflicted
+++ resolved
@@ -6,19 +6,7 @@
 from domain.date.parse_dates import parse_unknown_format_date
 from domain.view.markdown.markdown_icons import get_activity_log_state_icon
 
-
-<<<<<<< HEAD
-def get_summary(log_item, depth):
-=======
-def get_highlights(log_item):
-    filtered_logs = list(filter(lambda x: x["Category"] == "Highlight", log_item["LogElements"]))
-    for child in log_item["Children"]:
-        filtered_logs.extend(get_highlights(child))
-    return filtered_logs
-
-
 def get_summary(log_item, depth, step=None):
->>>>>>> e341d5a0
     if depth == 0 and len(log_item["Children"]) == 0:
         return f"No logs found (status: {log_item['Status']})."
 
