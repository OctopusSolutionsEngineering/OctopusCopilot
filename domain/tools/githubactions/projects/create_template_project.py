--- conflicted
+++ resolved
@@ -258,14 +258,9 @@
                     or os.getenv("AISERVICES_DEPLOYMENT"),
                     os.getenv("AISERVICES_KEY"),
                     os.getenv("AISERVICES_ENDPOINT"),
-<<<<<<< HEAD
-                    custom_version=os.getenv(
-                        "AISERVICES_DEPLOYMENT_PROJECT_GEN_VERSION"
-=======
                     temperature=string_to_int(
                         os.getenv("AISERVICES_DEPLOYMENT_PROJECT_GEN_TEMPERATURE", "0"),
                         0,
->>>>>>> a1e6bc24
                     ),
                 )
 
@@ -409,18 +404,14 @@
     general_examples_messages = [
         (
             "system",
-<<<<<<< HEAD
-            "# Example Octopus Terraform Configuration\n\n" + escape_message(example),
-=======
             "# Example Octopus Terraform Configuration:\n" + escape_message(example),
->>>>>>> a1e6bc24
         )
         for example in general_examples
     ]
     project_example_message = (
         "system",
         f"# Example Octopus {project_example_context_name} Terraform Configuration"
-        + "\n\n"
+        + "\n"
         + escape_message(project_example)
         + "\n"
         + escape_message(project_system_message_values),
