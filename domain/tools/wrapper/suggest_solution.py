--- conflicted
+++ resolved
@@ -57,11 +57,7 @@
         * Provide a solution for the following error with the custom search queries "Helm", "Explicit Key Values", "transform": In my helm deploy step I am setting some \"Explicit Key Values\" and they don't transform.
 
         Args:
-<<<<<<< HEAD
-            keywords: A list of keywords that describe the issue or question. Keywords must be 3 or less individual words, or literal exception names or error codes.
-=======
             keywords: A list of keywords that describe the issue or question. Keywords must be 3 or less individual words, or literal exception names, file names, or error codes.
->>>>>>> 5aae3f25
             custom_search_queries: An optional list of custom search queries.
         """
 
@@ -561,10 +557,7 @@
         if comment.get("public", False)
     ]
 
-<<<<<<< HEAD
-=======
     # If we need to strip PII from the comments, we can do it here
->>>>>>> 5aae3f25
     combined_comments = anonymize_message(sanitize_message(combined_comments))
 
     return "\n".join(combined_comments)