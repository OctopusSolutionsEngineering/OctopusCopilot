--- conflicted
+++ resolved
@@ -314,34 +314,6 @@
         print(f"Error processing file: {e}")
 
 
-def find_projects(filename, label):
-    # Pattern to match the resource declarations for octopusdeploy_project
-    pattern = r'resource\s+"octopusdeploy_project"\s+"([^"]+)"'
-    data_pattern = r'data\s+"octopusdeploy_projects"\s+"([^"]+)"'
-
-    try:
-        # Open and read the file
-        print(f"\n## {label} Project Instructions\n")
-        print(
-            f'You must include all the following project resources from the "Example Octopus {label} Terraform Configuration" unless otherwise specified:'
-        )
-        with open(filename, "r") as file:
-            lines = file.readlines()
-
-            for i, line in enumerate(lines):
-                match = re.match(pattern, line)
-                if match:
-                    print(f'* resource "octopusdeploy_project" "{match.group(1)}"')
-
-                match = re.match(data_pattern, line)
-                if match:
-                    print(f'* data "octopusdeploy_projects" "{match.group(1)}"')
-    except FileNotFoundError:
-        print(f"Error: File '{filename}' not found.")
-    except Exception as e:
-        print(f"Error processing file: {e}")
-
-
 def find_step_names(filename, label):
     # We do not want to include the child project from the orcestration project example.
     # This project is only included to demonstrate how all the data sources link up.
@@ -663,12 +635,8 @@
     find_project_deployment_process_step_order(filename, label)
     find_octopus_variables(filename, label)
     find_lifecycles(filename, label)
-<<<<<<< HEAD
-    find_projects(filename, label)
-=======
     find_project_channels(filename, label)
     find_project_scheduled_triggers(filename, label)
->>>>>>> a1e6bc24
 
 
 if __name__ == "__main__":
