provider "octopusdeploy" {
  space_id = "${trimspace(var.octopus_space_id)}"
}

terraform {

  required_providers {
    octopusdeploy = { source = "OctopusDeploy/octopusdeploy", version = "1.3.8" }
  }
  required_version = ">= 1.6.0"
}

variable "octopus_space_id" {
  type        = string
  nullable    = false
  sensitive   = false
  description = "The ID of the Octopus space to populate."
}

<<<<<<< HEAD
data "octopusdeploy_worker_pools" "workerpool_default_worker_pool" {
  ids          = null
  partial_name = "Default Worker Pool"
  skip         = 0
  take         = 1
}

data "octopusdeploy_worker_pools" "workerpool_hosted_ubuntu" {
  ids          = null
  partial_name = "Hosted Ubuntu"
  skip         = 0
  take         = 1
}

data "octopusdeploy_worker_pools" "workerpool_hosted_windows" {
  ids          = null
  partial_name = "Hosted Windows"
  skip         = 0
  take         = 1
}

data "octopusdeploy_worker_pools" "workerpool_worker_pool" {
  ids          = null
  partial_name = "Worker Pool"
  skip         = 0
  take         = 1
}
resource "octopusdeploy_static_worker_pool" "workerpool_worker_pool" {
  count       = "${length(data.octopusdeploy_worker_pools.workerpool_worker_pool.worker_pools) != 0 ? 0 : 1}"
  name        = "Worker Pool"
  description = "An example of a worker pool"
  is_default  = false
=======
data "octopusdeploy_lifecycles" "system_lifecycle_firstlifecycle" {
  ids          = null
  partial_name = ""
  skip         = 0
  take         = 1
}

data "octopusdeploy_lifecycles" "lifecycle_application" {
  ids          = null
  partial_name = "Application"
  skip         = 0
  take         = 1
}
resource "octopusdeploy_lifecycle" "lifecycle_application" {
  count       = "${length(data.octopusdeploy_lifecycles.lifecycle_application.lifecycles) != 0 ? 0 : 1}"
  name        = "Application"
  description = "This is an example lifecycle that automatically deploys to the first environment"

  phase {
    automatic_deployment_targets          = []
    optional_deployment_targets           = ["${length(data.octopusdeploy_environments.environment_development.environments) != 0 ? data.octopusdeploy_environments.environment_development.environments[0].id : octopusdeploy_environment.environment_development[0].id}"]
    name                                  = "Development"
    is_optional_phase                     = false
    minimum_environments_before_promotion = 0
  }
  phase {
    automatic_deployment_targets          = []
    optional_deployment_targets           = ["${length(data.octopusdeploy_environments.environment_test.environments) != 0 ? data.octopusdeploy_environments.environment_test.environments[0].id : octopusdeploy_environment.environment_test[0].id}"]
    name                                  = "Test"
    is_optional_phase                     = false
    minimum_environments_before_promotion = 0
  }
  phase {
    automatic_deployment_targets          = []
    optional_deployment_targets           = ["${length(data.octopusdeploy_environments.environment_production.environments) != 0 ? data.octopusdeploy_environments.environment_production.environments[0].id : octopusdeploy_environment.environment_production[0].id}"]
    name                                  = "Production"
    is_optional_phase                     = false
    minimum_environments_before_promotion = 0
  }

  release_retention_policy {
    quantity_to_keep = 30
    unit             = "Days"
  }

  tentacle_retention_policy {
    quantity_to_keep = 30
    unit             = "Days"
  }
  lifecycle {
    prevent_destroy = true
  }
}

data "octopusdeploy_lifecycles" "lifecycle_default_lifecycle" {
  ids          = null
  partial_name = "Default Lifecycle"
  skip         = 0
  take         = 1
}

data "octopusdeploy_lifecycles" "lifecycle_devsecops" {
  ids          = null
  partial_name = "DevSecOps"
  skip         = 0
  take         = 1
}
resource "octopusdeploy_lifecycle" "lifecycle_devsecops" {
  count       = "${length(data.octopusdeploy_lifecycles.lifecycle_devsecops.lifecycles) != 0 ? 0 : 1}"
  name        = "DevSecOps"
  description = "This lifecycle automatically deploys to the Development environment, progresses through the Test and Production environments, and then automatically deploys to the Security environment. The Security environment is used to scan SBOMs for any vulnerabilities and deployments to the Security environment are initiated by triggers on a daily basis."

  phase {
    automatic_deployment_targets          = ["${length(data.octopusdeploy_environments.environment_development.environments) != 0 ? data.octopusdeploy_environments.environment_development.environments[0].id : octopusdeploy_environment.environment_development[0].id}"]
    optional_deployment_targets           = []
    name                                  = "Development"
    is_optional_phase                     = false
    minimum_environments_before_promotion = 0
  }
  phase {
    automatic_deployment_targets          = []
    optional_deployment_targets           = ["${length(data.octopusdeploy_environments.environment_test.environments) != 0 ? data.octopusdeploy_environments.environment_test.environments[0].id : octopusdeploy_environment.environment_test[0].id}"]
    name                                  = "Test"
    is_optional_phase                     = false
    minimum_environments_before_promotion = 0
  }
  phase {
    automatic_deployment_targets          = []
    optional_deployment_targets           = ["${length(data.octopusdeploy_environments.environment_production.environments) != 0 ? data.octopusdeploy_environments.environment_production.environments[0].id : octopusdeploy_environment.environment_production[0].id}"]
    name                                  = "Production"
    is_optional_phase                     = false
    minimum_environments_before_promotion = 0
  }
  phase {
    automatic_deployment_targets          = ["${length(data.octopusdeploy_environments.environment_security.environments) != 0 ? data.octopusdeploy_environments.environment_security.environments[0].id : octopusdeploy_environment.environment_security[0].id}"]
    optional_deployment_targets           = []
    name                                  = "Security"
    is_optional_phase                     = false
    minimum_environments_before_promotion = 0
  }

  release_retention_policy {
    quantity_to_keep = 30
    unit             = "Days"
  }

  tentacle_retention_policy {
    quantity_to_keep = 30
    unit             = "Days"
  }
  lifecycle {
    prevent_destroy = true
  }
}

data "octopusdeploy_lifecycles" "lifecycle_hotfix" {
  ids          = null
  partial_name = "Hotfix"
  skip         = 0
  take         = 1
}
resource "octopusdeploy_lifecycle" "lifecycle_hotfix" {
  count       = "${length(data.octopusdeploy_lifecycles.lifecycle_hotfix.lifecycles) != 0 ? 0 : 1}"
  name        = "Hotfix"
  description = "This channel allows deployments directly to production."

  phase {
    automatic_deployment_targets          = []
    optional_deployment_targets           = ["${length(data.octopusdeploy_environments.environment_production.environments) != 0 ? data.octopusdeploy_environments.environment_production.environments[0].id : octopusdeploy_environment.environment_production[0].id}"]
    name                                  = "Production"
    is_optional_phase                     = false
    minimum_environments_before_promotion = 0
  }

  release_retention_policy {
    quantity_to_keep = 30
    unit             = "Days"
  }

  tentacle_retention_policy {
    quantity_to_keep = 30
    unit             = "Days"
  }
  lifecycle {
    prevent_destroy = true
  }
}

data "octopusdeploy_feeds" "feed_octopus_server__built_in_" {
  feed_type    = "BuiltIn"
  ids          = null
  partial_name = ""
  skip         = 0
  take         = 1
  lifecycle {
    postcondition {
      error_message = "Failed to resolve a feed called \"BuiltIn\". This resource must exist in the space before this Terraform configuration is applied."
      condition     = length(self.feeds) != 0
    }
  }
}

data "octopusdeploy_feeds" "feed_octopus_server_releases__built_in_" {
  feed_type    = "OctopusProject"
  ids          = null
  partial_name = "Octopus Server Releases"
  skip         = 0
  take         = 1
  lifecycle {
    postcondition {
      error_message = "Failed to resolve a feed called \"Octopus Server Releases (built-in)\". This resource must exist in the space before this Terraform configuration is applied."
      condition     = length(self.feeds) != 0
    }
  }
}

data "octopusdeploy_feeds" "feed_docker_hub" {
  feed_type    = "Docker"
  ids          = null
  partial_name = "Docker Hub"
  skip         = 0
  take         = 1
}
variable "feed_docker_hub_password" {
  type        = string
  nullable    = false
  sensitive   = true
  description = "The password used by the feed Docker Hub"
  default     = "Change Me!"
}
resource "octopusdeploy_docker_container_registry" "feed_docker_hub" {
  count                                = "${length(data.octopusdeploy_feeds.feed_docker_hub.feeds) != 0 ? 0 : 1}"
  name                                 = "Docker Hub"
  password                             = "${var.feed_docker_hub_password}"
  registry_path                        = ""
  username                             = "mcasperson"
  api_version                          = ""
  feed_uri                             = "https://index.docker.io"
  package_acquisition_location_options = ["ExecutionTarget", "NotAcquired"]
  lifecycle {
    ignore_changes  = [password]
    prevent_destroy = true
  }
}

data "octopusdeploy_feeds" "feed_nuget" {
  feed_type    = "NuGet"
  ids          = null
  partial_name = "Nuget"
  skip         = 0
  take         = 1
}
variable "feed_nuget_password" {
  type        = string
  nullable    = false
  sensitive   = true
  description = "The password used by the feed Nuget"
  default     = "Change Me!"
}
resource "octopusdeploy_nuget_feed" "feed_nuget" {
  count                                = "${length(data.octopusdeploy_feeds.feed_nuget.feeds) != 0 ? 0 : 1}"
  name                                 = "Nuget"
  feed_uri                             = "https://nuget.example.org"
  username                             = "username"
  password                             = "${var.feed_nuget_password}"
  is_enhanced_mode                     = false
  package_acquisition_location_options = ["Server", "ExecutionTarget"]
  download_attempts                    = 5
  download_retry_backoff_seconds       = 10
  lifecycle {
    ignore_changes  = [password]
    prevent_destroy = true
  }
}

data "octopusdeploy_feeds" "feed_artifactory_feed" {
  feed_type    = "ArtifactoryGeneric"
  ids          = null
  partial_name = "Artifactory Feed"
  skip         = 0
  take         = 1
}
variable "feed_artifactory_feed_password" {
  type        = string
  nullable    = false
  sensitive   = true
  description = "The password used by the feed Artifactory Feed"
  default     = "Change Me!"
}
resource "octopusdeploy_artifactory_generic_feed" "feed_artifactory_feed" {
  count      = "${length(data.octopusdeploy_feeds.feed_artifactory_feed.feeds) != 0 ? 0 : 1}"
  feed_uri   = "https://example.jfrog.io"
  name       = "Artifactory Feed"
  password   = "${var.feed_artifactory_feed_password}"
  username   = "username"
  repository = "repositoryname"
  lifecycle {
    ignore_changes  = [password]
    prevent_destroy = true
  }
}

data "octopusdeploy_feeds" "feed_aws_ecr" {
  feed_type    = "AwsElasticContainerRegistry"
  ids          = null
  partial_name = "AWS ECR"
  skip         = 0
  take         = 1
}
variable "feed_aws_ecr_secretkey" {
  type        = string
  nullable    = false
  sensitive   = true
  description = "The secret key used by the feed AWS ECR"
  default     = "Change Me!"
}
resource "octopusdeploy_aws_elastic_container_registry" "feed_aws_ecr" {
  count                                = "${length(data.octopusdeploy_feeds.feed_aws_ecr.feeds) != 0 ? 0 : 1}"
  name                                 = "AWS ECR"
  access_key                           = "ASIAY34FZKBNKMUTVV7A"
  secret_key                           = "${var.feed_aws_ecr_secretkey}"
  region                               = "ap-southeast-2"
  package_acquisition_location_options = ["ExecutionTarget", "NotAcquired"]
  lifecycle {
    ignore_changes  = [secret_key]
    prevent_destroy = true
  }
}

data "octopusdeploy_feeds" "feed_github_repository_feed" {
  feed_type    = "GitHub"
  ids          = null
  partial_name = "GitHub Repository Feed"
  skip         = 0
  take         = 1
}
variable "feed_github_repository_feed_password" {
  type        = string
  nullable    = false
  sensitive   = true
  description = "The password used by the feed GitHub Repository Feed"
  default     = "Change Me!"
}
resource "octopusdeploy_github_repository_feed" "feed_github_repository_feed" {
  count                                = "${length(data.octopusdeploy_feeds.feed_github_repository_feed.feeds) != 0 ? 0 : 1}"
  name                                 = "GitHub Repository Feed"
  password                             = "${var.feed_github_repository_feed_password}"
  feed_uri                             = "https://api.github.com"
  download_attempts                    = 5
  download_retry_backoff_seconds       = 10
  username                             = "x-access-token"
  package_acquisition_location_options = ["Server", "ExecutionTarget"]
  lifecycle {
    ignore_changes  = [password]
    prevent_destroy = true
  }
}

data "octopusdeploy_feeds" "feed_helm" {
  feed_type    = "Helm"
  ids          = null
  partial_name = "Helm"
  skip         = 0
  take         = 1
}
variable "feed_helm_password" {
  type        = string
  nullable    = false
  sensitive   = true
  description = "The password used by the feed Helm"
  default     = "Change Me!"
}
resource "octopusdeploy_helm_feed" "feed_helm" {
  count                                = "${length(data.octopusdeploy_feeds.feed_helm.feeds) != 0 ? 0 : 1}"
  name                                 = "Helm"
  password                             = "${var.feed_helm_password}"
  feed_uri                             = "https://charts.helm.sh/stable"
  username                             = "username"
  package_acquisition_location_options = ["ExecutionTarget", "Server", "NotAcquired"]
  lifecycle {
    ignore_changes  = [password]
    prevent_destroy = true
  }
}

data "octopusdeploy_feeds" "feed_maven" {
  feed_type    = "Maven"
  ids          = null
  partial_name = "Maven"
  skip         = 0
  take         = 1
}
variable "feed_maven_password" {
  type        = string
  nullable    = false
  sensitive   = true
  description = "The password used by the feed Maven"
  default     = "Change Me!"
}
resource "octopusdeploy_maven_feed" "feed_maven" {
  count                                = "${length(data.octopusdeploy_feeds.feed_maven.feeds) != 0 ? 0 : 1}"
  name                                 = "Maven"
  feed_uri                             = "https://repo.maven.apache.org/maven2/"
  username                             = "username"
  password                             = "${var.feed_maven_password}"
  package_acquisition_location_options = ["Server", "ExecutionTarget"]
  download_attempts                    = 5
  download_retry_backoff_seconds       = 10
>>>>>>> a1e6bc24
  lifecycle {
    prevent_destroy = true
  }
}

<<<<<<< HEAD
data "octopusdeploy_environments" "environment_development" {
  ids          = null
  partial_name = "Development"
  skip         = 0
  take         = 1
}
resource "octopusdeploy_environment" "environment_development" {
  count                        = "${length(data.octopusdeploy_environments.environment_development.environments) != 0 ? 0 : 1}"
  name                         = "Development"
  description                  = ""
  allow_dynamic_infrastructure = true
  use_guided_failure           = false

  jira_extension_settings {
    environment_type = "unmapped"
  }

  jira_service_management_extension_settings {
    is_enabled = false
  }

  servicenow_extension_settings {
    is_enabled = false
  }
  lifecycle {
    prevent_destroy = true
  }
}

data "octopusdeploy_environments" "environment_test" {
  ids          = null
  partial_name = "Test"
  skip         = 0
  take         = 1
}
resource "octopusdeploy_environment" "environment_test" {
  count                        = "${length(data.octopusdeploy_environments.environment_test.environments) != 0 ? 0 : 1}"
  name                         = "Test"
  description                  = ""
  allow_dynamic_infrastructure = true
  use_guided_failure           = false

  jira_extension_settings {
    environment_type = "unmapped"
  }

  jira_service_management_extension_settings {
    is_enabled = false
  }

  servicenow_extension_settings {
    is_enabled = false
  }
  lifecycle {
    prevent_destroy = true
  }
}

data "octopusdeploy_environments" "environment_production" {
  ids          = null
  partial_name = "Production"
  skip         = 0
  take         = 1
}
resource "octopusdeploy_environment" "environment_production" {
  count                        = "${length(data.octopusdeploy_environments.environment_production.environments) != 0 ? 0 : 1}"
  name                         = "Production"
  description                  = ""
  allow_dynamic_infrastructure = true
  use_guided_failure           = false

  jira_extension_settings {
    environment_type = "unmapped"
  }

  jira_service_management_extension_settings {
    is_enabled = false
  }

  servicenow_extension_settings {
    is_enabled = false
  }
  lifecycle {
    prevent_destroy = true
  }
}

data "octopusdeploy_environments" "environment_security" {
  ids          = null
  partial_name = "Security"
  skip         = 0
  take         = 1
}
resource "octopusdeploy_environment" "environment_security" {
  count                        = "${length(data.octopusdeploy_environments.environment_security.environments) != 0 ? 0 : 1}"
  name                         = "Security"
  description                  = ""
  allow_dynamic_infrastructure = true
  use_guided_failure           = false

  jira_extension_settings {
    environment_type = "unmapped"
  }

  jira_service_management_extension_settings {
    is_enabled = false
  }

  servicenow_extension_settings {
    is_enabled = false
  }
  lifecycle {
    prevent_destroy = true
  }
=======
data "octopusdeploy_feeds" "feed_github_repository_feed_with_token" {
  feed_type    = "GitHub"
  ids          = null
  partial_name = "GitHub Repository Feed with Token"
  skip         = 0
  take         = 1
}
variable "feed_github_repository_feed_with_token_password" {
  type        = string
  nullable    = false
  sensitive   = true
  description = "The password used by the feed GitHub Repository Feed with Token"
  default     = "Change Me!"
>>>>>>> a1e6bc24
}
resource "octopusdeploy_github_repository_feed" "feed_github_repository_feed_with_token" {
  count                                = "${length(data.octopusdeploy_feeds.feed_github_repository_feed_with_token.feeds) != 0 ? 0 : 1}"
  name                                 = "GitHub Repository Feed with Token"
  password                             = "${var.feed_github_repository_feed_with_token_password}"
  feed_uri                             = "https://api.github.com"
  download_attempts                    = 5
  download_retry_backoff_seconds       = 10
  package_acquisition_location_options = ["Server", "ExecutionTarget"]
  lifecycle {
    ignore_changes  = [password]
    prevent_destroy = true
  }
}

data "octopusdeploy_feeds" "feed_github_repository_feed_with_anonymous_access" {
  feed_type    = "GitHub"
  ids          = null
  partial_name = "GitHub Repository Feed with Anonymous Access"
  skip         = 0
  take         = 1
}
resource "octopusdeploy_github_repository_feed" "feed_github_repository_feed_with_anonymous_access" {
  count                                = "${length(data.octopusdeploy_feeds.feed_github_repository_feed_with_anonymous_access.feeds) != 0 ? 0 : 1}"
  name                                 = "GitHub Repository Feed with Anonymous Access"
  feed_uri                             = "https://api.github.com"
  download_attempts                    = 5
  download_retry_backoff_seconds       = 10
  package_acquisition_location_options = ["Server", "ExecutionTarget"]
  lifecycle {
    ignore_changes  = [password]
    prevent_destroy = true
  }
}

<<<<<<< HEAD
resource "octopusdeploy_tag" "tagset_tag_set_tag_tag" {
  count       = "${length(data.octopusdeploy_tag_sets.tagset_tag_set.tag_sets) != 0 ? 0 : 1}"
  name        = "tag"
  tag_set_id  = "${length(data.octopusdeploy_tag_sets.tagset_tag_set.tag_sets) != 0 ? data.octopusdeploy_tag_sets.tagset_tag_set.tag_sets[0].id : octopusdeploy_tag_set.tagset_tag_set[0].id}"
  color       = "#333333"
  description = "An example of a tag"
}

data "octopusdeploy_lifecycles" "lifecycle_application" {
  ids          = null
  partial_name = "Application"
  skip         = 0
  take         = 1
}
resource "octopusdeploy_lifecycle" "lifecycle_application" {
  count       = "${length(data.octopusdeploy_lifecycles.lifecycle_application.lifecycles) != 0 ? 0 : 1}"
  name        = "Application"
  description = "This is an example lifecycle that automatically deploys to the first environment"

  phase {
    automatic_deployment_targets          = ["${length(data.octopusdeploy_environments.environment_development.environments) != 0 ? data.octopusdeploy_environments.environment_development.environments[0].id : octopusdeploy_environment.environment_development[0].id}"]
    optional_deployment_targets           = []
    name                                  = "Development"
    is_optional_phase                     = false
    minimum_environments_before_promotion = 0
  }
  phase {
    automatic_deployment_targets          = []
    optional_deployment_targets           = ["${length(data.octopusdeploy_environments.environment_test.environments) != 0 ? data.octopusdeploy_environments.environment_test.environments[0].id : octopusdeploy_environment.environment_test[0].id}"]
    name                                  = "Test"
    is_optional_phase                     = false
    minimum_environments_before_promotion = 0
  }
  phase {
    automatic_deployment_targets          = []
    optional_deployment_targets           = ["${length(data.octopusdeploy_environments.environment_production.environments) != 0 ? data.octopusdeploy_environments.environment_production.environments[0].id : octopusdeploy_environment.environment_production[0].id}"]
    name                                  = "Production"
    is_optional_phase                     = false
    minimum_environments_before_promotion = 0
  }

  release_retention_policy {
    quantity_to_keep = 30
    unit             = "Days"
  }

  tentacle_retention_policy {
    quantity_to_keep = 30
    unit             = "Days"
  }
  lifecycle {
    prevent_destroy = true
  }
}

resource "octopusdeploy_tag" "tagset_tag_set_tag_tag2" {
  count       = "${length(data.octopusdeploy_tag_sets.tagset_tag_set.tag_sets) != 0 ? 0 : 1}"
  name        = "tag2"
  tag_set_id  = "${length(data.octopusdeploy_tag_sets.tagset_tag_set.tag_sets) != 0 ? data.octopusdeploy_tag_sets.tagset_tag_set.tag_sets[0].id : octopusdeploy_tag_set.tagset_tag_set[0].id}"
  color       = "#C5AEEE"
  description = "Another example of a tag"
}

data "octopusdeploy_tag_sets" "tagset_cities" {
=======
data "octopusdeploy_feeds" "feed_github_container_registry" {
  feed_type    = "Docker"
>>>>>>> a1e6bc24
  ids          = null
  partial_name = "GitHub Container Registry"
  skip         = 0
  take         = 1
}
resource "octopusdeploy_docker_container_registry" "feed_github_container_registry" {
  count                                = "${length(data.octopusdeploy_feeds.feed_github_container_registry.feeds) != 0 ? 0 : 1}"
  name                                 = "GitHub Container Registry"
  registry_path                        = ""
  api_version                          = "v2"
  feed_uri                             = "https://ghcr.io"
  package_acquisition_location_options = ["ExecutionTarget", "NotAcquired"]
  lifecycle {
    ignore_changes  = [password]
    prevent_destroy = true
  }
}

data "octopusdeploy_feeds" "feed_ghcr_anonymous" {
  feed_type    = "Docker"
  ids          = null
  partial_name = "GHCR Anonymous"
  skip         = 0
  take         = 1
}
resource "octopusdeploy_docker_container_registry" "feed_ghcr_anonymous" {
  count                                = "${length(data.octopusdeploy_feeds.feed_ghcr_anonymous.feeds) != 0 ? 0 : 1}"
  name                                 = "GHCR Anonymous"
  registry_path                        = ""
  api_version                          = "v2"
  feed_uri                             = "https://ghcrfacade-a6awccayfpcpg4cg.eastus-01.azurewebsites.net"
  package_acquisition_location_options = ["ExecutionTarget", "NotAcquired"]
  lifecycle {
    ignore_changes  = [password]
    prevent_destroy = true
  }
}

data "octopusdeploy_feeds" "feed_octopussamples_github_nuget_feed" {
  feed_type    = "NuGet"
  ids          = null
  partial_name = "OctopusSamples GitHub NuGet Feed"
  skip         = 0
  take         = 1
}
resource "octopusdeploy_nuget_feed" "feed_octopussamples_github_nuget_feed" {
  count                                = "${length(data.octopusdeploy_feeds.feed_octopussamples_github_nuget_feed.feeds) != 0 ? 0 : 1}"
  name                                 = "OctopusSamples GitHub NuGet Feed"
  feed_uri                             = "https://nuget.pkg.github.com/OctopusSamples/index.json"
  is_enhanced_mode                     = false
  package_acquisition_location_options = ["Server", "ExecutionTarget"]
  download_attempts                    = 5
  download_retry_backoff_seconds       = 10
  lifecycle {
    ignore_changes  = [password]
    prevent_destroy = true
  }
}

data "octopusdeploy_feeds" "feed_octopus_maven_feed" {
  feed_type    = "Maven"
  ids          = null
  partial_name = "Octopus Maven Feed"
  skip         = 0
  take         = 1
}
resource "octopusdeploy_maven_feed" "feed_octopus_maven_feed" {
  count                                = "${length(data.octopusdeploy_feeds.feed_octopus_maven_feed.feeds) != 0 ? 0 : 1}"
  name                                 = "Octopus Maven Feed"
  feed_uri                             = "http://octopus-sales-public-maven-repo.s3-website-ap-southeast-2.amazonaws.com/snapshot"
  package_acquisition_location_options = ["Server", "ExecutionTarget"]
  download_attempts                    = 5
  download_retry_backoff_seconds       = 10
  lifecycle {
    ignore_changes  = [password]
    prevent_destroy = true
  }
}

data "octopusdeploy_worker_pools" "workerpool_hosted_ubuntu" {
  ids          = null
  partial_name = "Hosted Ubuntu"
  skip         = 0
  take         = 1
}

data "octopusdeploy_worker_pools" "workerpool_hosted_windows" {
  ids          = null
  partial_name = "Hosted Windows"
  skip         = 0
  take         = 1
}

data "octopusdeploy_worker_pools" "workerpool_worker_pool" {
  ids          = null
  partial_name = "Worker Pool"
  skip         = 0
  take         = 1
}
resource "octopusdeploy_static_worker_pool" "workerpool_worker_pool" {
  count       = "${length(data.octopusdeploy_worker_pools.workerpool_worker_pool.worker_pools) != 0 ? 0 : 1}"
  name        = "Worker Pool"
  description = "An example of a worker pool"
  is_default  = false
  lifecycle {
    prevent_destroy = true
  }
}

data "octopusdeploy_git_credentials" "gitcredential_github" {
  name = "GitHub"
  skip = 0
  take = 1
}
resource "octopusdeploy_git_credential" "gitcredential_github" {
  count    = "${length(data.octopusdeploy_git_credentials.gitcredential_github.git_credentials) != 0 ? 0 : 1}"
  name     = "GitHub"
  type     = "UsernamePassword"
  username = "x-access-token"
  password = "${var.gitcredential_github_sensitive_value}"
  lifecycle {
    ignore_changes  = [password]
    prevent_destroy = true
  }
}
variable "gitcredential_github_sensitive_value" {
  type        = string
  nullable    = false
  sensitive   = true
  description = "The secret variable value associated with the git credential \"GitHub\""
  default     = "Change Me!"
}

data "octopusdeploy_feeds" "feed_octopus_server__built_in_" {
  feed_type    = "BuiltIn"
  ids          = null
  partial_name = ""
  skip         = 0
  take         = 1
  lifecycle {
    postcondition {
      error_message = "Failed to resolve a feed called \"BuiltIn\". This resource must exist in the space before this Terraform configuration is applied."
      condition     = length(self.feeds) != 0
    }
  }
}

<<<<<<< HEAD
data "octopusdeploy_accounts" "account_aws" {
  ids          = null
  partial_name = "AWS"
  skip         = 0
  take         = 1
  account_type = "AmazonWebServicesOidcAccount"
}
resource "octopusdeploy_aws_openid_connect_account" "account_aws" {
  count                             = "${length(data.octopusdeploy_accounts.account_aws.accounts) != 0 ? 0 : 1}"
  name                              = "AWS"
  description                       = "This is an example of an unscoped OIDC AWS account available to all environments."
  role_arn                          = "arn:aws:iam::123456789012:role/S3Access"
  account_test_subject_keys         = []
  environments                      = []
  execution_subject_keys            = []
  health_subject_keys               = []
  session_duration                  = 3600
  tenant_tags                       = []
  tenants                           = []
  tenanted_deployment_participation = "Untenanted"
  depends_on                        = []
=======
data "octopusdeploy_environments" "environment_test" {
  ids          = null
  partial_name = "Test"
  skip         = 0
  take         = 1
}
resource "octopusdeploy_environment" "environment_test" {
  count                        = "${length(data.octopusdeploy_environments.environment_test.environments) != 0 ? 0 : 1}"
  name                         = "Test"
  description                  = ""
  allow_dynamic_infrastructure = true
  use_guided_failure           = false

  jira_extension_settings {
    environment_type = "unmapped"
  }

  jira_service_management_extension_settings {
    is_enabled = false
  }

  servicenow_extension_settings {
    is_enabled = false
  }
  lifecycle {
    prevent_destroy = true
  }
}

data "octopusdeploy_environments" "environment_production" {
  ids          = null
  partial_name = "Production"
  skip         = 0
  take         = 1
}
resource "octopusdeploy_environment" "environment_production" {
  count                        = "${length(data.octopusdeploy_environments.environment_production.environments) != 0 ? 0 : 1}"
  name                         = "Production"
  description                  = ""
  allow_dynamic_infrastructure = true
  use_guided_failure           = false

  jira_extension_settings {
    environment_type = "unmapped"
  }

  jira_service_management_extension_settings {
    is_enabled = false
  }

  servicenow_extension_settings {
    is_enabled = false
  }
>>>>>>> a1e6bc24
  lifecycle {
    ignore_changes  = []
    prevent_destroy = true
  }
}

data "octopusdeploy_accounts" "account_aws_oidc" {
  ids          = null
  partial_name = "AWS OIDC"
  skip         = 0
  take         = 1
  account_type = "AmazonWebServicesOidcAccount"
}
resource "octopusdeploy_aws_openid_connect_account" "account_aws_oidc" {
  count                             = "${length(data.octopusdeploy_accounts.account_aws_oidc.accounts) != 0 ? 0 : 1}"
  name                              = "AWS OIDC"
  description                       = "An AWS OIDC account. See https://octopus.com/docs/infrastructure/accounts/aws for more information."
  role_arn                          = "arn:aws:iam::381713788115:role/OIDCAdminAccess"
  account_test_subject_keys         = ["space"]
  environments                      = []
  execution_subject_keys            = ["space"]
  health_subject_keys               = ["space"]
  session_duration                  = 3600
  tenant_tags                       = []
  tenants                           = []
  tenanted_deployment_participation = "Untenanted"
  depends_on                        = []
  lifecycle {
    ignore_changes  = []
    prevent_destroy = true
  }
}

<<<<<<< HEAD
data "octopusdeploy_feeds" "feed_octopus_server_releases__built_in_" {
  feed_type    = "OctopusProject"
  ids          = null
  partial_name = "Octopus Server Releases"
=======
data "octopusdeploy_accounts" "account_aws" {
  ids          = null
  partial_name = "AWS"
>>>>>>> a1e6bc24
  skip         = 0
  take         = 1
  account_type = "AmazonWebServicesOidcAccount"
}
resource "octopusdeploy_aws_openid_connect_account" "account_aws" {
  count                             = "${length(data.octopusdeploy_accounts.account_aws.accounts) != 0 ? 0 : 1}"
  name                              = "AWS"
  description                       = "This is an example of an unscoped OIDC AWS account available to all environments."
  role_arn                          = "arn:aws:iam::123456789012:role/S3Access"
  account_test_subject_keys         = []
  environments                      = []
  execution_subject_keys            = []
  health_subject_keys               = []
  session_duration                  = 3600
  tenant_tags                       = []
  tenants                           = []
  tenanted_deployment_participation = "Untenanted"
  depends_on                        = []
  lifecycle {
<<<<<<< HEAD
    postcondition {
      error_message = "Failed to resolve a feed called \"Octopus Server Releases (built-in)\". This resource must exist in the space before this Terraform configuration is applied."
      condition     = length(self.feeds) != 0
    }
  }
}

data "octopusdeploy_lifecycles" "lifecycle_default_lifecycle" {
  ids          = null
  partial_name = "Default Lifecycle"
  skip         = 0
  take         = 1
  lifecycle {
    postcondition {
      error_message = "Failed to resolve a lifecycle called \"Default Lifecycle\". This resource must exist in the space before this Terraform configuration is applied."
      condition     = length(self.lifecycles) != 0
    }
  }
}

data "octopusdeploy_lifecycles" "lifecycle_devsecops" {
  ids          = null
  partial_name = "DevSecOps"
=======
    ignore_changes  = []
    prevent_destroy = true
  }
}

data "octopusdeploy_accounts" "account_aws_oidc" {
  ids          = null
  partial_name = "AWS OIDC"
  skip         = 0
  take         = 1
  account_type = "AmazonWebServicesOidcAccount"
}
resource "octopusdeploy_aws_openid_connect_account" "account_aws_oidc" {
  count                             = "${length(data.octopusdeploy_accounts.account_aws_oidc.accounts) != 0 ? 0 : 1}"
  name                              = "AWS OIDC"
  description                       = "An AWS OIDC account. See https://octopus.com/docs/infrastructure/accounts/aws for more information."
  role_arn                          = "arn:aws:iam::381713788115:role/OIDCAdminAccess"
  account_test_subject_keys         = ["space"]
  environments                      = []
  execution_subject_keys            = ["space"]
  health_subject_keys               = ["space"]
  session_duration                  = 3600
  tenant_tags                       = []
  tenants                           = []
  tenanted_deployment_participation = "Untenanted"
  depends_on                        = []
  lifecycle {
    ignore_changes  = []
    prevent_destroy = true
  }
}

data "octopusdeploy_accounts" "account_aws_with_keys" {
  ids          = null
  partial_name = "AWS with Keys"
  skip         = 0
  take         = 1
  account_type = "AmazonWebServicesAccount"
}
resource "octopusdeploy_aws_account" "account_aws_with_keys" {
  count                             = "${length(data.octopusdeploy_accounts.account_aws_with_keys.accounts) != 0 ? 0 : 1}"
  name                              = "AWS with Keys"
  description                       = "This is an example AWS account with access and secret keys"
  environments                      = []
  tenant_tags                       = []
  tenants                           = []
  tenanted_deployment_participation = "Untenanted"
  access_key                        = "AKIAIOSFODNN7EXAMPLE"
  secret_key                        = "${var.account_aws_with_keys}"
  depends_on                        = []
  lifecycle {
    ignore_changes  = [secret_key]
    prevent_destroy = true
  }
}
variable "account_aws_with_keys" {
  type        = string
  nullable    = false
  sensitive   = true
  description = "The AWS secret key associated with the account AWS with Keys"
  default     = "Change Me!"
}

data "octopusdeploy_accounts" "account_azure" {
  ids          = null
  partial_name = "Azure"
  skip         = 0
  take         = 1
  account_type = "AzureOidc"
}
resource "octopusdeploy_azure_openid_connect" "account_azure" {
  count                             = "${length(data.octopusdeploy_accounts.account_azure.accounts) != 0 ? 0 : 1}"
  name                              = "Azure"
  description                       = "An example of an unscoped Azure OIDC account available to all environments"
  environments                      = []
  tenant_tags                       = []
  tenants                           = []
  tenanted_deployment_participation = "Untenanted"
  subscription_id                   = "00000000-0000-0000-0000-000000000000"
  azure_environment                 = ""
  tenant_id                         = "00000000-0000-0000-0000-000000000000"
  application_id                    = "00000000-0000-0000-0000-000000000000"
  audience                          = "api://AzureADTokenExchange"
  account_test_subject_keys         = ["space"]
  execution_subject_keys            = ["space"]
  health_subject_keys               = ["space"]
  depends_on                        = []
  lifecycle {
    ignore_changes  = []
    prevent_destroy = true
  }
}

data "octopusdeploy_accounts" "account_azure_service_principal" {
  ids          = null
  partial_name = "Azure Service Principal"
  skip         = 0
  take         = 1
  account_type = "AzureServicePrincipal"
}
resource "octopusdeploy_azure_service_principal" "account_azure_service_principal" {
  count                             = "${length(data.octopusdeploy_accounts.account_azure_service_principal.accounts) != 0 ? 0 : 1}"
  name                              = "Azure Service Principal"
  description                       = "An example Azure service principal account"
  environments                      = []
  tenant_tags                       = []
  tenants                           = []
  tenanted_deployment_participation = "Untenanted"
  application_id                    = "b0676d9e-8d3e-457d-844a-ab77deda4916"
  password                          = "${var.account_azure_service_principal}"
  subscription_id                   = "7dae5466-90fb-4bf7-b0ee-7194033a1fde"
  tenant_id                         = "b8fc95ef-da51-4d9e-9921-714292b30e20"
  depends_on                        = []
  lifecycle {
    ignore_changes  = [password]
    prevent_destroy = true
  }
}
variable "account_azure_service_principal" {
  type        = string
  nullable    = false
  sensitive   = true
  description = "The Azure secret associated with the account Azure Service Principal"
  default     = "Change Me!"
}

data "octopusdeploy_accounts" "account_generic_oidc" {
  ids          = null
  partial_name = "Generic OIDC"
>>>>>>> a1e6bc24
  skip         = 0
  take         = 1
  account_type = "GenericOidcAccount"
}
<<<<<<< HEAD
resource "octopusdeploy_lifecycle" "lifecycle_devsecops" {
  count       = "${length(data.octopusdeploy_lifecycles.lifecycle_devsecops.lifecycles) != 0 ? 0 : 1}"
  name        = "DevSecOps"
  description = "This lifecycle automatically deploys to the Development environment, progresses through the Test and Production environments, and then automatically deploys to the Security environment. The Security environment is used to scan SBOMs for any vulnerabilities and deployments to the Security environment are initiated by triggers on a daily basis."

  phase {
    automatic_deployment_targets          = ["${length(data.octopusdeploy_environments.environment_development.environments) != 0 ? data.octopusdeploy_environments.environment_development.environments[0].id : octopusdeploy_environment.environment_development[0].id}"]
    optional_deployment_targets           = []
    name                                  = "Development"
    is_optional_phase                     = false
    minimum_environments_before_promotion = 0
  }
  phase {
    automatic_deployment_targets          = []
    optional_deployment_targets           = ["${length(data.octopusdeploy_environments.environment_test.environments) != 0 ? data.octopusdeploy_environments.environment_test.environments[0].id : octopusdeploy_environment.environment_test[0].id}"]
    name                                  = "Test"
    is_optional_phase                     = false
    minimum_environments_before_promotion = 0
  }
  phase {
    automatic_deployment_targets          = []
    optional_deployment_targets           = ["${length(data.octopusdeploy_environments.environment_production.environments) != 0 ? data.octopusdeploy_environments.environment_production.environments[0].id : octopusdeploy_environment.environment_production[0].id}"]
    name                                  = "Production"
    is_optional_phase                     = false
    minimum_environments_before_promotion = 0
  }
  phase {
    automatic_deployment_targets          = ["${length(data.octopusdeploy_environments.environment_security.environments) != 0 ? data.octopusdeploy_environments.environment_security.environments[0].id : octopusdeploy_environment.environment_security[0].id}"]
    optional_deployment_targets           = []
    name                                  = "Security"
    is_optional_phase                     = false
    minimum_environments_before_promotion = 0
  }

  release_retention_policy {
    quantity_to_keep = 30
    unit             = "Days"
  }

  tentacle_retention_policy {
    quantity_to_keep = 30
    unit             = "Days"
  }
=======
resource "octopusdeploy_aws_openid_connect_account" "account_generic_oidc" {
  count                             = "${length(data.octopusdeploy_accounts.account_generic_oidc.accounts) != 0 ? 0 : 1}"
  name                              = "Generic OIDC"
  description                       = "An example of an unscoped generic OIDC account"
  environments                      = []
  tenant_tags                       = []
  tenants                           = []
  execution_subject_keys            = ["space"]
  tenanted_deployment_participation = "Untenanted"
  depends_on                        = []
>>>>>>> a1e6bc24
  lifecycle {
    ignore_changes  = []
    prevent_destroy = true
  }
}

<<<<<<< HEAD
data "octopusdeploy_accounts" "account_azure" {
  ids          = null
  partial_name = "Azure"
=======
data "octopusdeploy_accounts" "account_google_cloud_account" {
  ids          = null
  partial_name = "Google Cloud Account"
>>>>>>> a1e6bc24
  skip         = 0
  take         = 1
  account_type = "AzureOidc"
}
<<<<<<< HEAD
resource "octopusdeploy_azure_openid_connect" "account_azure" {
  count                             = "${length(data.octopusdeploy_accounts.account_azure.accounts) != 0 ? 0 : 1}"
  name                              = "Azure"
  description                       = "An example of an unscoped Azure OIDC account available to all environments"
  environments                      = []
  tenant_tags                       = []
  tenants                           = []
  tenanted_deployment_participation = "Untenanted"
  subscription_id                   = "00000000-0000-0000-0000-000000000000"
  azure_environment                 = ""
  tenant_id                         = "00000000-0000-0000-0000-000000000000"
  application_id                    = "00000000-0000-0000-0000-000000000000"
  audience                          = "api://AzureADTokenExchange"
  account_test_subject_keys         = ["space"]
  execution_subject_keys            = ["space"]
  health_subject_keys               = ["space"]
  depends_on                        = []
  lifecycle {
    ignore_changes  = []
=======
resource "octopusdeploy_gcp_account" "account_google_cloud_account" {
  count                             = "${length(data.octopusdeploy_accounts.account_google_cloud_account.accounts) != 0 ? 0 : 1}"
  name                              = "Google Cloud Account"
  description                       = "An example of a Google Cloud (GCP) Account scoped to the Development environment"
  environments                      = ["${length(data.octopusdeploy_environments.environment_development.environments) != 0 ? data.octopusdeploy_environments.environment_development.environments[0].id : octopusdeploy_environment.environment_development[0].id}"]
  tenant_tags                       = []
  tenants                           = []
  tenanted_deployment_participation = "Untenanted"
  json_key                          = "${var.account_google_cloud_account}"
  depends_on                        = []
  lifecycle {
    ignore_changes  = [json_key]
>>>>>>> a1e6bc24
    prevent_destroy = true
  }
}
variable "account_google_cloud_account" {
  type        = string
  nullable    = false
  sensitive   = true
  description = "The GCP JSON key associated with the account Google Cloud Account"
  default     = "Change Me!"
}

<<<<<<< HEAD
data "octopusdeploy_accounts" "account_azure_service_principal" {
  ids          = null
  partial_name = "Azure Service Principal"
=======
data "octopusdeploy_accounts" "account_octopussamples_azure_account" {
  ids          = null
  partial_name = "OctopusSamples Azure Account"
>>>>>>> a1e6bc24
  skip         = 0
  take         = 1
  account_type = "AzureServicePrincipal"
}
<<<<<<< HEAD
resource "octopusdeploy_azure_service_principal" "account_azure_service_principal" {
  count                             = "${length(data.octopusdeploy_accounts.account_azure_service_principal.accounts) != 0 ? 0 : 1}"
  name                              = "Azure Service Principal"
  description                       = "An example Azure service principal account"
  environments                      = []
  tenant_tags                       = []
  tenants                           = []
  tenanted_deployment_participation = "Untenanted"
  application_id                    = "b0676d9e-8d3e-457d-844a-ab77deda4916"
  password                          = "${var.account_azure_service_principal}"
  subscription_id                   = "7dae5466-90fb-4bf7-b0ee-7194033a1fde"
  tenant_id                         = "b8fc95ef-da51-4d9e-9921-714292b30e20"
=======
resource "octopusdeploy_azure_service_principal" "account_octopussamples_azure_account" {
  count                             = "${length(data.octopusdeploy_accounts.account_octopussamples_azure_account.accounts) != 0 ? 0 : 1}"
  name                              = "OctopusSamples Azure Account"
  description                       = "This account was added to give the Octopus Samples projects an account to work with.  It is initially set with dummy values and will need to be configured."
  environments                      = ["${length(data.octopusdeploy_environments.environment_development.environments) != 0 ? data.octopusdeploy_environments.environment_development.environments[0].id : octopusdeploy_environment.environment_development[0].id}", "${length(data.octopusdeploy_environments.environment_test.environments) != 0 ? data.octopusdeploy_environments.environment_test.environments[0].id : octopusdeploy_environment.environment_test[0].id}", "${length(data.octopusdeploy_environments.environment_production.environments) != 0 ? data.octopusdeploy_environments.environment_production.environments[0].id : octopusdeploy_environment.environment_production[0].id}"]
  tenant_tags                       = []
  tenants                           = []
  tenanted_deployment_participation = "Untenanted"
  application_id                    = "00000000-0000-0000-0000-000000000000"
  password                          = "${var.account_octopussamples_azure_account}"
  subscription_id                   = "00000000-0000-0000-0000-000000000000"
  tenant_id                         = "00000000-0000-0000-0000-000000000000"
>>>>>>> a1e6bc24
  depends_on                        = []
  lifecycle {
    ignore_changes  = [password]
    prevent_destroy = true
  }
}
<<<<<<< HEAD
variable "account_azure_service_principal" {
  type        = string
  nullable    = false
  sensitive   = true
  description = "The Azure secret associated with the account Azure Service Principal"
  default     = "Change Me!"
}

data "octopusdeploy_accounts" "account_generic_oidc" {
  ids          = null
  partial_name = "Generic OIDC"
  skip         = 0
  take         = 1
  account_type = "GenericOidcAccount"
}
resource "octopusdeploy_aws_openid_connect_account" "account_generic_oidc" {
  count                             = "${length(data.octopusdeploy_accounts.account_generic_oidc.accounts) != 0 ? 0 : 1}"
  name                              = "Generic OIDC"
  description                       = "An example of an unscoped generic OIDC account"
  environments                      = []
  tenant_tags                       = []
  tenants                           = []
  execution_subject_keys            = ["space"]
  tenanted_deployment_participation = "Untenanted"
  depends_on                        = []
  lifecycle {
    ignore_changes  = []
    prevent_destroy = true
  }
}

data "octopusdeploy_accounts" "account_google_cloud_account" {
  ids          = null
  partial_name = "Google Cloud Account"
  skip         = 0
  take         = 1
}
resource "octopusdeploy_gcp_account" "account_google_cloud_account" {
  count                             = "${length(data.octopusdeploy_accounts.account_google_cloud_account.accounts) != 0 ? 0 : 1}"
  name                              = "Google Cloud Account"
  description                       = "An example of a Google Cloud (GCP) Account scoped to the Development environment"
  environments                      = ["${length(data.octopusdeploy_environments.environment_development.environments) != 0 ? data.octopusdeploy_environments.environment_development.environments[0].id : octopusdeploy_environment.environment_development[0].id}"]
  tenant_tags                       = []
  tenants                           = []
  tenanted_deployment_participation = "Untenanted"
  json_key                          = "${var.account_google_cloud_account}"
  depends_on                        = []
  lifecycle {
    ignore_changes  = [json_key]
    prevent_destroy = true
  }
}
variable "account_google_cloud_account" {
  type        = string
  nullable    = false
  sensitive   = true
  description = "The GCP JSON key associated with the account Google Cloud Account"
  default     = "Change Me!"
}

data "octopusdeploy_accounts" "account_octopussamples_azure_account" {
  ids          = null
  partial_name = "OctopusSamples Azure Account"
  skip         = 0
  take         = 1
  account_type = "AzureServicePrincipal"
}
resource "octopusdeploy_azure_service_principal" "account_octopussamples_azure_account" {
  count                             = "${length(data.octopusdeploy_accounts.account_octopussamples_azure_account.accounts) != 0 ? 0 : 1}"
  name                              = "OctopusSamples Azure Account"
  description                       = "This account was added to give the Octopus Samples projects an account to work with.  It is initially set with dummy values and will need to be configured."
=======
variable "account_octopussamples_azure_account" {
  type        = string
  nullable    = false
  sensitive   = true
  description = "The Azure secret associated with the account OctopusSamples Azure Account"
  default     = "Change Me!"
}

data "octopusdeploy_accounts" "account_shawnazure" {
  ids          = null
  partial_name = "ShawnAzure"
  skip         = 0
  take         = 1
  account_type = "AzureServicePrincipal"
}
resource "octopusdeploy_azure_service_principal" "account_shawnazure" {
  count                             = "${length(data.octopusdeploy_accounts.account_shawnazure.accounts) != 0 ? 0 : 1}"
  name                              = "ShawnAzure"
  description                       = ""
>>>>>>> a1e6bc24
  environments                      = ["${length(data.octopusdeploy_environments.environment_development.environments) != 0 ? data.octopusdeploy_environments.environment_development.environments[0].id : octopusdeploy_environment.environment_development[0].id}", "${length(data.octopusdeploy_environments.environment_test.environments) != 0 ? data.octopusdeploy_environments.environment_test.environments[0].id : octopusdeploy_environment.environment_test[0].id}", "${length(data.octopusdeploy_environments.environment_production.environments) != 0 ? data.octopusdeploy_environments.environment_production.environments[0].id : octopusdeploy_environment.environment_production[0].id}"]
  tenant_tags                       = []
  tenants                           = []
  tenanted_deployment_participation = "Untenanted"
<<<<<<< HEAD
  application_id                    = "00000000-0000-0000-0000-000000000000"
  password                          = "${var.account_octopussamples_azure_account}"
  subscription_id                   = "00000000-0000-0000-0000-000000000000"
  tenant_id                         = "00000000-0000-0000-0000-000000000000"
=======
  application_id                    = "631408da-9bd5-4cf2-b4b6-8bd0506db582"
  password                          = "${var.account_shawnazure}"
  subscription_id                   = "c5e7ce05-3887-4caa-aef6-948a93e56498"
  tenant_id                         = "18eb006b-c3c8-4a72-93cd-fe4b293f82ee"
>>>>>>> a1e6bc24
  depends_on                        = []
  lifecycle {
    ignore_changes  = [password]
    prevent_destroy = true
  }
}
<<<<<<< HEAD
variable "account_octopussamples_azure_account" {
  type        = string
  nullable    = false
  sensitive   = true
  description = "The Azure secret associated with the account OctopusSamples Azure Account"
  default     = "Change Me!"
}

data "octopusdeploy_accounts" "account_shawnazure" {
  ids          = null
  partial_name = "ShawnAzure"
  skip         = 0
  take         = 1
  account_type = "AzureServicePrincipal"
}
resource "octopusdeploy_azure_service_principal" "account_shawnazure" {
  count                             = "${length(data.octopusdeploy_accounts.account_shawnazure.accounts) != 0 ? 0 : 1}"
  name                              = "ShawnAzure"
  description                       = ""
  environments                      = ["${length(data.octopusdeploy_environments.environment_development.environments) != 0 ? data.octopusdeploy_environments.environment_development.environments[0].id : octopusdeploy_environment.environment_development[0].id}", "${length(data.octopusdeploy_environments.environment_test.environments) != 0 ? data.octopusdeploy_environments.environment_test.environments[0].id : octopusdeploy_environment.environment_test[0].id}", "${length(data.octopusdeploy_environments.environment_production.environments) != 0 ? data.octopusdeploy_environments.environment_production.environments[0].id : octopusdeploy_environment.environment_production[0].id}"]
  tenant_tags                       = []
  tenants                           = []
  tenanted_deployment_participation = "Untenanted"
  application_id                    = "631408da-9bd5-4cf2-b4b6-8bd0506db582"
  password                          = "${var.account_shawnazure}"
  subscription_id                   = "c5e7ce05-3887-4caa-aef6-948a93e56498"
  tenant_id                         = "18eb006b-c3c8-4a72-93cd-fe4b293f82ee"
  depends_on                        = []
  lifecycle {
    ignore_changes  = [password]
    prevent_destroy = true
  }
}
variable "account_shawnazure" {
  type        = string
  nullable    = false
  sensitive   = true
  description = "The Azure secret associated with the account ShawnAzure"
  default     = "Change Me!"
}

data "octopusdeploy_accounts" "account_ssh_key_pair" {
  ids          = null
  partial_name = "SSH Key Pair"
  skip         = 0
  take         = 1
  account_type = "SshKeyPair"
}
resource "octopusdeploy_ssh_key_account" "account_ssh_key_pair" {
  count                             = "${length(data.octopusdeploy_accounts.account_ssh_key_pair.accounts) != 0 ? 0 : 1}"
  name                              = "SSH Key Pair"
  description                       = "An example of a SSH Key Pair account scoped to the Test environemtn"
  environments                      = ["${length(data.octopusdeploy_environments.environment_test.environments) != 0 ? data.octopusdeploy_environments.environment_test.environments[0].id : octopusdeploy_environment.environment_test[0].id}"]
  tenant_tags                       = []
  tenants                           = []
  tenanted_deployment_participation = "Untenanted"
  private_key_file                  = "${var.account_ssh_key_pair_cert}"
  username                          = "username"
  private_key_passphrase            = "${var.account_ssh_key_pair}"
  depends_on                        = []
  lifecycle {
    ignore_changes  = [private_key_passphrase, private_key_file]
    prevent_destroy = true
  }
}
variable "account_ssh_key_pair" {
  type        = string
  nullable    = false
  sensitive   = true
  description = "The password associated with the certificate for account SSH Key Pair"
  default     = "LS0tLS1CRUdJTiBPUEVOU1NIIFBSSVZBVEUgS0VZLS0tLS0KYjNCbGJuTnphQzFyWlhrdGRqRUFBQUFBQkc1dmJtVUFBQUFFYm05dVpRQUFBQUFBQUFBQkFBQUJGd0FBQUFkemMyZ3RjbgpOaEFBQUFBd0VBQVFBQUFRRUF5c25PVXhjN0tJK2pIRUc5RVEwQXFCMllGRWE5ZnpZakZOY1pqY1dwcjJQRkRza25oOUpTCm1NVjVuZ2VrbTRyNHJVQU5tU2dQMW1ZTGo5TFR0NUVZa0N3OUdyQ0paNitlQTkzTEowbEZUamFkWEJuQnNmbmZGTlFWYkcKZ2p3U1o4SWdWQ2oySXE0S1hGZm0vbG1ycEZQK2Jqa2V4dUxwcEh5dko2ZmxZVjZFMG13YVlneVNHTWdLYy9ubXJaMTY0WApKMStJL1M5NkwzRWdOT0hNZmo4QjM5eEhZQ0ZUTzZEQ0pLQ3B0ZUdRa0gwTURHam84d3VoUlF6c0IzVExsdXN6ZG0xNmRZCk16WXZBSWR3emZ3bzh1ajFBSFFOendDYkIwRmR6bnFNOEpLV2ZrQzdFeVVrZUl4UXZmLzJGd1ZyS0xEZC95ak5PUmNoa3EKb2owNncySXFad0FBQThpS0tqT3dpaW96c0FBQUFBZHpjMmd0Y25OaEFBQUJBUURLeWM1VEZ6c29qNk1jUWIwUkRRQ29IWgpnVVJyMS9OaU1VMXhtTnhhbXZZOFVPeVNlSDBsS1l4WG1lQjZTYml2aXRRQTJaS0EvV1pndVAwdE8za1JpUUxEMGFzSWxuCnI1NEQzY3NuU1VWT05wMWNHY0d4K2Q4VTFCVnNhQ1BCSm53aUJVS1BZaXJncGNWK2IrV2F1a1UvNXVPUjdHNHVta2ZLOG4KcCtWaFhvVFNiQnBpREpJWXlBcHorZWF0blhyaGNuWDRqOUwzb3ZjU0EwNGN4K1B3SGYzRWRnSVZNN29NSWtvS20xNFpDUQpmUXdNYU9qekM2RkZET3dIZE11VzZ6TjJiWHAxZ3pOaThBaDNETi9Dank2UFVBZEEzUEFKc0hRVjNPZW96d2twWitRTHNUCkpTUjRqRkM5Ly9ZWEJXc29zTjMvS00wNUZ5R1NxaVBUckRZaXBuQUFBQUF3RUFBUUFBQVFFQXdRZzRqbitlb0kyYUJsdk4KVFYzRE1rUjViMU9uTG1DcUpEeGM1c2N4THZNWnNXbHBaN0NkVHk4ckJYTGhEZTdMcUo5QVVub0FHV1lwdTA1RW1vaFRpVwptVEFNVHJCdmYwd2xsdCtJZVdvVXo3bmFBbThQT1psb29MbXBYRzh5VmZKRU05aUo4NWtYNDY4SkF6VDRYZ1JXUFRYQ1JpCi9abCtuWUVUZVE4WTYzWlJhTVE3SUNmK2FRRWxRenBYb21idkxYM1RaNmNzTHh5Z3Eza01aSXNJU0lUcEk3Y0tsQVJ0Rm4KcWxKRitCL2JlUEJkZ3hIRVpqZDhDV0NIR1ZRUDh3Z3B0d0Rrak9NTzh2b2N4YVpOT0hZZnBwSlBCTkVjMEVKbmduN1BXSgorMVZSTWZKUW5SemVubmE3VHdSUSsrclZmdkVaRmhqamdSUk85RitrMUZvSWdRQUFBSUVBbFFybXRiV2V0d3RlWlZLLys4CklCUDZkcy9MSWtPb3pXRS9Wckx6cElBeHEvV1lFTW1QK24wK1dXdWRHNWpPaTFlZEJSYVFnU0owdTRxcE5JMXFGYTRISFYKY2oxL3pzenZ4RUtSRElhQkJGaU81Y3QvRVQvUTdwanozTnJaZVdtK0dlUUJKQ0diTEhSTlQ0M1ZpWVlLVG82ZGlGVTJteApHWENlLzFRY2NqNjVZQUFBQ0JBUHZodmgzb2Q1MmY4SFVWWGoxeDNlL1ZFenJPeVloTi9UQzNMbWhHYnRtdHZ0L0J2SUhxCndxWFpTT0lWWkZiRnVKSCtORHNWZFFIN29yUW1VcGJxRllDd0IxNUZNRGw0NVhLRm0xYjFyS1c1emVQK3d0M1hyM1p0cWsKRkdlaUlRMklSZklBQjZneElvNTZGemdMUmx6QnB0bzhkTlhjMXhtWVgyU2Rhb3ZwSkRBQUFBZ1FET0dwVE9oOEFRMFoxUwpzUm9vVS9YRTRkYWtrSU5vMDdHNGI3M01maG9xbkV1T01LM0ZRVStRRWUwYWpvdWs5UU1QNWJzZU1CYnJNZVNNUjBRWVBCClQ4Z0Z2S2VISWN6ZUtJTjNPRkRaRUF4TEZNMG9LbjR2bmdHTUFtTXUva2QwNm1PZnJUNDRmUUh1ajdGNWx1QVJHejRwYUwKLzRCTUVkMnFTRnFBYzZ6L0RRQUFBQTF0WVhSMGFFQk5ZWFIwYUdWM0FRSURCQT09Ci0tLS0tRU5EIE9QRU5TU0ggUFJJVkFURSBLRVktLS0tLQo="
}
variable "account_ssh_key_pair_cert" {
  type        = string
  nullable    = false
  sensitive   = true
  description = "The certificate file for account SSH Key Pair"
  default     = "LS0tLS1CRUdJTiBPUEVOU1NIIFBSSVZBVEUgS0VZLS0tLS0KYjNCbGJuTnphQzFyWlhrdGRqRUFBQUFBQkc1dmJtVUFBQUFFYm05dVpRQUFBQUFBQUFBQkFBQUJGd0FBQUFkemMyZ3RjbgpOaEFBQUFBd0VBQVFBQUFRRUF5c25PVXhjN0tJK2pIRUc5RVEwQXFCMllGRWE5ZnpZakZOY1pqY1dwcjJQRkRza25oOUpTCm1NVjVuZ2VrbTRyNHJVQU5tU2dQMW1ZTGo5TFR0NUVZa0N3OUdyQ0paNitlQTkzTEowbEZUamFkWEJuQnNmbmZGTlFWYkcKZ2p3U1o4SWdWQ2oySXE0S1hGZm0vbG1ycEZQK2Jqa2V4dUxwcEh5dko2ZmxZVjZFMG13YVlneVNHTWdLYy9ubXJaMTY0WApKMStJL1M5NkwzRWdOT0hNZmo4QjM5eEhZQ0ZUTzZEQ0pLQ3B0ZUdRa0gwTURHam84d3VoUlF6c0IzVExsdXN6ZG0xNmRZCk16WXZBSWR3emZ3bzh1ajFBSFFOendDYkIwRmR6bnFNOEpLV2ZrQzdFeVVrZUl4UXZmLzJGd1ZyS0xEZC95ak5PUmNoa3EKb2owNncySXFad0FBQThpS0tqT3dpaW96c0FBQUFBZHpjMmd0Y25OaEFBQUJBUURLeWM1VEZ6c29qNk1jUWIwUkRRQ29IWgpnVVJyMS9OaU1VMXhtTnhhbXZZOFVPeVNlSDBsS1l4WG1lQjZTYml2aXRRQTJaS0EvV1pndVAwdE8za1JpUUxEMGFzSWxuCnI1NEQzY3NuU1VWT05wMWNHY0d4K2Q4VTFCVnNhQ1BCSm53aUJVS1BZaXJncGNWK2IrV2F1a1UvNXVPUjdHNHVta2ZLOG4KcCtWaFhvVFNiQnBpREpJWXlBcHorZWF0blhyaGNuWDRqOUwzb3ZjU0EwNGN4K1B3SGYzRWRnSVZNN29NSWtvS20xNFpDUQpmUXdNYU9qekM2RkZET3dIZE11VzZ6TjJiWHAxZ3pOaThBaDNETi9Dank2UFVBZEEzUEFKc0hRVjNPZW96d2twWitRTHNUCkpTUjRqRkM5Ly9ZWEJXc29zTjMvS00wNUZ5R1NxaVBUckRZaXBuQUFBQUF3RUFBUUFBQVFFQXdRZzRqbitlb0kyYUJsdk4KVFYzRE1rUjViMU9uTG1DcUpEeGM1c2N4THZNWnNXbHBaN0NkVHk4ckJYTGhEZTdMcUo5QVVub0FHV1lwdTA1RW1vaFRpVwptVEFNVHJCdmYwd2xsdCtJZVdvVXo3bmFBbThQT1psb29MbXBYRzh5VmZKRU05aUo4NWtYNDY4SkF6VDRYZ1JXUFRYQ1JpCi9abCtuWUVUZVE4WTYzWlJhTVE3SUNmK2FRRWxRenBYb21idkxYM1RaNmNzTHh5Z3Eza01aSXNJU0lUcEk3Y0tsQVJ0Rm4KcWxKRitCL2JlUEJkZ3hIRVpqZDhDV0NIR1ZRUDh3Z3B0d0Rrak9NTzh2b2N4YVpOT0hZZnBwSlBCTkVjMEVKbmduN1BXSgorMVZSTWZKUW5SemVubmE3VHdSUSsrclZmdkVaRmhqamdSUk85RitrMUZvSWdRQUFBSUVBbFFybXRiV2V0d3RlWlZLLys4CklCUDZkcy9MSWtPb3pXRS9Wckx6cElBeHEvV1lFTW1QK24wK1dXdWRHNWpPaTFlZEJSYVFnU0owdTRxcE5JMXFGYTRISFYKY2oxL3pzenZ4RUtSRElhQkJGaU81Y3QvRVQvUTdwanozTnJaZVdtK0dlUUJKQ0diTEhSTlQ0M1ZpWVlLVG82ZGlGVTJteApHWENlLzFRY2NqNjVZQUFBQ0JBUHZodmgzb2Q1MmY4SFVWWGoxeDNlL1ZFenJPeVloTi9UQzNMbWhHYnRtdHZ0L0J2SUhxCndxWFpTT0lWWkZiRnVKSCtORHNWZFFIN29yUW1VcGJxRllDd0IxNUZNRGw0NVhLRm0xYjFyS1c1emVQK3d0M1hyM1p0cWsKRkdlaUlRMklSZklBQjZneElvNTZGemdMUmx6QnB0bzhkTlhjMXhtWVgyU2Rhb3ZwSkRBQUFBZ1FET0dwVE9oOEFRMFoxUwpzUm9vVS9YRTRkYWtrSU5vMDdHNGI3M01maG9xbkV1T01LM0ZRVStRRWUwYWpvdWs5UU1QNWJzZU1CYnJNZVNNUjBRWVBCClQ4Z0Z2S2VISWN6ZUtJTjNPRkRaRUF4TEZNMG9LbjR2bmdHTUFtTXUva2QwNm1PZnJUNDRmUUh1ajdGNWx1QVJHejRwYUwKLzRCTUVkMnFTRnFBYzZ6L0RRQUFBQTF0WVhSMGFFQk5ZWFIwYUdWM0FRSURCQT09Ci0tLS0tRU5EIE9QRU5TU0ggUFJJVkFURSBLRVktLS0tLQo="
=======
variable "account_shawnazure" {
  type        = string
  nullable    = false
  sensitive   = true
  description = "The Azure secret associated with the account ShawnAzure"
  default     = "Change Me!"
}

data "octopusdeploy_accounts" "account_ssh_key_pair" {
  ids          = null
  partial_name = "SSH Key Pair"
  skip         = 0
  take         = 1
  account_type = "SshKeyPair"
}
resource "octopusdeploy_ssh_key_account" "account_ssh_key_pair" {
  count                             = "${length(data.octopusdeploy_accounts.account_ssh_key_pair.accounts) != 0 ? 0 : 1}"
  name                              = "SSH Key Pair"
  description                       = "An example of a SSH Key Pair account scoped to the Test environemtn"
  environments                      = ["${length(data.octopusdeploy_environments.environment_test.environments) != 0 ? data.octopusdeploy_environments.environment_test.environments[0].id : octopusdeploy_environment.environment_test[0].id}"]
  tenant_tags                       = []
  tenants                           = []
  tenanted_deployment_participation = "Untenanted"
  private_key_file                  = "${var.account_ssh_key_pair_cert}"
  username                          = "username"
  private_key_passphrase            = "${var.account_ssh_key_pair}"
  depends_on                        = []
  lifecycle {
    ignore_changes  = [private_key_passphrase, private_key_file]
    prevent_destroy = true
  }
}
variable "account_ssh_key_pair" {
  type        = string
  nullable    = false
  sensitive   = true
  description = "The password associated with the certificate for account SSH Key Pair"
  default     = "LS0tLS1CRUdJTiBPUEVOU1NIIFBSSVZBVEUgS0VZLS0tLS0KYjNCbGJuTnphQzFyWlhrdGRqRUFBQUFBQkc1dmJtVUFBQUFFYm05dVpRQUFBQUFBQUFBQkFBQUJGd0FBQUFkemMyZ3RjbgpOaEFBQUFBd0VBQVFBQUFRRUF5c25PVXhjN0tJK2pIRUc5RVEwQXFCMllGRWE5ZnpZakZOY1pqY1dwcjJQRkRza25oOUpTCm1NVjVuZ2VrbTRyNHJVQU5tU2dQMW1ZTGo5TFR0NUVZa0N3OUdyQ0paNitlQTkzTEowbEZUamFkWEJuQnNmbmZGTlFWYkcKZ2p3U1o4SWdWQ2oySXE0S1hGZm0vbG1ycEZQK2Jqa2V4dUxwcEh5dko2ZmxZVjZFMG13YVlneVNHTWdLYy9ubXJaMTY0WApKMStJL1M5NkwzRWdOT0hNZmo4QjM5eEhZQ0ZUTzZEQ0pLQ3B0ZUdRa0gwTURHam84d3VoUlF6c0IzVExsdXN6ZG0xNmRZCk16WXZBSWR3emZ3bzh1ajFBSFFOendDYkIwRmR6bnFNOEpLV2ZrQzdFeVVrZUl4UXZmLzJGd1ZyS0xEZC95ak5PUmNoa3EKb2owNncySXFad0FBQThpS0tqT3dpaW96c0FBQUFBZHpjMmd0Y25OaEFBQUJBUURLeWM1VEZ6c29qNk1jUWIwUkRRQ29IWgpnVVJyMS9OaU1VMXhtTnhhbXZZOFVPeVNlSDBsS1l4WG1lQjZTYml2aXRRQTJaS0EvV1pndVAwdE8za1JpUUxEMGFzSWxuCnI1NEQzY3NuU1VWT05wMWNHY0d4K2Q4VTFCVnNhQ1BCSm53aUJVS1BZaXJncGNWK2IrV2F1a1UvNXVPUjdHNHVta2ZLOG4KcCtWaFhvVFNiQnBpREpJWXlBcHorZWF0blhyaGNuWDRqOUwzb3ZjU0EwNGN4K1B3SGYzRWRnSVZNN29NSWtvS20xNFpDUQpmUXdNYU9qekM2RkZET3dIZE11VzZ6TjJiWHAxZ3pOaThBaDNETi9Dank2UFVBZEEzUEFKc0hRVjNPZW96d2twWitRTHNUCkpTUjRqRkM5Ly9ZWEJXc29zTjMvS00wNUZ5R1NxaVBUckRZaXBuQUFBQUF3RUFBUUFBQVFFQXdRZzRqbitlb0kyYUJsdk4KVFYzRE1rUjViMU9uTG1DcUpEeGM1c2N4THZNWnNXbHBaN0NkVHk4ckJYTGhEZTdMcUo5QVVub0FHV1lwdTA1RW1vaFRpVwptVEFNVHJCdmYwd2xsdCtJZVdvVXo3bmFBbThQT1psb29MbXBYRzh5VmZKRU05aUo4NWtYNDY4SkF6VDRYZ1JXUFRYQ1JpCi9abCtuWUVUZVE4WTYzWlJhTVE3SUNmK2FRRWxRenBYb21idkxYM1RaNmNzTHh5Z3Eza01aSXNJU0lUcEk3Y0tsQVJ0Rm4KcWxKRitCL2JlUEJkZ3hIRVpqZDhDV0NIR1ZRUDh3Z3B0d0Rrak9NTzh2b2N4YVpOT0hZZnBwSlBCTkVjMEVKbmduN1BXSgorMVZSTWZKUW5SemVubmE3VHdSUSsrclZmdkVaRmhqamdSUk85RitrMUZvSWdRQUFBSUVBbFFybXRiV2V0d3RlWlZLLys4CklCUDZkcy9MSWtPb3pXRS9Wckx6cElBeHEvV1lFTW1QK24wK1dXdWRHNWpPaTFlZEJSYVFnU0owdTRxcE5JMXFGYTRISFYKY2oxL3pzenZ4RUtSRElhQkJGaU81Y3QvRVQvUTdwanozTnJaZVdtK0dlUUJKQ0diTEhSTlQ0M1ZpWVlLVG82ZGlGVTJteApHWENlLzFRY2NqNjVZQUFBQ0JBUHZodmgzb2Q1MmY4SFVWWGoxeDNlL1ZFenJPeVloTi9UQzNMbWhHYnRtdHZ0L0J2SUhxCndxWFpTT0lWWkZiRnVKSCtORHNWZFFIN29yUW1VcGJxRllDd0IxNUZNRGw0NVhLRm0xYjFyS1c1emVQK3d0M1hyM1p0cWsKRkdlaUlRMklSZklBQjZneElvNTZGemdMUmx6QnB0bzhkTlhjMXhtWVgyU2Rhb3ZwSkRBQUFBZ1FET0dwVE9oOEFRMFoxUwpzUm9vVS9YRTRkYWtrSU5vMDdHNGI3M01maG9xbkV1T01LM0ZRVStRRWUwYWpvdWs5UU1QNWJzZU1CYnJNZVNNUjBRWVBCClQ4Z0Z2S2VISWN6ZUtJTjNPRkRaRUF4TEZNMG9LbjR2bmdHTUFtTXUva2QwNm1PZnJUNDRmUUh1ajdGNWx1QVJHejRwYUwKLzRCTUVkMnFTRnFBYzZ6L0RRQUFBQTF0WVhSMGFFQk5ZWFIwYUdWM0FRSURCQT09Ci0tLS0tRU5EIE9QRU5TU0ggUFJJVkFURSBLRVktLS0tLQo="
}
variable "account_ssh_key_pair_cert" {
  type        = string
  nullable    = false
  sensitive   = true
  description = "The certificate file for account SSH Key Pair"
  default     = "LS0tLS1CRUdJTiBPUEVOU1NIIFBSSVZBVEUgS0VZLS0tLS0KYjNCbGJuTnphQzFyWlhrdGRqRUFBQUFBQkc1dmJtVUFBQUFFYm05dVpRQUFBQUFBQUFBQkFBQUJGd0FBQUFkemMyZ3RjbgpOaEFBQUFBd0VBQVFBQUFRRUF5c25PVXhjN0tJK2pIRUc5RVEwQXFCMllGRWE5ZnpZakZOY1pqY1dwcjJQRkRza25oOUpTCm1NVjVuZ2VrbTRyNHJVQU5tU2dQMW1ZTGo5TFR0NUVZa0N3OUdyQ0paNitlQTkzTEowbEZUamFkWEJuQnNmbmZGTlFWYkcKZ2p3U1o4SWdWQ2oySXE0S1hGZm0vbG1ycEZQK2Jqa2V4dUxwcEh5dko2ZmxZVjZFMG13YVlneVNHTWdLYy9ubXJaMTY0WApKMStJL1M5NkwzRWdOT0hNZmo4QjM5eEhZQ0ZUTzZEQ0pLQ3B0ZUdRa0gwTURHam84d3VoUlF6c0IzVExsdXN6ZG0xNmRZCk16WXZBSWR3emZ3bzh1ajFBSFFOendDYkIwRmR6bnFNOEpLV2ZrQzdFeVVrZUl4UXZmLzJGd1ZyS0xEZC95ak5PUmNoa3EKb2owNncySXFad0FBQThpS0tqT3dpaW96c0FBQUFBZHpjMmd0Y25OaEFBQUJBUURLeWM1VEZ6c29qNk1jUWIwUkRRQ29IWgpnVVJyMS9OaU1VMXhtTnhhbXZZOFVPeVNlSDBsS1l4WG1lQjZTYml2aXRRQTJaS0EvV1pndVAwdE8za1JpUUxEMGFzSWxuCnI1NEQzY3NuU1VWT05wMWNHY0d4K2Q4VTFCVnNhQ1BCSm53aUJVS1BZaXJncGNWK2IrV2F1a1UvNXVPUjdHNHVta2ZLOG4KcCtWaFhvVFNiQnBpREpJWXlBcHorZWF0blhyaGNuWDRqOUwzb3ZjU0EwNGN4K1B3SGYzRWRnSVZNN29NSWtvS20xNFpDUQpmUXdNYU9qekM2RkZET3dIZE11VzZ6TjJiWHAxZ3pOaThBaDNETi9Dank2UFVBZEEzUEFKc0hRVjNPZW96d2twWitRTHNUCkpTUjRqRkM5Ly9ZWEJXc29zTjMvS00wNUZ5R1NxaVBUckRZaXBuQUFBQUF3RUFBUUFBQVFFQXdRZzRqbitlb0kyYUJsdk4KVFYzRE1rUjViMU9uTG1DcUpEeGM1c2N4THZNWnNXbHBaN0NkVHk4ckJYTGhEZTdMcUo5QVVub0FHV1lwdTA1RW1vaFRpVwptVEFNVHJCdmYwd2xsdCtJZVdvVXo3bmFBbThQT1psb29MbXBYRzh5VmZKRU05aUo4NWtYNDY4SkF6VDRYZ1JXUFRYQ1JpCi9abCtuWUVUZVE4WTYzWlJhTVE3SUNmK2FRRWxRenBYb21idkxYM1RaNmNzTHh5Z3Eza01aSXNJU0lUcEk3Y0tsQVJ0Rm4KcWxKRitCL2JlUEJkZ3hIRVpqZDhDV0NIR1ZRUDh3Z3B0d0Rrak9NTzh2b2N4YVpOT0hZZnBwSlBCTkVjMEVKbmduN1BXSgorMVZSTWZKUW5SemVubmE3VHdSUSsrclZmdkVaRmhqamdSUk85RitrMUZvSWdRQUFBSUVBbFFybXRiV2V0d3RlWlZLLys4CklCUDZkcy9MSWtPb3pXRS9Wckx6cElBeHEvV1lFTW1QK24wK1dXdWRHNWpPaTFlZEJSYVFnU0owdTRxcE5JMXFGYTRISFYKY2oxL3pzenZ4RUtSRElhQkJGaU81Y3QvRVQvUTdwanozTnJaZVdtK0dlUUJKQ0diTEhSTlQ0M1ZpWVlLVG82ZGlGVTJteApHWENlLzFRY2NqNjVZQUFBQ0JBUHZodmgzb2Q1MmY4SFVWWGoxeDNlL1ZFenJPeVloTi9UQzNMbWhHYnRtdHZ0L0J2SUhxCndxWFpTT0lWWkZiRnVKSCtORHNWZFFIN29yUW1VcGJxRllDd0IxNUZNRGw0NVhLRm0xYjFyS1c1emVQK3d0M1hyM1p0cWsKRkdlaUlRMklSZklBQjZneElvNTZGemdMUmx6QnB0bzhkTlhjMXhtWVgyU2Rhb3ZwSkRBQUFBZ1FET0dwVE9oOEFRMFoxUwpzUm9vVS9YRTRkYWtrSU5vMDdHNGI3M01maG9xbkV1T01LM0ZRVStRRWUwYWpvdWs5UU1QNWJzZU1CYnJNZVNNUjBRWVBCClQ4Z0Z2S2VISWN6ZUtJTjNPRkRaRUF4TEZNMG9LbjR2bmdHTUFtTXUva2QwNm1PZnJUNDRmUUh1ajdGNWx1QVJHejRwYUwKLzRCTUVkMnFTRnFBYzZ6L0RRQUFBQTF0WVhSMGFFQk5ZWFIwYUdWM0FRSURCQT09Ci0tLS0tRU5EIE9QRU5TU0ggUFJJVkFURSBLRVktLS0tLQo="
}

data "octopusdeploy_accounts" "account_token" {
  ids          = null
  partial_name = "Token"
  skip         = 0
  take         = 1
  account_type = "Token"
}
resource "octopusdeploy_token_account" "account_token" {
  count                             = "${length(data.octopusdeploy_accounts.account_token.accounts) != 0 ? 0 : 1}"
  name                              = "Token"
  description                       = "An example of an unscoped Token account"
  environments                      = []
  tenant_tags                       = []
  tenants                           = []
  tenanted_deployment_participation = "Untenanted"
  token                             = "${var.account_token}"
  depends_on                        = []
  lifecycle {
    ignore_changes  = [token]
    prevent_destroy = true
  }
}
variable "account_token" {
  type        = string
  nullable    = false
  sensitive   = true
  description = "The token associated with the account Token"
  default     = "Change Me!"
>>>>>>> a1e6bc24
}

data "octopusdeploy_accounts" "account_username_password" {
  ids          = null
  partial_name = "Username Password"
  skip         = 0
  take         = 1
  account_type = "UsernamePassword"
}
resource "octopusdeploy_username_password_account" "account_username_password" {
  count                             = "${length(data.octopusdeploy_accounts.account_username_password.accounts) != 0 ? 0 : 1}"
  name                              = "Username Password"
  description                       = "An example of a username password account scoped to the Production environment"
  environments                      = ["${length(data.octopusdeploy_environments.environment_production.environments) != 0 ? data.octopusdeploy_environments.environment_production.environments[0].id : octopusdeploy_environment.environment_production[0].id}"]
  tenant_tags                       = []
  tenants                           = []
  tenanted_deployment_participation = "Untenanted"
  username                          = "username"
  password                          = "${var.account_username_password}"
  depends_on                        = []
  lifecycle {
    ignore_changes  = [password]
    prevent_destroy = true
  }
}
variable "account_username_password" {
  type        = string
  nullable    = false
  sensitive   = true
  description = "The password associated with the account Username Password"
  default     = "Change Me!"
}

data "octopusdeploy_tenants" "tenant_australian_office" {
  ids          = null
  partial_name = "Australian Office"
  skip         = 0
  take         = 1
  project_id   = ""
  tags         = null
}
resource "octopusdeploy_tenant" "tenant_australian_office" {
  count       = "${length(data.octopusdeploy_tenants.tenant_australian_office.tenants) != 0 ? 0 : 1}"
  name        = "Australian Office"
  description = "An example tenant that represents an Australian office"
  tenant_tags = ["Cities/Sydney"]
  depends_on  = [octopusdeploy_tag.tagset_cities_tag_sydney,octopusdeploy_tag_set.tagset_cities]
  lifecycle {
    prevent_destroy = true
  }
}

data "octopusdeploy_tenants" "tenant_european_office" {
  ids          = null
  partial_name = "European Office"
  skip         = 0
  take         = 1
  project_id   = ""
  tags         = null
}
resource "octopusdeploy_tenant" "tenant_european_office" {
  count       = "${length(data.octopusdeploy_tenants.tenant_european_office.tenants) != 0 ? 0 : 1}"
  name        = "European Office"
  description = "An example tenant that represents the European office"
  tenant_tags = ["Cities/London"]
  depends_on  = [octopusdeploy_tag_set.tagset_cities,octopusdeploy_tag.tagset_cities_tag_london]
  lifecycle {
    prevent_destroy = true
  }
}

<<<<<<< HEAD
data "octopusdeploy_accounts" "account_token" {
  ids          = null
  partial_name = "Token"
=======
data "octopusdeploy_project_groups" "project_group_aws" {
  ids          = null
  partial_name = "${var.project_group_aws_name}"
>>>>>>> a1e6bc24
  skip         = 0
  take         = 1
  account_type = "Token"
}
<<<<<<< HEAD
resource "octopusdeploy_token_account" "account_token" {
  count                             = "${length(data.octopusdeploy_accounts.account_token.accounts) != 0 ? 0 : 1}"
  name                              = "Token"
  description                       = "An example of an unscoped Token account"
  environments                      = []
  tenant_tags                       = []
  tenants                           = []
  tenanted_deployment_participation = "Untenanted"
  token                             = "${var.account_token}"
  depends_on                        = []
  lifecycle {
    ignore_changes  = [token]
    prevent_destroy = true
  }
}
variable "account_token" {
  type        = string
  nullable    = false
  sensitive   = true
  description = "The token associated with the account Token"
  default     = "Change Me!"
}

data "octopusdeploy_feeds" "feed_nuget" {
  feed_type    = "NuGet"
  ids          = null
  partial_name = "Nuget"
  skip         = 0
  take         = 1
}
variable "feed_nuget_password" {
  type        = string
  nullable    = false
  sensitive   = true
  description = "The password used by the feed Nuget"
  default     = "Change Me!"
}
resource "octopusdeploy_nuget_feed" "feed_nuget" {
  count                                = "${length(data.octopusdeploy_feeds.feed_nuget.feeds) != 0 ? 0 : 1}"
  name                                 = "Nuget"
  feed_uri                             = "https://nuget.example.org"
  username                             = "username"
  password                             = "${var.feed_nuget_password}"
  is_enhanced_mode                     = false
  package_acquisition_location_options = ["Server", "ExecutionTarget"]
  download_attempts                    = 5
  download_retry_backoff_seconds       = 10
=======
variable "project_group_aws_name" {
  type        = string
  nullable    = false
  sensitive   = false
  description = "The name of the project group to lookup"
  default     = "AWS"
}
resource "octopusdeploy_project_group" "project_group_aws" {
  count = "${length(data.octopusdeploy_project_groups.project_group_aws.project_groups) != 0 ? 0 : 1}"
  name  = "${var.project_group_aws_name}"
>>>>>>> a1e6bc24
  lifecycle {
    prevent_destroy = true
  }
}

<<<<<<< HEAD
data "octopusdeploy_accounts" "account_username_password" {
  ids          = null
  partial_name = "Username Password"
  skip         = 0
  take         = 1
  account_type = "UsernamePassword"
}
resource "octopusdeploy_username_password_account" "account_username_password" {
  count                             = "${length(data.octopusdeploy_accounts.account_username_password.accounts) != 0 ? 0 : 1}"
  name                              = "Username Password"
  description                       = "An example of a username password account scoped to the Production environment"
  environments                      = ["${length(data.octopusdeploy_environments.environment_production.environments) != 0 ? data.octopusdeploy_environments.environment_production.environments[0].id : octopusdeploy_environment.environment_production[0].id}"]
  tenant_tags                       = []
  tenants                           = []
  tenanted_deployment_participation = "Untenanted"
  username                          = "username"
  password                          = "${var.account_username_password}"
  depends_on                        = []
  lifecycle {
    ignore_changes  = [password]
    prevent_destroy = true
  }
}
variable "account_username_password" {
  type        = string
  nullable    = false
  sensitive   = true
  description = "The password associated with the account Username Password"
  default     = "Change Me!"
}

data "octopusdeploy_feeds" "feed_artifactory_feed" {
  feed_type    = "ArtifactoryGeneric"
=======
data "octopusdeploy_tenants" "tenant_main_office" {
>>>>>>> a1e6bc24
  ids          = null
  partial_name = "Main Office"
  skip         = 0
  take         = 1
  project_id   = ""
  tags         = null
}
resource "octopusdeploy_tenant" "tenant_main_office" {
  count       = "${length(data.octopusdeploy_tenants.tenant_main_office.tenants) != 0 ? 0 : 1}"
  name        = "Main Office"
  description = "An example tenant that represents that main US office"
  tenant_tags = ["Cities/Washington"]
  depends_on  = [octopusdeploy_tag_set.tagset_cities,octopusdeploy_tag.tagset_cities_tag_washington]
  lifecycle {
    prevent_destroy = true
  }
}

data "octopusdeploy_project_groups" "project_group_azure" {
  ids          = null
  partial_name = "${var.project_group_azure_name}"
  skip         = 0
  take         = 1
}
variable "project_group_azure_name" {
  type        = string
  nullable    = false
  sensitive   = false
  description = "The name of the project group to lookup"
  default     = "Azure"
}
resource "octopusdeploy_project_group" "project_group_azure" {
  count       = "${length(data.octopusdeploy_project_groups.project_group_azure.project_groups) != 0 ? 0 : 1}"
  name        = "${var.project_group_azure_name}"
  description = ""
  lifecycle {
    prevent_destroy = true
  }
}

variable "project_group_default_project_group_name" {
  type        = string
  nullable    = false
  sensitive   = false
  description = "The name of the project group to lookup"
  default     = "Default Project Group"
}
data "octopusdeploy_project_groups" "project_group_default_project_group" {
  ids          = null
  partial_name = "${var.project_group_default_project_group_name}"
  skip         = 0
  take         = 1
  lifecycle {
    postcondition {
      error_message = "Failed to resolve a project group called $${var.project_group_default_project_group_name}. This resource must exist in the space before this Terraform configuration is applied."
      condition     = length(self.project_groups) != 0
    }
  }
}

data "octopusdeploy_project_groups" "project_group_kubernetes" {
  ids          = null
  partial_name = "${var.project_group_kubernetes_name}"
  skip         = 0
  take         = 1
}
variable "project_group_kubernetes_name" {
  type        = string
  nullable    = false
  sensitive   = false
  description = "The name of the project group to lookup"
  default     = "Kubernetes"
}
resource "octopusdeploy_project_group" "project_group_kubernetes" {
  count = "${length(data.octopusdeploy_project_groups.project_group_kubernetes.project_groups) != 0 ? 0 : 1}"
  name  = "${var.project_group_kubernetes_name}"
  lifecycle {
    prevent_destroy = true
  }
}

data "octopusdeploy_project_groups" "project_group_llm" {
  ids          = null
  partial_name = "${var.project_group_llm_name}"
  skip         = 0
  take         = 1
}
variable "project_group_llm_name" {
  type        = string
  nullable    = false
  sensitive   = false
  description = "The name of the project group to lookup"
  default     = "LLM"
}
resource "octopusdeploy_project_group" "project_group_llm" {
  count = "${length(data.octopusdeploy_project_groups.project_group_llm.project_groups) != 0 ? 0 : 1}"
  name  = "${var.project_group_llm_name}"
  lifecycle {
    prevent_destroy = true
  }
}

data "octopusdeploy_machine_policies" "default_machine_policy" {
  ids          = null
  partial_name = "Default Machine Policy"
  skip         = 0
  take         = 1
  lifecycle {
    postcondition {
      error_message = "Failed to resolve a machine policy called \"default_machine_policy\". This resource must exist in the space before this Terraform configuration is applied."
      condition     = length(self.machine_policies) != 0
    }
  }
}

data "octopusdeploy_project_groups" "project_group_orchestrator" {
  ids          = null
  partial_name = "${var.project_group_orchestrator_name}"
  skip         = 0
  take         = 1
}
variable "project_group_orchestrator_name" {
  type        = string
  nullable    = false
  sensitive   = false
  description = "The name of the project group to lookup"
  default     = "Orchestrator"
}
resource "octopusdeploy_project_group" "project_group_orchestrator" {
  count = "${length(data.octopusdeploy_project_groups.project_group_orchestrator.project_groups) != 0 ? 0 : 1}"
  name  = "${var.project_group_orchestrator_name}"
  lifecycle {
    prevent_destroy = true
  }
}

data "octopusdeploy_project_groups" "project_group_script" {
  ids          = null
  partial_name = "${var.project_group_script_name}"
  skip         = 0
  take         = 1
}
variable "project_group_script_name" {
  type        = string
  nullable    = false
  sensitive   = false
  description = "The name of the project group to lookup"
  default     = "Script"
}
resource "octopusdeploy_project_group" "project_group_script" {
  count = "${length(data.octopusdeploy_project_groups.project_group_script.project_groups) != 0 ? 0 : 1}"
  name  = "${var.project_group_script_name}"
  lifecycle {
    prevent_destroy = true
  }
}

data "octopusdeploy_project_groups" "project_group_terraform" {
  ids          = null
  partial_name = "${var.project_group_terraform_name}"
  skip         = 0
  take         = 1
}
variable "project_group_terraform_name" {
  type        = string
  nullable    = false
  sensitive   = false
  description = "The name of the project group to lookup"
  default     = "Terraform"
}
resource "octopusdeploy_project_group" "project_group_terraform" {
  count = "${length(data.octopusdeploy_project_groups.project_group_terraform.project_groups) != 0 ? 0 : 1}"
  name  = "${var.project_group_terraform_name}"
  lifecycle {
    prevent_destroy = true
  }
}

data "octopusdeploy_project_groups" "project_group_windows" {
  ids          = null
  partial_name = "${var.project_group_windows_name}"
  skip         = 0
  take         = 1
}
variable "project_group_windows_name" {
  type        = string
  nullable    = false
  sensitive   = false
  description = "The name of the project group to lookup"
  default     = "Windows"
}
resource "octopusdeploy_project_group" "project_group_windows" {
  count = "${length(data.octopusdeploy_project_groups.project_group_windows.project_groups) != 0 ? 0 : 1}"
  name  = "${var.project_group_windows_name}"
  lifecycle {
    prevent_destroy = true
  }
}

data "octopusdeploy_tenants" "tenant_tenant" {
  ids          = null
  partial_name = "Tenant"
  skip         = 0
  take         = 1
  project_id   = ""
  tags         = null
}
resource "octopusdeploy_tenant" "tenant_tenant" {
  count       = "${length(data.octopusdeploy_tenants.tenant_tenant.tenants) != 0 ? 0 : 1}"
  name        = "Tenant"
  description = "An example of a tenant"
  tenant_tags = ["Tag Set/tag"]
  depends_on  = [octopusdeploy_tag_set.tagset_tag_set,octopusdeploy_tag.tagset_tag_set_tag_tag]
  lifecycle {
    prevent_destroy = true
  }
}

data "octopusdeploy_tenants" "tenant_australian_office" {
  ids          = null
  partial_name = "Australian Office"
  skip         = 0
  take         = 1
  project_id   = ""
  tags         = null
}
resource "octopusdeploy_tenant" "tenant_australian_office" {
  count       = "${length(data.octopusdeploy_tenants.tenant_australian_office.tenants) != 0 ? 0 : 1}"
  name        = "Australian Office"
  description = "An example tenant that represents an Australian office"
  tenant_tags = ["Cities/Sydney"]
  depends_on  = [octopusdeploy_tag_set.tagset_cities,octopusdeploy_tag.tagset_cities_tag_sydney]
  lifecycle {
    prevent_destroy = true
  }
}

data "octopusdeploy_tenants" "tenant_european_office" {
  ids          = null
  partial_name = "European Office"
  skip         = 0
  take         = 1
  project_id   = ""
  tags         = null
}
resource "octopusdeploy_tenant" "tenant_european_office" {
  count       = "${length(data.octopusdeploy_tenants.tenant_european_office.tenants) != 0 ? 0 : 1}"
  name        = "European Office"
  description = "An example tenant that represents the European office"
  tenant_tags = ["Cities/London"]
  depends_on  = [octopusdeploy_tag_set.tagset_cities,octopusdeploy_tag.tagset_cities_tag_london]
  lifecycle {
    prevent_destroy = true
  }
}

data "octopusdeploy_tenants" "tenant_main_office" {
  ids          = null
  partial_name = "Main Office"
  skip         = 0
  take         = 1
  project_id   = ""
  tags         = null
}
resource "octopusdeploy_tenant" "tenant_main_office" {
  count       = "${length(data.octopusdeploy_tenants.tenant_main_office.tenants) != 0 ? 0 : 1}"
  name        = "Main Office"
  description = "An example tenant that represents that main US office"
  tenant_tags = ["Cities/Washington"]
  depends_on  = [octopusdeploy_tag.tagset_cities_tag_washington,octopusdeploy_tag_set.tagset_cities]
  lifecycle {
    prevent_destroy = true
  }
}

data "octopusdeploy_tenants" "tenant_tenant" {
  ids          = null
  partial_name = "Tenant"
  skip         = 0
  take         = 1
  project_id   = ""
  tags         = null
}
resource "octopusdeploy_tenant" "tenant_tenant" {
  count       = "${length(data.octopusdeploy_tenants.tenant_tenant.tenants) != 0 ? 0 : 1}"
  name        = "Tenant"
  description = "An example of a tenant"
  tenant_tags = ["Tag Set/tag"]
  depends_on  = [octopusdeploy_tag_set.tagset_tag_set,octopusdeploy_tag.tagset_tag_set_tag_tag]
  lifecycle {
    prevent_destroy = true
  }
}

data "octopusdeploy_certificates" "certificate_development_certificate" {
  ids          = null
  partial_name = "Development Certificate"
  skip         = 0
  take         = 1
}
resource "octopusdeploy_certificate" "certificate_development_certificate" {
  count                             = "${length(data.octopusdeploy_certificates.certificate_development_certificate.certificates) != 0 ? 0 : 1}"
  name                              = "Development Certificate"
  password                          = "${var.certificate_development_certificate_password}"
  certificate_data                  = "${var.certificate_development_certificate_data}"
  archived                          = ""
  environments                      = []
  notes                             = ""
  tenant_tags                       = []
  tenanted_deployment_participation = "Untenanted"
  tenants                           = []
  depends_on                        = []
  lifecycle {
    ignore_changes  = [password, certificate_data]
    prevent_destroy = true
  }
}
variable "certificate_development_certificate_password" {
  type        = string
  nullable    = true
  sensitive   = true
  description = "The password used by the certificate Development Certificate"
  default     = "Password01!"
}
variable "certificate_development_certificate_data" {
  type        = string
  nullable    = false
  sensitive   = true
  description = "The certificate data used by the certificate Development Certificate"
  default     = "MIIQoAIBAzCCEFYGCSqGSIb3DQEHAaCCEEcEghBDMIIQPzCCBhIGCSqGSIb3DQEHBqCCBgMwggX/AgEAMIIF+AYJKoZIhvcNAQcBMFcGCSqGSIb3DQEFDTBKMCkGCSqGSIb3DQEFDDAcBAjbcQyWjYcWfgICCAAwDAYIKoZIhvcNAgkFADAdBglghkgBZQMEASoEEPFc/O1eyyGfYKtO4lNbCTmAggWQ+aQjoSCijLNQ2lEfC9QKN10m7b+7Y/2t0KlkzQH6JUsNYSlJlyFj9lP2W4cfNrHM3CHHD3oDyBCqLfL3UJ1pUFaMl9M3j0HZ14U+JUZLCRC9P7sS1w26UaeFEi7XeGlJeMA61/98qbLAV3I85RU6V7jeEiSoLZNuEMAykdjj1+KeTsi2PGUoKDg0SctfYlci+sNJ7wOl1hacj3JL9t06qemvRsFS4bO1B9naGlKYnvycV7sEdTLlkIePMcR3BZWI92WQFUASWBT7J+FYXVgBXS7LF9HQ+KTwZUkFehTzHoLraXqqzevKFfaensoKFHTX4MLoM/bd8sRdDwwfqs/ICbEQzQBsdmSw5ARkHQDaEjKDox3S4CEqLGlttjlKGl6Tncgl6jmxum46iT2j4yHggch5ztsgNhAtKPnXl9SjdSL0sJ4OahdNa6wblfpAriw4Nhtom6W4KVboaWJl8URgQo+447UgXucT0kG25HO9sd4/rEybrNHTvs2Qrhmp5AW7IQa9Gc/1gFKXuFXPtqdiQ4MImERlpsJLXySyVhgVj2O7pMq0Y7g7eIJG8mA3CQZXdG3N8tNUjqzaMrQmBKQJp20fRmipcoMZaodyc0XVMF2nz6+AvfRTk0E3h+sF2jt5MNwmdK2TLK3RY1Y2gQvYNOwoOvGlUSr+WB4rpBuPkL/buRNnjLRlqcua/0QX6h8OKvEmxjOdh6vHv6kAAPowmsmA32k4jLnQHemw8DBUbPaFQP7Brit3iWbgW4lE0jtZO/cyimprcK6CSkercKqWEZEV2VIxoY6zlWTfXSpdBeZN2nbQHp0xEPmBY4qgYuH2eIbvfkFIsVsKr6tpZfFKVQcci/MTV6cRIZFpMIPtLTfFaR9zrK82WdO7wahENU8hGx6/fjqz6CINs4z4PT6m1loK+OzzMk6MRde88m930sLl3dBkfp1EeivhawdVk4RGrgtW9bCE84urnfl6TRaZvjrNdydc/Raca5/SHhZeS55Akz7ElKNkhFWth5ZBPJ9v0NZwVdjKMv74Vw8lA8JyEF+odqhjWhT1dfuu5sL14KEV7nZ+Xt8S12pEsdQ1bsEFdTTgaARO+zpdLUabyn7JOUzQSp2LNxnpnfY9oGzBc0sWjZ0pcCigikOyBW6Fx8lbJSetZeE7FGWOdN6l/C5dhDRj90o0Rm9OUftRo73U2XiOMci/V5C+qw6VqO965n2CuZlYvqkuq08MA+OnpCaicVFnstI7gKM1tp/RhrJAOPwhFhRhU45er8H2fozD2ec2Tyx5JBmuoLDXRoI+kM1hvI4yy2sMuMtjIea6DClgtm5iSvbgGhM8VyMTl096Ptdyb7JDg0SdE/I74Id0v/kCR9iQBE+Zukhxv06RfbPQaLbHg7FP/lggL6gV3+CyTTaUFiAA8gUXvFF6NRCqTPtw7MbGTO35k4oHs7cgGIqncMaLbBNrHa8TkVoIC1VkAIBqCPfDkqiijEHrm19G8IEIl060ks517sJ1UuOpP8Bbq2VddI5L/ewNX0pT3t/520gLxwTtwxtEv7AWXgb+E7slca2f2CO+aNyEppZl9Y1IBwJVlu0OvRm0Urn7CErRLiHlF4y425/xSTh5kBMaPC3luoeDYPGKYmiySqfjQMe96GqV2gFZIdhFZYsowZBD8/KYNh3q8LHmwLYZOkYhc4Xm1wxwXL8s9TuwQuJk8DdiQJ/fN7tURD5LfRTqbJp6zH7ZZhn+XnQQNp1jqNB+GrPwdSi+hMdoyVzilFs+UQIefO5cH2Vl6izwi7fihZwDb/VSGZQGIu9pLG9hUVgOVJ/wNfjBVGN1wISMVBACETZN4nGr9Xqce58HZHEqv84BP3GQEaZZ29AdPyYcBoykesRSYCMlR/M1GokFZ1eUUOVSJikwggolBgkqhkiG9w0BBwGgggoWBIIKEjCCCg4wggoKBgsqhkiG9w0BDAoBAqCCCbEwggmtMFcGCSqGSIb3DQEFDTBKMCkGCSqGSIb3DQEFDDAcBAiI16ADukCaOgICCAAwDAYIKoZIhvcNAgkFADAdBglghkgBZQMEASoEEF+sXKC1gVU2XhlO3zL4dHMEgglQ+47twedQ6YtRkDmnNNtx4E7FL2/8owoXMTIzcE6TXaMTxSaB2kwPBm1pwhRIExhCuBWdDNN51qpq+YXZjJ1nzerMsLJlVD2vtuxZUyeQOjFH9nol2duiglCYk9dh9FH0H1iyGTT/QM+umirTlCbdhfrsgahmmzJDdpKXwlUrQPYZSkbOS1HXbU0e9odX+pYBTZtutHVriGoe8dsFfVWp3rY2MbCfqQi8YKz2T3IZKYqqHz/KI/ICaNgADpUWYSAcSLwtRLki67BljAfKYrLskqwLOCo/aA0xdsaNdUjlCB3mhDMkuWX+pKHs+HbhEk1YeLYpanO16fZaTvs1S6Q8n4sSH5Mk+Jk1NgQOHib95V/MU3tHsH0UoeiVw6/9k5VChxdzwFLLduD17cXGtK4qkXIWjzTqeDONgw/tOTSAWpxjI5Uf+r7xNMM5UT+vKPlFoTUBhSsiTEbyJtDVR27qa10A64X9dBtw71e4Sb48ifJHrGR3ATV2UxDMfpWUhCCNxQeCyXoi9iEXri2w5n6JHdCCfuX6MMbQfpuZE1RlAS7TZYz9GYDw6CQZzIeHkpedrR4WPnIzVBtNUZUBLbdJy32kl2WGZ47DW10Vu4S3tBzILygME/Awx5CGZRXMU58aYYJaKcCk29YfJL7T2CZ9/g/7fFGwOt4Lzj5bGGXLW8V6t9uKB1dd4i8+FBuuJ1fmcjsFu/bUrgyNB8OTxMIwxycofqAgSeCw6HNbI0WHiV0B4T921XFfIntOWLhd8wxz53/0P6ELly4GWCih3X55mkOtPo0t/fI1EEQ9zvJ0xYX8Sgv7B05T2NiWReHcPZ8nxdiHWsabWi/OAsTyBqKDBe9xxAqrUs+hNKxaiBJ+F8IXbLPJrc7j2tbYx6nW6Ec5kgVn3p7rAoF2M4Kn9WH4WVAS90BgxIypiZwt46kwh0ukWNX+rjdyLiJ8jIixr0dquJSA7TDmjQndh2ykDZSPRTUf3eekQ0hiV3aY0tYbm5ozIBsEx7E9VecgTqnknD/16y5FCIwvL2EsR5o2QjnfbFe6zkxioI/2Gc466KYnYNy6y/pnIrwYj09ZjmTZtvdEBztg7pkaL7vZoNTy0FH3qa3KZ/JKv6XazFOLzwareiHqmopiT7JxuGcbBK8+PSLu6soFiQNb3RDJQZw09ExULKMnpLkF7aXCEHYVKM/N22UWGyv97De7ke9Eth7eulnK/NnT2sWht6uNUUILj6ZADpsW/wSlCmFLEk42o4iRbW7ZDyrgcST3/GFR9PAG1/exsGLajuIX3VJk876Gcb3zGfz58CE1Q+er8C5wfawapnRBHgk6skfAYJDNCbaMdtrlIEp6OqLXyq+6H48oLxWtdX2H1YHXtxw6gJvl1z+6Hm0QS5ofubOiElUrWCssS082902W8sftpTN4YyakK6nZWZgH1UikSasJTjl2pLSO74Q0cQCwSrIKtDw24jsTKmWuGtT4V732V5eoLLERsm7x0ZlXTbHrr2jNdRdJ3rzGYr1pZW/i3o/HdOk1zYE5mnBY0322aq6cNph+3raDu2xTi/7eOSZUb3uAPxGbTqR/TlSayE71XpL2yTxcwjI2sZNqT785f/zE2xB+DAobtc0tp1aack1/S2Lmh9LQm6s2F7fsaNw9ciPUtVLPvjRZRZYP4ccTRpEFWTW+xeHmPjeLxQvSslUvvYwYjYsAmMDvPI+p6mebu8d/l/79oOgNTqs23w0t/H3bZ4Gp70Q/mRXYnoFt9lWp+L7jx7FQ7IHVVIuQ0wJ1DuU0/rYVinP5EwHEeWCl2oipfT049heJBO85h1tJNQT/NbFV3/aUv3TfBYC3DXmB2nDRtZA22Q04dGzqINxQ1E+THPVTJqgqze/wYLto36wzp/cRBUY9XumQJipnECOup6RF0nyjE+S90/Y6SbjVVLuKMYExMDhpzEfi+yJPEwhrOXLmtedyM/eCbkq19tgEx9wz8NrAgh/FMIRsa/Beu3Lb2G1t/q8xXMry/TguHcPGpzJaYcp4WaQ2G/C0s6b5ieZq11yBQ5l/M9jm7Enhkj57Hah5QF2Qwv5vCfCFEZgbxXwk7lYwxUD4H0ve1xDOvMEIdKg0Z84H75EdKLAoG/U/BsWzzzkdJZYe5Et2QG7tC/erC4OL1oVU89ShbMLAFyRMNZLAvPXuoiXyoZoWgEpkseCgr7wfqOLifOL0H3CZ4DIkoaj0IudLmWd04mnyojQ2WWU9MaX0F7LWRtmYJR1iWbZurS8VqDBbNKHsBsXg6PDEWJvVheWMZZRTnuBIGlFW/qKuBOG3fFZV7/YM2JMQlD7QgAJ6NJa8x74sGwS3JR1VTnbhPeFlLmPsUAAyPE0eRj8z4+MHFohUjVfr16ikSp4a0+V9GRVk3fsa6We9rMQ1zdQvo5tPio3UfZAZCIOFV/bV4S3jBlO8JmtUo8SiWCflGYMRu3dyeRUjAMcKn5tLIPQxlcwGHAhPukKlRGmo3pzamIkISePSDQszCSBjcCW1Zieg82aPStcoGEM2OHjFSuPfvVV1ale23Ke3fMsajhgMOSD/L7B7RNF14TtNWP3HlxYWb7gGvMKI+iOhexrQq0HV95Si9JzLAziuLuOSag4ecZZ1/x184cTkzSQn2wpgJBUor0hn0tiAOHCTFIwH2rssqCvC830+y9n8UTQJjp7dTXwmJWhvKMZzf0vZ2nNE4F7U+hfFtk8a6gLxUPuFBj2d2PiJ2IyELs0PjvKHtw0GfCfnirXt+YQ4+JAIKo+9S3acNNx8If45zwZ3HxkGq3iuUZ70prLt3WkHuNT3q+JcWPDvqo8TJgLR1/nO7l4lZ++BdiDfrjxB5eAcqerJ7r9P/Vb9cN9F0wedSu5sD/a5pNZCZgcyNl0hswf+gAzfv/cl52gRn8EfsaRXiYF42f69g7jJirof9cu+FHsE/eqpnDXED4yvIYdZn5aScMyAIK/YlKpItKdw2JMujmT0HmYNHvJXeKHs+MqEMgd/pmmCozL8x2hnJ2HQbinFYNdvrWxMLuNIbthH8dF41TVzaljAWJYKnuz6AgguBZnWgfOgzYDGXyI00WjeOjr0rN+p3sYGwL3eoz0AzzMC967RiaXYhmfy4UwyIopUkt4phjsjwfiJZJP6McdL3aSkiY6xELi8cQMhzaf0J9wOiyrt8bnGJVBd5hAxRjAfBgkqhkiG9w0BCRQxEh4QAHQAZQBzAHQALgBjAG8AbTAjBgkqhkiG9w0BCRUxFgQUXCqtqAVX9rtnfF9hdp2A7dj17IUwQTAxMA0GCWCGSAFlAwQCAQUABCCF09Q2opJDfDonI87JIHGcVfbQ8UuIGoXeJ42zR+80cwQIG0coqxPQ6qcCAggA"
}

data "octopusdeploy_certificates" "certificate_test_certificate" {
  ids          = null
  partial_name = "Test Certificate"
  skip         = 0
  take         = 1
}
resource "octopusdeploy_certificate" "certificate_test_certificate" {
  count                             = "${length(data.octopusdeploy_certificates.certificate_test_certificate.certificates) != 0 ? 0 : 1}"
  name                              = "Test Certificate"
  password                          = "${var.certificate_test_certificate_password}"
  certificate_data                  = "${var.certificate_test_certificate_data}"
  archived                          = ""
  environments                      = []
  notes                             = ""
  tenant_tags                       = []
  tenanted_deployment_participation = "Untenanted"
  tenants                           = []
  depends_on                        = []
  lifecycle {
    ignore_changes  = [password, certificate_data]
    prevent_destroy = true
  }
}
variable "certificate_test_certificate_password" {
  type        = string
  nullable    = true
  sensitive   = true
  description = "The password used by the certificate Test Certificate"
  default     = "Password01!"
}
variable "certificate_test_certificate_data" {
  type        = string
  nullable    = false
  sensitive   = true
  description = "The certificate data used by the certificate Test Certificate"
  default     = "MIIQoAIBAzCCEFYGCSqGSIb3DQEHAaCCEEcEghBDMIIQPzCCBhIGCSqGSIb3DQEHBqCCBgMwggX/AgEAMIIF+AYJKoZIhvcNAQcBMFcGCSqGSIb3DQEFDTBKMCkGCSqGSIb3DQEFDDAcBAjbcQyWjYcWfgICCAAwDAYIKoZIhvcNAgkFADAdBglghkgBZQMEASoEEPFc/O1eyyGfYKtO4lNbCTmAggWQ+aQjoSCijLNQ2lEfC9QKN10m7b+7Y/2t0KlkzQH6JUsNYSlJlyFj9lP2W4cfNrHM3CHHD3oDyBCqLfL3UJ1pUFaMl9M3j0HZ14U+JUZLCRC9P7sS1w26UaeFEi7XeGlJeMA61/98qbLAV3I85RU6V7jeEiSoLZNuEMAykdjj1+KeTsi2PGUoKDg0SctfYlci+sNJ7wOl1hacj3JL9t06qemvRsFS4bO1B9naGlKYnvycV7sEdTLlkIePMcR3BZWI92WQFUASWBT7J+FYXVgBXS7LF9HQ+KTwZUkFehTzHoLraXqqzevKFfaensoKFHTX4MLoM/bd8sRdDwwfqs/ICbEQzQBsdmSw5ARkHQDaEjKDox3S4CEqLGlttjlKGl6Tncgl6jmxum46iT2j4yHggch5ztsgNhAtKPnXl9SjdSL0sJ4OahdNa6wblfpAriw4Nhtom6W4KVboaWJl8URgQo+447UgXucT0kG25HO9sd4/rEybrNHTvs2Qrhmp5AW7IQa9Gc/1gFKXuFXPtqdiQ4MImERlpsJLXySyVhgVj2O7pMq0Y7g7eIJG8mA3CQZXdG3N8tNUjqzaMrQmBKQJp20fRmipcoMZaodyc0XVMF2nz6+AvfRTk0E3h+sF2jt5MNwmdK2TLK3RY1Y2gQvYNOwoOvGlUSr+WB4rpBuPkL/buRNnjLRlqcua/0QX6h8OKvEmxjOdh6vHv6kAAPowmsmA32k4jLnQHemw8DBUbPaFQP7Brit3iWbgW4lE0jtZO/cyimprcK6CSkercKqWEZEV2VIxoY6zlWTfXSpdBeZN2nbQHp0xEPmBY4qgYuH2eIbvfkFIsVsKr6tpZfFKVQcci/MTV6cRIZFpMIPtLTfFaR9zrK82WdO7wahENU8hGx6/fjqz6CINs4z4PT6m1loK+OzzMk6MRde88m930sLl3dBkfp1EeivhawdVk4RGrgtW9bCE84urnfl6TRaZvjrNdydc/Raca5/SHhZeS55Akz7ElKNkhFWth5ZBPJ9v0NZwVdjKMv74Vw8lA8JyEF+odqhjWhT1dfuu5sL14KEV7nZ+Xt8S12pEsdQ1bsEFdTTgaARO+zpdLUabyn7JOUzQSp2LNxnpnfY9oGzBc0sWjZ0pcCigikOyBW6Fx8lbJSetZeE7FGWOdN6l/C5dhDRj90o0Rm9OUftRo73U2XiOMci/V5C+qw6VqO965n2CuZlYvqkuq08MA+OnpCaicVFnstI7gKM1tp/RhrJAOPwhFhRhU45er8H2fozD2ec2Tyx5JBmuoLDXRoI+kM1hvI4yy2sMuMtjIea6DClgtm5iSvbgGhM8VyMTl096Ptdyb7JDg0SdE/I74Id0v/kCR9iQBE+Zukhxv06RfbPQaLbHg7FP/lggL6gV3+CyTTaUFiAA8gUXvFF6NRCqTPtw7MbGTO35k4oHs7cgGIqncMaLbBNrHa8TkVoIC1VkAIBqCPfDkqiijEHrm19G8IEIl060ks517sJ1UuOpP8Bbq2VddI5L/ewNX0pT3t/520gLxwTtwxtEv7AWXgb+E7slca2f2CO+aNyEppZl9Y1IBwJVlu0OvRm0Urn7CErRLiHlF4y425/xSTh5kBMaPC3luoeDYPGKYmiySqfjQMe96GqV2gFZIdhFZYsowZBD8/KYNh3q8LHmwLYZOkYhc4Xm1wxwXL8s9TuwQuJk8DdiQJ/fN7tURD5LfRTqbJp6zH7ZZhn+XnQQNp1jqNB+GrPwdSi+hMdoyVzilFs+UQIefO5cH2Vl6izwi7fihZwDb/VSGZQGIu9pLG9hUVgOVJ/wNfjBVGN1wISMVBACETZN4nGr9Xqce58HZHEqv84BP3GQEaZZ29AdPyYcBoykesRSYCMlR/M1GokFZ1eUUOVSJikwggolBgkqhkiG9w0BBwGgggoWBIIKEjCCCg4wggoKBgsqhkiG9w0BDAoBAqCCCbEwggmtMFcGCSqGSIb3DQEFDTBKMCkGCSqGSIb3DQEFDDAcBAiI16ADukCaOgICCAAwDAYIKoZIhvcNAgkFADAdBglghkgBZQMEASoEEF+sXKC1gVU2XhlO3zL4dHMEgglQ+47twedQ6YtRkDmnNNtx4E7FL2/8owoXMTIzcE6TXaMTxSaB2kwPBm1pwhRIExhCuBWdDNN51qpq+YXZjJ1nzerMsLJlVD2vtuxZUyeQOjFH9nol2duiglCYk9dh9FH0H1iyGTT/QM+umirTlCbdhfrsgahmmzJDdpKXwlUrQPYZSkbOS1HXbU0e9odX+pYBTZtutHVriGoe8dsFfVWp3rY2MbCfqQi8YKz2T3IZKYqqHz/KI/ICaNgADpUWYSAcSLwtRLki67BljAfKYrLskqwLOCo/aA0xdsaNdUjlCB3mhDMkuWX+pKHs+HbhEk1YeLYpanO16fZaTvs1S6Q8n4sSH5Mk+Jk1NgQOHib95V/MU3tHsH0UoeiVw6/9k5VChxdzwFLLduD17cXGtK4qkXIWjzTqeDONgw/tOTSAWpxjI5Uf+r7xNMM5UT+vKPlFoTUBhSsiTEbyJtDVR27qa10A64X9dBtw71e4Sb48ifJHrGR3ATV2UxDMfpWUhCCNxQeCyXoi9iEXri2w5n6JHdCCfuX6MMbQfpuZE1RlAS7TZYz9GYDw6CQZzIeHkpedrR4WPnIzVBtNUZUBLbdJy32kl2WGZ47DW10Vu4S3tBzILygME/Awx5CGZRXMU58aYYJaKcCk29YfJL7T2CZ9/g/7fFGwOt4Lzj5bGGXLW8V6t9uKB1dd4i8+FBuuJ1fmcjsFu/bUrgyNB8OTxMIwxycofqAgSeCw6HNbI0WHiV0B4T921XFfIntOWLhd8wxz53/0P6ELly4GWCih3X55mkOtPo0t/fI1EEQ9zvJ0xYX8Sgv7B05T2NiWReHcPZ8nxdiHWsabWi/OAsTyBqKDBe9xxAqrUs+hNKxaiBJ+F8IXbLPJrc7j2tbYx6nW6Ec5kgVn3p7rAoF2M4Kn9WH4WVAS90BgxIypiZwt46kwh0ukWNX+rjdyLiJ8jIixr0dquJSA7TDmjQndh2ykDZSPRTUf3eekQ0hiV3aY0tYbm5ozIBsEx7E9VecgTqnknD/16y5FCIwvL2EsR5o2QjnfbFe6zkxioI/2Gc466KYnYNy6y/pnIrwYj09ZjmTZtvdEBztg7pkaL7vZoNTy0FH3qa3KZ/JKv6XazFOLzwareiHqmopiT7JxuGcbBK8+PSLu6soFiQNb3RDJQZw09ExULKMnpLkF7aXCEHYVKM/N22UWGyv97De7ke9Eth7eulnK/NnT2sWht6uNUUILj6ZADpsW/wSlCmFLEk42o4iRbW7ZDyrgcST3/GFR9PAG1/exsGLajuIX3VJk876Gcb3zGfz58CE1Q+er8C5wfawapnRBHgk6skfAYJDNCbaMdtrlIEp6OqLXyq+6H48oLxWtdX2H1YHXtxw6gJvl1z+6Hm0QS5ofubOiElUrWCssS082902W8sftpTN4YyakK6nZWZgH1UikSasJTjl2pLSO74Q0cQCwSrIKtDw24jsTKmWuGtT4V732V5eoLLERsm7x0ZlXTbHrr2jNdRdJ3rzGYr1pZW/i3o/HdOk1zYE5mnBY0322aq6cNph+3raDu2xTi/7eOSZUb3uAPxGbTqR/TlSayE71XpL2yTxcwjI2sZNqT785f/zE2xB+DAobtc0tp1aack1/S2Lmh9LQm6s2F7fsaNw9ciPUtVLPvjRZRZYP4ccTRpEFWTW+xeHmPjeLxQvSslUvvYwYjYsAmMDvPI+p6mebu8d/l/79oOgNTqs23w0t/H3bZ4Gp70Q/mRXYnoFt9lWp+L7jx7FQ7IHVVIuQ0wJ1DuU0/rYVinP5EwHEeWCl2oipfT049heJBO85h1tJNQT/NbFV3/aUv3TfBYC3DXmB2nDRtZA22Q04dGzqINxQ1E+THPVTJqgqze/wYLto36wzp/cRBUY9XumQJipnECOup6RF0nyjE+S90/Y6SbjVVLuKMYExMDhpzEfi+yJPEwhrOXLmtedyM/eCbkq19tgEx9wz8NrAgh/FMIRsa/Beu3Lb2G1t/q8xXMry/TguHcPGpzJaYcp4WaQ2G/C0s6b5ieZq11yBQ5l/M9jm7Enhkj57Hah5QF2Qwv5vCfCFEZgbxXwk7lYwxUD4H0ve1xDOvMEIdKg0Z84H75EdKLAoG/U/BsWzzzkdJZYe5Et2QG7tC/erC4OL1oVU89ShbMLAFyRMNZLAvPXuoiXyoZoWgEpkseCgr7wfqOLifOL0H3CZ4DIkoaj0IudLmWd04mnyojQ2WWU9MaX0F7LWRtmYJR1iWbZurS8VqDBbNKHsBsXg6PDEWJvVheWMZZRTnuBIGlFW/qKuBOG3fFZV7/YM2JMQlD7QgAJ6NJa8x74sGwS3JR1VTnbhPeFlLmPsUAAyPE0eRj8z4+MHFohUjVfr16ikSp4a0+V9GRVk3fsa6We9rMQ1zdQvo5tPio3UfZAZCIOFV/bV4S3jBlO8JmtUo8SiWCflGYMRu3dyeRUjAMcKn5tLIPQxlcwGHAhPukKlRGmo3pzamIkISePSDQszCSBjcCW1Zieg82aPStcoGEM2OHjFSuPfvVV1ale23Ke3fMsajhgMOSD/L7B7RNF14TtNWP3HlxYWb7gGvMKI+iOhexrQq0HV95Si9JzLAziuLuOSag4ecZZ1/x184cTkzSQn2wpgJBUor0hn0tiAOHCTFIwH2rssqCvC830+y9n8UTQJjp7dTXwmJWhvKMZzf0vZ2nNE4F7U+hfFtk8a6gLxUPuFBj2d2PiJ2IyELs0PjvKHtw0GfCfnirXt+YQ4+JAIKo+9S3acNNx8If45zwZ3HxkGq3iuUZ70prLt3WkHuNT3q+JcWPDvqo8TJgLR1/nO7l4lZ++BdiDfrjxB5eAcqerJ7r9P/Vb9cN9F0wedSu5sD/a5pNZCZgcyNl0hswf+gAzfv/cl52gRn8EfsaRXiYF42f69g7jJirof9cu+FHsE/eqpnDXED4yvIYdZn5aScMyAIK/YlKpItKdw2JMujmT0HmYNHvJXeKHs+MqEMgd/pmmCozL8x2hnJ2HQbinFYNdvrWxMLuNIbthH8dF41TVzaljAWJYKnuz6AgguBZnWgfOgzYDGXyI00WjeOjr0rN+p3sYGwL3eoz0AzzMC967RiaXYhmfy4UwyIopUkt4phjsjwfiJZJP6McdL3aSkiY6xELi8cQMhzaf0J9wOiyrt8bnGJVBd5hAxRjAfBgkqhkiG9w0BCRQxEh4QAHQAZQBzAHQALgBjAG8AbTAjBgkqhkiG9w0BCRUxFgQUXCqtqAVX9rtnfF9hdp2A7dj17IUwQTAxMA0GCWCGSAFlAwQCAQUABCCF09Q2opJDfDonI87JIHGcVfbQ8UuIGoXeJ42zR+80cwQIG0coqxPQ6qcCAggA"
}

data "octopusdeploy_certificates" "certificate_production_certificate" {
  ids          = null
  partial_name = "Production Certificate"
  skip         = 0
  take         = 1
}
resource "octopusdeploy_certificate" "certificate_production_certificate" {
  count                             = "${length(data.octopusdeploy_certificates.certificate_production_certificate.certificates) != 0 ? 0 : 1}"
  name                              = "Production Certificate"
  password                          = "${var.certificate_production_certificate_password}"
  certificate_data                  = "${var.certificate_production_certificate_data}"
  archived                          = ""
  environments                      = []
  notes                             = ""
  tenant_tags                       = []
  tenanted_deployment_participation = "Untenanted"
  tenants                           = []
  depends_on                        = []
  lifecycle {
    ignore_changes  = [password, certificate_data]
    prevent_destroy = true
  }
}
variable "certificate_production_certificate_password" {
  type        = string
  nullable    = true
  sensitive   = true
  description = "The password used by the certificate Production Certificate"
  default     = "Password01!"
}
variable "certificate_production_certificate_data" {
  type        = string
  nullable    = false
  sensitive   = true
  description = "The certificate data used by the certificate Production Certificate"
  default     = "MIIQoAIBAzCCEFYGCSqGSIb3DQEHAaCCEEcEghBDMIIQPzCCBhIGCSqGSIb3DQEHBqCCBgMwggX/AgEAMIIF+AYJKoZIhvcNAQcBMFcGCSqGSIb3DQEFDTBKMCkGCSqGSIb3DQEFDDAcBAjbcQyWjYcWfgICCAAwDAYIKoZIhvcNAgkFADAdBglghkgBZQMEASoEEPFc/O1eyyGfYKtO4lNbCTmAggWQ+aQjoSCijLNQ2lEfC9QKN10m7b+7Y/2t0KlkzQH6JUsNYSlJlyFj9lP2W4cfNrHM3CHHD3oDyBCqLfL3UJ1pUFaMl9M3j0HZ14U+JUZLCRC9P7sS1w26UaeFEi7XeGlJeMA61/98qbLAV3I85RU6V7jeEiSoLZNuEMAykdjj1+KeTsi2PGUoKDg0SctfYlci+sNJ7wOl1hacj3JL9t06qemvRsFS4bO1B9naGlKYnvycV7sEdTLlkIePMcR3BZWI92WQFUASWBT7J+FYXVgBXS7LF9HQ+KTwZUkFehTzHoLraXqqzevKFfaensoKFHTX4MLoM/bd8sRdDwwfqs/ICbEQzQBsdmSw5ARkHQDaEjKDox3S4CEqLGlttjlKGl6Tncgl6jmxum46iT2j4yHggch5ztsgNhAtKPnXl9SjdSL0sJ4OahdNa6wblfpAriw4Nhtom6W4KVboaWJl8URgQo+447UgXucT0kG25HO9sd4/rEybrNHTvs2Qrhmp5AW7IQa9Gc/1gFKXuFXPtqdiQ4MImERlpsJLXySyVhgVj2O7pMq0Y7g7eIJG8mA3CQZXdG3N8tNUjqzaMrQmBKQJp20fRmipcoMZaodyc0XVMF2nz6+AvfRTk0E3h+sF2jt5MNwmdK2TLK3RY1Y2gQvYNOwoOvGlUSr+WB4rpBuPkL/buRNnjLRlqcua/0QX6h8OKvEmxjOdh6vHv6kAAPowmsmA32k4jLnQHemw8DBUbPaFQP7Brit3iWbgW4lE0jtZO/cyimprcK6CSkercKqWEZEV2VIxoY6zlWTfXSpdBeZN2nbQHp0xEPmBY4qgYuH2eIbvfkFIsVsKr6tpZfFKVQcci/MTV6cRIZFpMIPtLTfFaR9zrK82WdO7wahENU8hGx6/fjqz6CINs4z4PT6m1loK+OzzMk6MRde88m930sLl3dBkfp1EeivhawdVk4RGrgtW9bCE84urnfl6TRaZvjrNdydc/Raca5/SHhZeS55Akz7ElKNkhFWth5ZBPJ9v0NZwVdjKMv74Vw8lA8JyEF+odqhjWhT1dfuu5sL14KEV7nZ+Xt8S12pEsdQ1bsEFdTTgaARO+zpdLUabyn7JOUzQSp2LNxnpnfY9oGzBc0sWjZ0pcCigikOyBW6Fx8lbJSetZeE7FGWOdN6l/C5dhDRj90o0Rm9OUftRo73U2XiOMci/V5C+qw6VqO965n2CuZlYvqkuq08MA+OnpCaicVFnstI7gKM1tp/RhrJAOPwhFhRhU45er8H2fozD2ec2Tyx5JBmuoLDXRoI+kM1hvI4yy2sMuMtjIea6DClgtm5iSvbgGhM8VyMTl096Ptdyb7JDg0SdE/I74Id0v/kCR9iQBE+Zukhxv06RfbPQaLbHg7FP/lggL6gV3+CyTTaUFiAA8gUXvFF6NRCqTPtw7MbGTO35k4oHs7cgGIqncMaLbBNrHa8TkVoIC1VkAIBqCPfDkqiijEHrm19G8IEIl060ks517sJ1UuOpP8Bbq2VddI5L/ewNX0pT3t/520gLxwTtwxtEv7AWXgb+E7slca2f2CO+aNyEppZl9Y1IBwJVlu0OvRm0Urn7CErRLiHlF4y425/xSTh5kBMaPC3luoeDYPGKYmiySqfjQMe96GqV2gFZIdhFZYsowZBD8/KYNh3q8LHmwLYZOkYhc4Xm1wxwXL8s9TuwQuJk8DdiQJ/fN7tURD5LfRTqbJp6zH7ZZhn+XnQQNp1jqNB+GrPwdSi+hMdoyVzilFs+UQIefO5cH2Vl6izwi7fihZwDb/VSGZQGIu9pLG9hUVgOVJ/wNfjBVGN1wISMVBACETZN4nGr9Xqce58HZHEqv84BP3GQEaZZ29AdPyYcBoykesRSYCMlR/M1GokFZ1eUUOVSJikwggolBgkqhkiG9w0BBwGgggoWBIIKEjCCCg4wggoKBgsqhkiG9w0BDAoBAqCCCbEwggmtMFcGCSqGSIb3DQEFDTBKMCkGCSqGSIb3DQEFDDAcBAiI16ADukCaOgICCAAwDAYIKoZIhvcNAgkFADAdBglghkgBZQMEASoEEF+sXKC1gVU2XhlO3zL4dHMEgglQ+47twedQ6YtRkDmnNNtx4E7FL2/8owoXMTIzcE6TXaMTxSaB2kwPBm1pwhRIExhCuBWdDNN51qpq+YXZjJ1nzerMsLJlVD2vtuxZUyeQOjFH9nol2duiglCYk9dh9FH0H1iyGTT/QM+umirTlCbdhfrsgahmmzJDdpKXwlUrQPYZSkbOS1HXbU0e9odX+pYBTZtutHVriGoe8dsFfVWp3rY2MbCfqQi8YKz2T3IZKYqqHz/KI/ICaNgADpUWYSAcSLwtRLki67BljAfKYrLskqwLOCo/aA0xdsaNdUjlCB3mhDMkuWX+pKHs+HbhEk1YeLYpanO16fZaTvs1S6Q8n4sSH5Mk+Jk1NgQOHib95V/MU3tHsH0UoeiVw6/9k5VChxdzwFLLduD17cXGtK4qkXIWjzTqeDONgw/tOTSAWpxjI5Uf+r7xNMM5UT+vKPlFoTUBhSsiTEbyJtDVR27qa10A64X9dBtw71e4Sb48ifJHrGR3ATV2UxDMfpWUhCCNxQeCyXoi9iEXri2w5n6JHdCCfuX6MMbQfpuZE1RlAS7TZYz9GYDw6CQZzIeHkpedrR4WPnIzVBtNUZUBLbdJy32kl2WGZ47DW10Vu4S3tBzILygME/Awx5CGZRXMU58aYYJaKcCk29YfJL7T2CZ9/g/7fFGwOt4Lzj5bGGXLW8V6t9uKB1dd4i8+FBuuJ1fmcjsFu/bUrgyNB8OTxMIwxycofqAgSeCw6HNbI0WHiV0B4T921XFfIntOWLhd8wxz53/0P6ELly4GWCih3X55mkOtPo0t/fI1EEQ9zvJ0xYX8Sgv7B05T2NiWReHcPZ8nxdiHWsabWi/OAsTyBqKDBe9xxAqrUs+hNKxaiBJ+F8IXbLPJrc7j2tbYx6nW6Ec5kgVn3p7rAoF2M4Kn9WH4WVAS90BgxIypiZwt46kwh0ukWNX+rjdyLiJ8jIixr0dquJSA7TDmjQndh2ykDZSPRTUf3eekQ0hiV3aY0tYbm5ozIBsEx7E9VecgTqnknD/16y5FCIwvL2EsR5o2QjnfbFe6zkxioI/2Gc466KYnYNy6y/pnIrwYj09ZjmTZtvdEBztg7pkaL7vZoNTy0FH3qa3KZ/JKv6XazFOLzwareiHqmopiT7JxuGcbBK8+PSLu6soFiQNb3RDJQZw09ExULKMnpLkF7aXCEHYVKM/N22UWGyv97De7ke9Eth7eulnK/NnT2sWht6uNUUILj6ZADpsW/wSlCmFLEk42o4iRbW7ZDyrgcST3/GFR9PAG1/exsGLajuIX3VJk876Gcb3zGfz58CE1Q+er8C5wfawapnRBHgk6skfAYJDNCbaMdtrlIEp6OqLXyq+6H48oLxWtdX2H1YHXtxw6gJvl1z+6Hm0QS5ofubOiElUrWCssS082902W8sftpTN4YyakK6nZWZgH1UikSasJTjl2pLSO74Q0cQCwSrIKtDw24jsTKmWuGtT4V732V5eoLLERsm7x0ZlXTbHrr2jNdRdJ3rzGYr1pZW/i3o/HdOk1zYE5mnBY0322aq6cNph+3raDu2xTi/7eOSZUb3uAPxGbTqR/TlSayE71XpL2yTxcwjI2sZNqT785f/zE2xB+DAobtc0tp1aack1/S2Lmh9LQm6s2F7fsaNw9ciPUtVLPvjRZRZYP4ccTRpEFWTW+xeHmPjeLxQvSslUvvYwYjYsAmMDvPI+p6mebu8d/l/79oOgNTqs23w0t/H3bZ4Gp70Q/mRXYnoFt9lWp+L7jx7FQ7IHVVIuQ0wJ1DuU0/rYVinP5EwHEeWCl2oipfT049heJBO85h1tJNQT/NbFV3/aUv3TfBYC3DXmB2nDRtZA22Q04dGzqINxQ1E+THPVTJqgqze/wYLto36wzp/cRBUY9XumQJipnECOup6RF0nyjE+S90/Y6SbjVVLuKMYExMDhpzEfi+yJPEwhrOXLmtedyM/eCbkq19tgEx9wz8NrAgh/FMIRsa/Beu3Lb2G1t/q8xXMry/TguHcPGpzJaYcp4WaQ2G/C0s6b5ieZq11yBQ5l/M9jm7Enhkj57Hah5QF2Qwv5vCfCFEZgbxXwk7lYwxUD4H0ve1xDOvMEIdKg0Z84H75EdKLAoG/U/BsWzzzkdJZYe5Et2QG7tC/erC4OL1oVU89ShbMLAFyRMNZLAvPXuoiXyoZoWgEpkseCgr7wfqOLifOL0H3CZ4DIkoaj0IudLmWd04mnyojQ2WWU9MaX0F7LWRtmYJR1iWbZurS8VqDBbNKHsBsXg6PDEWJvVheWMZZRTnuBIGlFW/qKuBOG3fFZV7/YM2JMQlD7QgAJ6NJa8x74sGwS3JR1VTnbhPeFlLmPsUAAyPE0eRj8z4+MHFohUjVfr16ikSp4a0+V9GRVk3fsa6We9rMQ1zdQvo5tPio3UfZAZCIOFV/bV4S3jBlO8JmtUo8SiWCflGYMRu3dyeRUjAMcKn5tLIPQxlcwGHAhPukKlRGmo3pzamIkISePSDQszCSBjcCW1Zieg82aPStcoGEM2OHjFSuPfvVV1ale23Ke3fMsajhgMOSD/L7B7RNF14TtNWP3HlxYWb7gGvMKI+iOhexrQq0HV95Si9JzLAziuLuOSag4ecZZ1/x184cTkzSQn2wpgJBUor0hn0tiAOHCTFIwH2rssqCvC830+y9n8UTQJjp7dTXwmJWhvKMZzf0vZ2nNE4F7U+hfFtk8a6gLxUPuFBj2d2PiJ2IyELs0PjvKHtw0GfCfnirXt+YQ4+JAIKo+9S3acNNx8If45zwZ3HxkGq3iuUZ70prLt3WkHuNT3q+JcWPDvqo8TJgLR1/nO7l4lZ++BdiDfrjxB5eAcqerJ7r9P/Vb9cN9F0wedSu5sD/a5pNZCZgcyNl0hswf+gAzfv/cl52gRn8EfsaRXiYF42f69g7jJirof9cu+FHsE/eqpnDXED4yvIYdZn5aScMyAIK/YlKpItKdw2JMujmT0HmYNHvJXeKHs+MqEMgd/pmmCozL8x2hnJ2HQbinFYNdvrWxMLuNIbthH8dF41TVzaljAWJYKnuz6AgguBZnWgfOgzYDGXyI00WjeOjr0rN+p3sYGwL3eoz0AzzMC967RiaXYhmfy4UwyIopUkt4phjsjwfiJZJP6McdL3aSkiY6xELi8cQMhzaf0J9wOiyrt8bnGJVBd5hAxRjAfBgkqhkiG9w0BCRQxEh4QAHQAZQBzAHQALgBjAG8AbTAjBgkqhkiG9w0BCRUxFgQUXCqtqAVX9rtnfF9hdp2A7dj17IUwQTAxMA0GCWCGSAFlAwQCAQUABCCF09Q2opJDfDonI87JIHGcVfbQ8UuIGoXeJ42zR+80cwQIG0coqxPQ6qcCAggA"
}

data "octopusdeploy_certificates" "certificate_unscoped_certificate" {
  ids          = null
  partial_name = "Unscoped Certificate"
  skip         = 0
  take         = 1
}
resource "octopusdeploy_certificate" "certificate_unscoped_certificate" {
  count                             = "${length(data.octopusdeploy_certificates.certificate_unscoped_certificate.certificates) != 0 ? 0 : 1}"
  name                              = "Unscoped Certificate"
  password                          = "${var.certificate_unscoped_certificate_password}"
  certificate_data                  = "${var.certificate_unscoped_certificate_data}"
  archived                          = ""
  environments                      = []
  notes                             = ""
  tenant_tags                       = []
  tenanted_deployment_participation = "Untenanted"
  tenants                           = []
  depends_on                        = []
  lifecycle {
    ignore_changes  = [password, certificate_data]
    prevent_destroy = true
  }
}
variable "certificate_unscoped_certificate_password" {
  type        = string
  nullable    = true
  sensitive   = true
  description = "The password used by the certificate Unscoped Certificate"
  default     = "Password01!"
}
variable "certificate_unscoped_certificate_data" {
  type        = string
  nullable    = false
  sensitive   = true
  description = "The certificate data used by the certificate Unscoped Certificate"
  default     = "MIIQoAIBAzCCEFYGCSqGSIb3DQEHAaCCEEcEghBDMIIQPzCCBhIGCSqGSIb3DQEHBqCCBgMwggX/AgEAMIIF+AYJKoZIhvcNAQcBMFcGCSqGSIb3DQEFDTBKMCkGCSqGSIb3DQEFDDAcBAjbcQyWjYcWfgICCAAwDAYIKoZIhvcNAgkFADAdBglghkgBZQMEASoEEPFc/O1eyyGfYKtO4lNbCTmAggWQ+aQjoSCijLNQ2lEfC9QKN10m7b+7Y/2t0KlkzQH6JUsNYSlJlyFj9lP2W4cfNrHM3CHHD3oDyBCqLfL3UJ1pUFaMl9M3j0HZ14U+JUZLCRC9P7sS1w26UaeFEi7XeGlJeMA61/98qbLAV3I85RU6V7jeEiSoLZNuEMAykdjj1+KeTsi2PGUoKDg0SctfYlci+sNJ7wOl1hacj3JL9t06qemvRsFS4bO1B9naGlKYnvycV7sEdTLlkIePMcR3BZWI92WQFUASWBT7J+FYXVgBXS7LF9HQ+KTwZUkFehTzHoLraXqqzevKFfaensoKFHTX4MLoM/bd8sRdDwwfqs/ICbEQzQBsdmSw5ARkHQDaEjKDox3S4CEqLGlttjlKGl6Tncgl6jmxum46iT2j4yHggch5ztsgNhAtKPnXl9SjdSL0sJ4OahdNa6wblfpAriw4Nhtom6W4KVboaWJl8URgQo+447UgXucT0kG25HO9sd4/rEybrNHTvs2Qrhmp5AW7IQa9Gc/1gFKXuFXPtqdiQ4MImERlpsJLXySyVhgVj2O7pMq0Y7g7eIJG8mA3CQZXdG3N8tNUjqzaMrQmBKQJp20fRmipcoMZaodyc0XVMF2nz6+AvfRTk0E3h+sF2jt5MNwmdK2TLK3RY1Y2gQvYNOwoOvGlUSr+WB4rpBuPkL/buRNnjLRlqcua/0QX6h8OKvEmxjOdh6vHv6kAAPowmsmA32k4jLnQHemw8DBUbPaFQP7Brit3iWbgW4lE0jtZO/cyimprcK6CSkercKqWEZEV2VIxoY6zlWTfXSpdBeZN2nbQHp0xEPmBY4qgYuH2eIbvfkFIsVsKr6tpZfFKVQcci/MTV6cRIZFpMIPtLTfFaR9zrK82WdO7wahENU8hGx6/fjqz6CINs4z4PT6m1loK+OzzMk6MRde88m930sLl3dBkfp1EeivhawdVk4RGrgtW9bCE84urnfl6TRaZvjrNdydc/Raca5/SHhZeS55Akz7ElKNkhFWth5ZBPJ9v0NZwVdjKMv74Vw8lA8JyEF+odqhjWhT1dfuu5sL14KEV7nZ+Xt8S12pEsdQ1bsEFdTTgaARO+zpdLUabyn7JOUzQSp2LNxnpnfY9oGzBc0sWjZ0pcCigikOyBW6Fx8lbJSetZeE7FGWOdN6l/C5dhDRj90o0Rm9OUftRo73U2XiOMci/V5C+qw6VqO965n2CuZlYvqkuq08MA+OnpCaicVFnstI7gKM1tp/RhrJAOPwhFhRhU45er8H2fozD2ec2Tyx5JBmuoLDXRoI+kM1hvI4yy2sMuMtjIea6DClgtm5iSvbgGhM8VyMTl096Ptdyb7JDg0SdE/I74Id0v/kCR9iQBE+Zukhxv06RfbPQaLbHg7FP/lggL6gV3+CyTTaUFiAA8gUXvFF6NRCqTPtw7MbGTO35k4oHs7cgGIqncMaLbBNrHa8TkVoIC1VkAIBqCPfDkqiijEHrm19G8IEIl060ks517sJ1UuOpP8Bbq2VddI5L/ewNX0pT3t/520gLxwTtwxtEv7AWXgb+E7slca2f2CO+aNyEppZl9Y1IBwJVlu0OvRm0Urn7CErRLiHlF4y425/xSTh5kBMaPC3luoeDYPGKYmiySqfjQMe96GqV2gFZIdhFZYsowZBD8/KYNh3q8LHmwLYZOkYhc4Xm1wxwXL8s9TuwQuJk8DdiQJ/fN7tURD5LfRTqbJp6zH7ZZhn+XnQQNp1jqNB+GrPwdSi+hMdoyVzilFs+UQIefO5cH2Vl6izwi7fihZwDb/VSGZQGIu9pLG9hUVgOVJ/wNfjBVGN1wISMVBACETZN4nGr9Xqce58HZHEqv84BP3GQEaZZ29AdPyYcBoykesRSYCMlR/M1GokFZ1eUUOVSJikwggolBgkqhkiG9w0BBwGgggoWBIIKEjCCCg4wggoKBgsqhkiG9w0BDAoBAqCCCbEwggmtMFcGCSqGSIb3DQEFDTBKMCkGCSqGSIb3DQEFDDAcBAiI16ADukCaOgICCAAwDAYIKoZIhvcNAgkFADAdBglghkgBZQMEASoEEF+sXKC1gVU2XhlO3zL4dHMEgglQ+47twedQ6YtRkDmnNNtx4E7FL2/8owoXMTIzcE6TXaMTxSaB2kwPBm1pwhRIExhCuBWdDNN51qpq+YXZjJ1nzerMsLJlVD2vtuxZUyeQOjFH9nol2duiglCYk9dh9FH0H1iyGTT/QM+umirTlCbdhfrsgahmmzJDdpKXwlUrQPYZSkbOS1HXbU0e9odX+pYBTZtutHVriGoe8dsFfVWp3rY2MbCfqQi8YKz2T3IZKYqqHz/KI/ICaNgADpUWYSAcSLwtRLki67BljAfKYrLskqwLOCo/aA0xdsaNdUjlCB3mhDMkuWX+pKHs+HbhEk1YeLYpanO16fZaTvs1S6Q8n4sSH5Mk+Jk1NgQOHib95V/MU3tHsH0UoeiVw6/9k5VChxdzwFLLduD17cXGtK4qkXIWjzTqeDONgw/tOTSAWpxjI5Uf+r7xNMM5UT+vKPlFoTUBhSsiTEbyJtDVR27qa10A64X9dBtw71e4Sb48ifJHrGR3ATV2UxDMfpWUhCCNxQeCyXoi9iEXri2w5n6JHdCCfuX6MMbQfpuZE1RlAS7TZYz9GYDw6CQZzIeHkpedrR4WPnIzVBtNUZUBLbdJy32kl2WGZ47DW10Vu4S3tBzILygME/Awx5CGZRXMU58aYYJaKcCk29YfJL7T2CZ9/g/7fFGwOt4Lzj5bGGXLW8V6t9uKB1dd4i8+FBuuJ1fmcjsFu/bUrgyNB8OTxMIwxycofqAgSeCw6HNbI0WHiV0B4T921XFfIntOWLhd8wxz53/0P6ELly4GWCih3X55mkOtPo0t/fI1EEQ9zvJ0xYX8Sgv7B05T2NiWReHcPZ8nxdiHWsabWi/OAsTyBqKDBe9xxAqrUs+hNKxaiBJ+F8IXbLPJrc7j2tbYx6nW6Ec5kgVn3p7rAoF2M4Kn9WH4WVAS90BgxIypiZwt46kwh0ukWNX+rjdyLiJ8jIixr0dquJSA7TDmjQndh2ykDZSPRTUf3eekQ0hiV3aY0tYbm5ozIBsEx7E9VecgTqnknD/16y5FCIwvL2EsR5o2QjnfbFe6zkxioI/2Gc466KYnYNy6y/pnIrwYj09ZjmTZtvdEBztg7pkaL7vZoNTy0FH3qa3KZ/JKv6XazFOLzwareiHqmopiT7JxuGcbBK8+PSLu6soFiQNb3RDJQZw09ExULKMnpLkF7aXCEHYVKM/N22UWGyv97De7ke9Eth7eulnK/NnT2sWht6uNUUILj6ZADpsW/wSlCmFLEk42o4iRbW7ZDyrgcST3/GFR9PAG1/exsGLajuIX3VJk876Gcb3zGfz58CE1Q+er8C5wfawapnRBHgk6skfAYJDNCbaMdtrlIEp6OqLXyq+6H48oLxWtdX2H1YHXtxw6gJvl1z+6Hm0QS5ofubOiElUrWCssS082902W8sftpTN4YyakK6nZWZgH1UikSasJTjl2pLSO74Q0cQCwSrIKtDw24jsTKmWuGtT4V732V5eoLLERsm7x0ZlXTbHrr2jNdRdJ3rzGYr1pZW/i3o/HdOk1zYE5mnBY0322aq6cNph+3raDu2xTi/7eOSZUb3uAPxGbTqR/TlSayE71XpL2yTxcwjI2sZNqT785f/zE2xB+DAobtc0tp1aack1/S2Lmh9LQm6s2F7fsaNw9ciPUtVLPvjRZRZYP4ccTRpEFWTW+xeHmPjeLxQvSslUvvYwYjYsAmMDvPI+p6mebu8d/l/79oOgNTqs23w0t/H3bZ4Gp70Q/mRXYnoFt9lWp+L7jx7FQ7IHVVIuQ0wJ1DuU0/rYVinP5EwHEeWCl2oipfT049heJBO85h1tJNQT/NbFV3/aUv3TfBYC3DXmB2nDRtZA22Q04dGzqINxQ1E+THPVTJqgqze/wYLto36wzp/cRBUY9XumQJipnECOup6RF0nyjE+S90/Y6SbjVVLuKMYExMDhpzEfi+yJPEwhrOXLmtedyM/eCbkq19tgEx9wz8NrAgh/FMIRsa/Beu3Lb2G1t/q8xXMry/TguHcPGpzJaYcp4WaQ2G/C0s6b5ieZq11yBQ5l/M9jm7Enhkj57Hah5QF2Qwv5vCfCFEZgbxXwk7lYwxUD4H0ve1xDOvMEIdKg0Z84H75EdKLAoG/U/BsWzzzkdJZYe5Et2QG7tC/erC4OL1oVU89ShbMLAFyRMNZLAvPXuoiXyoZoWgEpkseCgr7wfqOLifOL0H3CZ4DIkoaj0IudLmWd04mnyojQ2WWU9MaX0F7LWRtmYJR1iWbZurS8VqDBbNKHsBsXg6PDEWJvVheWMZZRTnuBIGlFW/qKuBOG3fFZV7/YM2JMQlD7QgAJ6NJa8x74sGwS3JR1VTnbhPeFlLmPsUAAyPE0eRj8z4+MHFohUjVfr16ikSp4a0+V9GRVk3fsa6We9rMQ1zdQvo5tPio3UfZAZCIOFV/bV4S3jBlO8JmtUo8SiWCflGYMRu3dyeRUjAMcKn5tLIPQxlcwGHAhPukKlRGmo3pzamIkISePSDQszCSBjcCW1Zieg82aPStcoGEM2OHjFSuPfvVV1ale23Ke3fMsajhgMOSD/L7B7RNF14TtNWP3HlxYWb7gGvMKI+iOhexrQq0HV95Si9JzLAziuLuOSag4ecZZ1/x184cTkzSQn2wpgJBUor0hn0tiAOHCTFIwH2rssqCvC830+y9n8UTQJjp7dTXwmJWhvKMZzf0vZ2nNE4F7U+hfFtk8a6gLxUPuFBj2d2PiJ2IyELs0PjvKHtw0GfCfnirXt+YQ4+JAIKo+9S3acNNx8If45zwZ3HxkGq3iuUZ70prLt3WkHuNT3q+JcWPDvqo8TJgLR1/nO7l4lZ++BdiDfrjxB5eAcqerJ7r9P/Vb9cN9F0wedSu5sD/a5pNZCZgcyNl0hswf+gAzfv/cl52gRn8EfsaRXiYF42f69g7jJirof9cu+FHsE/eqpnDXED4yvIYdZn5aScMyAIK/YlKpItKdw2JMujmT0HmYNHvJXeKHs+MqEMgd/pmmCozL8x2hnJ2HQbinFYNdvrWxMLuNIbthH8dF41TVzaljAWJYKnuz6AgguBZnWgfOgzYDGXyI00WjeOjr0rN+p3sYGwL3eoz0AzzMC967RiaXYhmfy4UwyIopUkt4phjsjwfiJZJP6McdL3aSkiY6xELi8cQMhzaf0J9wOiyrt8bnGJVBd5hAxRjAfBgkqhkiG9w0BCRQxEh4QAHQAZQBzAHQALgBjAG8AbTAjBgkqhkiG9w0BCRUxFgQUXCqtqAVX9rtnfF9hdp2A7dj17IUwQTAxMA0GCWCGSAFlAwQCAQUABCCF09Q2opJDfDonI87JIHGcVfbQ8UuIGoXeJ42zR+80cwQIG0coqxPQ6qcCAggA"
}

data "octopusdeploy_certificates" "certificate_self_signed_certificate" {
  ids          = null
  partial_name = "Self SIgned Certificate"
  skip         = 0
  take         = 1
}
resource "octopusdeploy_certificate" "certificate_self_signed_certificate" {
  count                             = "${length(data.octopusdeploy_certificates.certificate_self_signed_certificate.certificates) != 0 ? 0 : 1}"
  name                              = "Self SIgned Certificate"
  password                          = "${var.certificate_self_signed_certificate_password}"
  certificate_data                  = "${var.certificate_self_signed_certificate_data}"
  archived                          = ""
  environments                      = []
  notes                             = ""
  tenant_tags                       = ["Cities/London", "Cities/Sydney", "Cities/Washington"]
  tenanted_deployment_participation = "TenantedOrUntenanted"
  tenants                           = []
  depends_on                        = [octopusdeploy_tag_set.tagset_cities,octopusdeploy_tag.tagset_cities_tag_sydney,octopusdeploy_tag.tagset_cities_tag_london,octopusdeploy_tag.tagset_cities_tag_washington]
<<<<<<< HEAD
  lifecycle {
    ignore_changes  = [password, certificate_data]
    prevent_destroy = true
  }
}
variable "certificate_self_signed_certificate_password" {
  type        = string
  nullable    = true
  sensitive   = true
  description = "The password used by the certificate Self SIgned Certificate"
  default     = "Password01!"
}
variable "certificate_self_signed_certificate_data" {
  type        = string
  nullable    = false
  sensitive   = true
  description = "The certificate data used by the certificate Self SIgned Certificate"
  default     = "MIIQoAIBAzCCEFYGCSqGSIb3DQEHAaCCEEcEghBDMIIQPzCCBhIGCSqGSIb3DQEHBqCCBgMwggX/AgEAMIIF+AYJKoZIhvcNAQcBMFcGCSqGSIb3DQEFDTBKMCkGCSqGSIb3DQEFDDAcBAjbcQyWjYcWfgICCAAwDAYIKoZIhvcNAgkFADAdBglghkgBZQMEASoEEPFc/O1eyyGfYKtO4lNbCTmAggWQ+aQjoSCijLNQ2lEfC9QKN10m7b+7Y/2t0KlkzQH6JUsNYSlJlyFj9lP2W4cfNrHM3CHHD3oDyBCqLfL3UJ1pUFaMl9M3j0HZ14U+JUZLCRC9P7sS1w26UaeFEi7XeGlJeMA61/98qbLAV3I85RU6V7jeEiSoLZNuEMAykdjj1+KeTsi2PGUoKDg0SctfYlci+sNJ7wOl1hacj3JL9t06qemvRsFS4bO1B9naGlKYnvycV7sEdTLlkIePMcR3BZWI92WQFUASWBT7J+FYXVgBXS7LF9HQ+KTwZUkFehTzHoLraXqqzevKFfaensoKFHTX4MLoM/bd8sRdDwwfqs/ICbEQzQBsdmSw5ARkHQDaEjKDox3S4CEqLGlttjlKGl6Tncgl6jmxum46iT2j4yHggch5ztsgNhAtKPnXl9SjdSL0sJ4OahdNa6wblfpAriw4Nhtom6W4KVboaWJl8URgQo+447UgXucT0kG25HO9sd4/rEybrNHTvs2Qrhmp5AW7IQa9Gc/1gFKXuFXPtqdiQ4MImERlpsJLXySyVhgVj2O7pMq0Y7g7eIJG8mA3CQZXdG3N8tNUjqzaMrQmBKQJp20fRmipcoMZaodyc0XVMF2nz6+AvfRTk0E3h+sF2jt5MNwmdK2TLK3RY1Y2gQvYNOwoOvGlUSr+WB4rpBuPkL/buRNnjLRlqcua/0QX6h8OKvEmxjOdh6vHv6kAAPowmsmA32k4jLnQHemw8DBUbPaFQP7Brit3iWbgW4lE0jtZO/cyimprcK6CSkercKqWEZEV2VIxoY6zlWTfXSpdBeZN2nbQHp0xEPmBY4qgYuH2eIbvfkFIsVsKr6tpZfFKVQcci/MTV6cRIZFpMIPtLTfFaR9zrK82WdO7wahENU8hGx6/fjqz6CINs4z4PT6m1loK+OzzMk6MRde88m930sLl3dBkfp1EeivhawdVk4RGrgtW9bCE84urnfl6TRaZvjrNdydc/Raca5/SHhZeS55Akz7ElKNkhFWth5ZBPJ9v0NZwVdjKMv74Vw8lA8JyEF+odqhjWhT1dfuu5sL14KEV7nZ+Xt8S12pEsdQ1bsEFdTTgaARO+zpdLUabyn7JOUzQSp2LNxnpnfY9oGzBc0sWjZ0pcCigikOyBW6Fx8lbJSetZeE7FGWOdN6l/C5dhDRj90o0Rm9OUftRo73U2XiOMci/V5C+qw6VqO965n2CuZlYvqkuq08MA+OnpCaicVFnstI7gKM1tp/RhrJAOPwhFhRhU45er8H2fozD2ec2Tyx5JBmuoLDXRoI+kM1hvI4yy2sMuMtjIea6DClgtm5iSvbgGhM8VyMTl096Ptdyb7JDg0SdE/I74Id0v/kCR9iQBE+Zukhxv06RfbPQaLbHg7FP/lggL6gV3+CyTTaUFiAA8gUXvFF6NRCqTPtw7MbGTO35k4oHs7cgGIqncMaLbBNrHa8TkVoIC1VkAIBqCPfDkqiijEHrm19G8IEIl060ks517sJ1UuOpP8Bbq2VddI5L/ewNX0pT3t/520gLxwTtwxtEv7AWXgb+E7slca2f2CO+aNyEppZl9Y1IBwJVlu0OvRm0Urn7CErRLiHlF4y425/xSTh5kBMaPC3luoeDYPGKYmiySqfjQMe96GqV2gFZIdhFZYsowZBD8/KYNh3q8LHmwLYZOkYhc4Xm1wxwXL8s9TuwQuJk8DdiQJ/fN7tURD5LfRTqbJp6zH7ZZhn+XnQQNp1jqNB+GrPwdSi+hMdoyVzilFs+UQIefO5cH2Vl6izwi7fihZwDb/VSGZQGIu9pLG9hUVgOVJ/wNfjBVGN1wISMVBACETZN4nGr9Xqce58HZHEqv84BP3GQEaZZ29AdPyYcBoykesRSYCMlR/M1GokFZ1eUUOVSJikwggolBgkqhkiG9w0BBwGgggoWBIIKEjCCCg4wggoKBgsqhkiG9w0BDAoBAqCCCbEwggmtMFcGCSqGSIb3DQEFDTBKMCkGCSqGSIb3DQEFDDAcBAiI16ADukCaOgICCAAwDAYIKoZIhvcNAgkFADAdBglghkgBZQMEASoEEF+sXKC1gVU2XhlO3zL4dHMEgglQ+47twedQ6YtRkDmnNNtx4E7FL2/8owoXMTIzcE6TXaMTxSaB2kwPBm1pwhRIExhCuBWdDNN51qpq+YXZjJ1nzerMsLJlVD2vtuxZUyeQOjFH9nol2duiglCYk9dh9FH0H1iyGTT/QM+umirTlCbdhfrsgahmmzJDdpKXwlUrQPYZSkbOS1HXbU0e9odX+pYBTZtutHVriGoe8dsFfVWp3rY2MbCfqQi8YKz2T3IZKYqqHz/KI/ICaNgADpUWYSAcSLwtRLki67BljAfKYrLskqwLOCo/aA0xdsaNdUjlCB3mhDMkuWX+pKHs+HbhEk1YeLYpanO16fZaTvs1S6Q8n4sSH5Mk+Jk1NgQOHib95V/MU3tHsH0UoeiVw6/9k5VChxdzwFLLduD17cXGtK4qkXIWjzTqeDONgw/tOTSAWpxjI5Uf+r7xNMM5UT+vKPlFoTUBhSsiTEbyJtDVR27qa10A64X9dBtw71e4Sb48ifJHrGR3ATV2UxDMfpWUhCCNxQeCyXoi9iEXri2w5n6JHdCCfuX6MMbQfpuZE1RlAS7TZYz9GYDw6CQZzIeHkpedrR4WPnIzVBtNUZUBLbdJy32kl2WGZ47DW10Vu4S3tBzILygME/Awx5CGZRXMU58aYYJaKcCk29YfJL7T2CZ9/g/7fFGwOt4Lzj5bGGXLW8V6t9uKB1dd4i8+FBuuJ1fmcjsFu/bUrgyNB8OTxMIwxycofqAgSeCw6HNbI0WHiV0B4T921XFfIntOWLhd8wxz53/0P6ELly4GWCih3X55mkOtPo0t/fI1EEQ9zvJ0xYX8Sgv7B05T2NiWReHcPZ8nxdiHWsabWi/OAsTyBqKDBe9xxAqrUs+hNKxaiBJ+F8IXbLPJrc7j2tbYx6nW6Ec5kgVn3p7rAoF2M4Kn9WH4WVAS90BgxIypiZwt46kwh0ukWNX+rjdyLiJ8jIixr0dquJSA7TDmjQndh2ykDZSPRTUf3eekQ0hiV3aY0tYbm5ozIBsEx7E9VecgTqnknD/16y5FCIwvL2EsR5o2QjnfbFe6zkxioI/2Gc466KYnYNy6y/pnIrwYj09ZjmTZtvdEBztg7pkaL7vZoNTy0FH3qa3KZ/JKv6XazFOLzwareiHqmopiT7JxuGcbBK8+PSLu6soFiQNb3RDJQZw09ExULKMnpLkF7aXCEHYVKM/N22UWGyv97De7ke9Eth7eulnK/NnT2sWht6uNUUILj6ZADpsW/wSlCmFLEk42o4iRbW7ZDyrgcST3/GFR9PAG1/exsGLajuIX3VJk876Gcb3zGfz58CE1Q+er8C5wfawapnRBHgk6skfAYJDNCbaMdtrlIEp6OqLXyq+6H48oLxWtdX2H1YHXtxw6gJvl1z+6Hm0QS5ofubOiElUrWCssS082902W8sftpTN4YyakK6nZWZgH1UikSasJTjl2pLSO74Q0cQCwSrIKtDw24jsTKmWuGtT4V732V5eoLLERsm7x0ZlXTbHrr2jNdRdJ3rzGYr1pZW/i3o/HdOk1zYE5mnBY0322aq6cNph+3raDu2xTi/7eOSZUb3uAPxGbTqR/TlSayE71XpL2yTxcwjI2sZNqT785f/zE2xB+DAobtc0tp1aack1/S2Lmh9LQm6s2F7fsaNw9ciPUtVLPvjRZRZYP4ccTRpEFWTW+xeHmPjeLxQvSslUvvYwYjYsAmMDvPI+p6mebu8d/l/79oOgNTqs23w0t/H3bZ4Gp70Q/mRXYnoFt9lWp+L7jx7FQ7IHVVIuQ0wJ1DuU0/rYVinP5EwHEeWCl2oipfT049heJBO85h1tJNQT/NbFV3/aUv3TfBYC3DXmB2nDRtZA22Q04dGzqINxQ1E+THPVTJqgqze/wYLto36wzp/cRBUY9XumQJipnECOup6RF0nyjE+S90/Y6SbjVVLuKMYExMDhpzEfi+yJPEwhrOXLmtedyM/eCbkq19tgEx9wz8NrAgh/FMIRsa/Beu3Lb2G1t/q8xXMry/TguHcPGpzJaYcp4WaQ2G/C0s6b5ieZq11yBQ5l/M9jm7Enhkj57Hah5QF2Qwv5vCfCFEZgbxXwk7lYwxUD4H0ve1xDOvMEIdKg0Z84H75EdKLAoG/U/BsWzzzkdJZYe5Et2QG7tC/erC4OL1oVU89ShbMLAFyRMNZLAvPXuoiXyoZoWgEpkseCgr7wfqOLifOL0H3CZ4DIkoaj0IudLmWd04mnyojQ2WWU9MaX0F7LWRtmYJR1iWbZurS8VqDBbNKHsBsXg6PDEWJvVheWMZZRTnuBIGlFW/qKuBOG3fFZV7/YM2JMQlD7QgAJ6NJa8x74sGwS3JR1VTnbhPeFlLmPsUAAyPE0eRj8z4+MHFohUjVfr16ikSp4a0+V9GRVk3fsa6We9rMQ1zdQvo5tPio3UfZAZCIOFV/bV4S3jBlO8JmtUo8SiWCflGYMRu3dyeRUjAMcKn5tLIPQxlcwGHAhPukKlRGmo3pzamIkISePSDQszCSBjcCW1Zieg82aPStcoGEM2OHjFSuPfvVV1ale23Ke3fMsajhgMOSD/L7B7RNF14TtNWP3HlxYWb7gGvMKI+iOhexrQq0HV95Si9JzLAziuLuOSag4ecZZ1/x184cTkzSQn2wpgJBUor0hn0tiAOHCTFIwH2rssqCvC830+y9n8UTQJjp7dTXwmJWhvKMZzf0vZ2nNE4F7U+hfFtk8a6gLxUPuFBj2d2PiJ2IyELs0PjvKHtw0GfCfnirXt+YQ4+JAIKo+9S3acNNx8If45zwZ3HxkGq3iuUZ70prLt3WkHuNT3q+JcWPDvqo8TJgLR1/nO7l4lZ++BdiDfrjxB5eAcqerJ7r9P/Vb9cN9F0wedSu5sD/a5pNZCZgcyNl0hswf+gAzfv/cl52gRn8EfsaRXiYF42f69g7jJirof9cu+FHsE/eqpnDXED4yvIYdZn5aScMyAIK/YlKpItKdw2JMujmT0HmYNHvJXeKHs+MqEMgd/pmmCozL8x2hnJ2HQbinFYNdvrWxMLuNIbthH8dF41TVzaljAWJYKnuz6AgguBZnWgfOgzYDGXyI00WjeOjr0rN+p3sYGwL3eoz0AzzMC967RiaXYhmfy4UwyIopUkt4phjsjwfiJZJP6McdL3aSkiY6xELi8cQMhzaf0J9wOiyrt8bnGJVBd5hAxRjAfBgkqhkiG9w0BCRQxEh4QAHQAZQBzAHQALgBjAG8AbTAjBgkqhkiG9w0BCRUxFgQUXCqtqAVX9rtnfF9hdp2A7dj17IUwQTAxMA0GCWCGSAFlAwQCAQUABCCF09Q2opJDfDonI87JIHGcVfbQ8UuIGoXeJ42zR+80cwQIG0coqxPQ6qcCAggA"
}

data "octopusdeploy_machine_policies" "default_machine_policy" {
  ids          = null
  partial_name = "Default Machine Policy"
  skip         = 0
  take         = 1
  lifecycle {
    postcondition {
      error_message = "Failed to resolve a machine policy called \"default_machine_policy\". This resource must exist in the space before this Terraform configuration is applied."
      condition     = length(self.machine_policies) != 0
    }
  }
}

data "octopusdeploy_git_credentials" "gitcredential_github" {
  name = "GitHub"
  skip = 0
  take = 1
}
resource "octopusdeploy_git_credential" "gitcredential_github" {
  count    = "${length(data.octopusdeploy_git_credentials.gitcredential_github.git_credentials) != 0 ? 0 : 1}"
  name     = "GitHub"
  type     = "UsernamePassword"
  username = "x-access-token"
  password = "${var.gitcredential_github_sensitive_value}"
  lifecycle {
    ignore_changes  = [password]
    prevent_destroy = true
  }
}
variable "gitcredential_github_sensitive_value" {
  type        = string
  nullable    = false
  sensitive   = true
  description = "The secret variable value associated with the git credential \"GitHub\""
  default     = "Change Me!"
}

data "octopusdeploy_project_groups" "project_group_aws" {
  ids          = null
  partial_name = "${var.project_group_aws_name}"
  skip         = 0
  take         = 1
}
variable "project_group_aws_name" {
  type        = string
  nullable    = false
  sensitive   = false
  description = "The name of the project group to lookup"
  default     = "AWS"
}
resource "octopusdeploy_project_group" "project_group_aws" {
  count = "${length(data.octopusdeploy_project_groups.project_group_aws.project_groups) != 0 ? 0 : 1}"
  name  = "${var.project_group_aws_name}"
  lifecycle {
    prevent_destroy = true
  }
}

data "octopusdeploy_project_groups" "project_group_azure" {
  ids          = null
  partial_name = "${var.project_group_azure_name}"
  skip         = 0
  take         = 1
}
variable "project_group_azure_name" {
  type        = string
  nullable    = false
  sensitive   = false
  description = "The name of the project group to lookup"
  default     = "Azure"
}
resource "octopusdeploy_project_group" "project_group_azure" {
  count       = "${length(data.octopusdeploy_project_groups.project_group_azure.project_groups) != 0 ? 0 : 1}"
  name        = "${var.project_group_azure_name}"
  description = ""
  lifecycle {
    prevent_destroy = true
  }
}

variable "project_group_default_project_group_name" {
  type        = string
  nullable    = false
  sensitive   = false
  description = "The name of the project group to lookup"
  default     = "Default Project Group"
}
data "octopusdeploy_project_groups" "project_group_default_project_group" {
  ids          = null
  partial_name = "${var.project_group_default_project_group_name}"
  skip         = 0
  take         = 1
  lifecycle {
    postcondition {
      error_message = "Failed to resolve a project group called $${var.project_group_default_project_group_name}. This resource must exist in the space before this Terraform configuration is applied."
      condition     = length(self.project_groups) != 0
    }
  }
}

data "octopusdeploy_project_groups" "project_group_kubernetes" {
  ids          = null
  partial_name = "${var.project_group_kubernetes_name}"
  skip         = 0
  take         = 1
}
variable "project_group_kubernetes_name" {
  type        = string
  nullable    = false
  sensitive   = false
  description = "The name of the project group to lookup"
  default     = "Kubernetes"
}
resource "octopusdeploy_project_group" "project_group_kubernetes" {
  count = "${length(data.octopusdeploy_project_groups.project_group_kubernetes.project_groups) != 0 ? 0 : 1}"
  name  = "${var.project_group_kubernetes_name}"
  lifecycle {
    prevent_destroy = true
  }
}

data "octopusdeploy_project_groups" "project_group_script" {
  ids          = null
  partial_name = "${var.project_group_script_name}"
  skip         = 0
  take         = 1
}
variable "project_group_script_name" {
  type        = string
  nullable    = false
  sensitive   = false
  description = "The name of the project group to lookup"
  default     = "Script"
}
resource "octopusdeploy_project_group" "project_group_script" {
  count = "${length(data.octopusdeploy_project_groups.project_group_script.project_groups) != 0 ? 0 : 1}"
  name  = "${var.project_group_script_name}"
  lifecycle {
    prevent_destroy = true
  }
}

data "octopusdeploy_project_groups" "project_group_windows" {
  ids          = null
  partial_name = "${var.project_group_windows_name}"
  skip         = 0
  take         = 1
}
variable "project_group_windows_name" {
  type        = string
  nullable    = false
  sensitive   = false
  description = "The name of the project group to lookup"
  default     = "Windows"
}
resource "octopusdeploy_project_group" "project_group_windows" {
  count = "${length(data.octopusdeploy_project_groups.project_group_windows.project_groups) != 0 ? 0 : 1}"
  name  = "${var.project_group_windows_name}"
  lifecycle {
    prevent_destroy = true
  }
}

data "octopusdeploy_deployment_targets" "target_cloudregion1" {
  ids                  = null
  partial_name         = "CloudRegion1"
  skip                 = 0
  take                 = 1
  health_statuses      = null
  communication_styles = null
  environments         = null
  roles                = null
  shell_names          = null
  tenant_tags          = null
  tenants              = null
}
resource "octopusdeploy_cloud_region_deployment_target" "target_cloudregion1" {
  count                             = "${length(data.octopusdeploy_deployment_targets.target_cloudregion1.deployment_targets) != 0 ? 0 : 1}"
  environments                      = ["${length(data.octopusdeploy_environments.environment_development.environments) != 0 ? data.octopusdeploy_environments.environment_development.environments[0].id : octopusdeploy_environment.environment_development[0].id}"]
  name                              = "CloudRegion1"
  roles                             = ["TestMe"]
  default_worker_pool_id            = ""
  health_status                     = "Healthy"
  is_disabled                       = false
  machine_policy_id                 = "${data.octopusdeploy_machine_policies.default_machine_policy.machine_policies[0].id}"
  shell_name                        = "Unknown"
  shell_version                     = "Unknown"
  tenant_tags                       = []
  tenanted_deployment_participation = "Untenanted"
  tenants                           = []
  thumbprint                        = ""
  lifecycle {
    prevent_destroy = true
  }
  depends_on = []
}

data "octopusdeploy_deployment_targets" "target_cloudregion2" {
  ids                  = null
  partial_name         = "CloudRegion2"
  skip                 = 0
  take                 = 1
  health_statuses      = null
  communication_styles = null
  environments         = null
  roles                = null
  shell_names          = null
  tenant_tags          = null
  tenants              = null
}
resource "octopusdeploy_cloud_region_deployment_target" "target_cloudregion2" {
  count                             = "${length(data.octopusdeploy_deployment_targets.target_cloudregion2.deployment_targets) != 0 ? 0 : 1}"
  environments                      = ["${length(data.octopusdeploy_environments.environment_test.environments) != 0 ? data.octopusdeploy_environments.environment_test.environments[0].id : octopusdeploy_environment.environment_test[0].id}"]
  name                              = "CloudRegion2"
  roles                             = ["TestMe"]
  default_worker_pool_id            = ""
  health_status                     = "Healthy"
  is_disabled                       = false
  machine_policy_id                 = "${data.octopusdeploy_machine_policies.default_machine_policy.machine_policies[0].id}"
  shell_name                        = "Unknown"
  shell_version                     = "Unknown"
  tenant_tags                       = []
  tenanted_deployment_participation = "Untenanted"
  tenants                           = []
  thumbprint                        = ""
=======
  lifecycle {
    ignore_changes  = [password, certificate_data]
    prevent_destroy = true
  }
}
variable "certificate_self_signed_certificate_password" {
  type        = string
  nullable    = true
  sensitive   = true
  description = "The password used by the certificate Self SIgned Certificate"
  default     = "Password01!"
}
variable "certificate_self_signed_certificate_data" {
  type        = string
  nullable    = false
  sensitive   = true
  description = "The certificate data used by the certificate Self SIgned Certificate"
  default     = "MIIQoAIBAzCCEFYGCSqGSIb3DQEHAaCCEEcEghBDMIIQPzCCBhIGCSqGSIb3DQEHBqCCBgMwggX/AgEAMIIF+AYJKoZIhvcNAQcBMFcGCSqGSIb3DQEFDTBKMCkGCSqGSIb3DQEFDDAcBAjbcQyWjYcWfgICCAAwDAYIKoZIhvcNAgkFADAdBglghkgBZQMEASoEEPFc/O1eyyGfYKtO4lNbCTmAggWQ+aQjoSCijLNQ2lEfC9QKN10m7b+7Y/2t0KlkzQH6JUsNYSlJlyFj9lP2W4cfNrHM3CHHD3oDyBCqLfL3UJ1pUFaMl9M3j0HZ14U+JUZLCRC9P7sS1w26UaeFEi7XeGlJeMA61/98qbLAV3I85RU6V7jeEiSoLZNuEMAykdjj1+KeTsi2PGUoKDg0SctfYlci+sNJ7wOl1hacj3JL9t06qemvRsFS4bO1B9naGlKYnvycV7sEdTLlkIePMcR3BZWI92WQFUASWBT7J+FYXVgBXS7LF9HQ+KTwZUkFehTzHoLraXqqzevKFfaensoKFHTX4MLoM/bd8sRdDwwfqs/ICbEQzQBsdmSw5ARkHQDaEjKDox3S4CEqLGlttjlKGl6Tncgl6jmxum46iT2j4yHggch5ztsgNhAtKPnXl9SjdSL0sJ4OahdNa6wblfpAriw4Nhtom6W4KVboaWJl8URgQo+447UgXucT0kG25HO9sd4/rEybrNHTvs2Qrhmp5AW7IQa9Gc/1gFKXuFXPtqdiQ4MImERlpsJLXySyVhgVj2O7pMq0Y7g7eIJG8mA3CQZXdG3N8tNUjqzaMrQmBKQJp20fRmipcoMZaodyc0XVMF2nz6+AvfRTk0E3h+sF2jt5MNwmdK2TLK3RY1Y2gQvYNOwoOvGlUSr+WB4rpBuPkL/buRNnjLRlqcua/0QX6h8OKvEmxjOdh6vHv6kAAPowmsmA32k4jLnQHemw8DBUbPaFQP7Brit3iWbgW4lE0jtZO/cyimprcK6CSkercKqWEZEV2VIxoY6zlWTfXSpdBeZN2nbQHp0xEPmBY4qgYuH2eIbvfkFIsVsKr6tpZfFKVQcci/MTV6cRIZFpMIPtLTfFaR9zrK82WdO7wahENU8hGx6/fjqz6CINs4z4PT6m1loK+OzzMk6MRde88m930sLl3dBkfp1EeivhawdVk4RGrgtW9bCE84urnfl6TRaZvjrNdydc/Raca5/SHhZeS55Akz7ElKNkhFWth5ZBPJ9v0NZwVdjKMv74Vw8lA8JyEF+odqhjWhT1dfuu5sL14KEV7nZ+Xt8S12pEsdQ1bsEFdTTgaARO+zpdLUabyn7JOUzQSp2LNxnpnfY9oGzBc0sWjZ0pcCigikOyBW6Fx8lbJSetZeE7FGWOdN6l/C5dhDRj90o0Rm9OUftRo73U2XiOMci/V5C+qw6VqO965n2CuZlYvqkuq08MA+OnpCaicVFnstI7gKM1tp/RhrJAOPwhFhRhU45er8H2fozD2ec2Tyx5JBmuoLDXRoI+kM1hvI4yy2sMuMtjIea6DClgtm5iSvbgGhM8VyMTl096Ptdyb7JDg0SdE/I74Id0v/kCR9iQBE+Zukhxv06RfbPQaLbHg7FP/lggL6gV3+CyTTaUFiAA8gUXvFF6NRCqTPtw7MbGTO35k4oHs7cgGIqncMaLbBNrHa8TkVoIC1VkAIBqCPfDkqiijEHrm19G8IEIl060ks517sJ1UuOpP8Bbq2VddI5L/ewNX0pT3t/520gLxwTtwxtEv7AWXgb+E7slca2f2CO+aNyEppZl9Y1IBwJVlu0OvRm0Urn7CErRLiHlF4y425/xSTh5kBMaPC3luoeDYPGKYmiySqfjQMe96GqV2gFZIdhFZYsowZBD8/KYNh3q8LHmwLYZOkYhc4Xm1wxwXL8s9TuwQuJk8DdiQJ/fN7tURD5LfRTqbJp6zH7ZZhn+XnQQNp1jqNB+GrPwdSi+hMdoyVzilFs+UQIefO5cH2Vl6izwi7fihZwDb/VSGZQGIu9pLG9hUVgOVJ/wNfjBVGN1wISMVBACETZN4nGr9Xqce58HZHEqv84BP3GQEaZZ29AdPyYcBoykesRSYCMlR/M1GokFZ1eUUOVSJikwggolBgkqhkiG9w0BBwGgggoWBIIKEjCCCg4wggoKBgsqhkiG9w0BDAoBAqCCCbEwggmtMFcGCSqGSIb3DQEFDTBKMCkGCSqGSIb3DQEFDDAcBAiI16ADukCaOgICCAAwDAYIKoZIhvcNAgkFADAdBglghkgBZQMEASoEEF+sXKC1gVU2XhlO3zL4dHMEgglQ+47twedQ6YtRkDmnNNtx4E7FL2/8owoXMTIzcE6TXaMTxSaB2kwPBm1pwhRIExhCuBWdDNN51qpq+YXZjJ1nzerMsLJlVD2vtuxZUyeQOjFH9nol2duiglCYk9dh9FH0H1iyGTT/QM+umirTlCbdhfrsgahmmzJDdpKXwlUrQPYZSkbOS1HXbU0e9odX+pYBTZtutHVriGoe8dsFfVWp3rY2MbCfqQi8YKz2T3IZKYqqHz/KI/ICaNgADpUWYSAcSLwtRLki67BljAfKYrLskqwLOCo/aA0xdsaNdUjlCB3mhDMkuWX+pKHs+HbhEk1YeLYpanO16fZaTvs1S6Q8n4sSH5Mk+Jk1NgQOHib95V/MU3tHsH0UoeiVw6/9k5VChxdzwFLLduD17cXGtK4qkXIWjzTqeDONgw/tOTSAWpxjI5Uf+r7xNMM5UT+vKPlFoTUBhSsiTEbyJtDVR27qa10A64X9dBtw71e4Sb48ifJHrGR3ATV2UxDMfpWUhCCNxQeCyXoi9iEXri2w5n6JHdCCfuX6MMbQfpuZE1RlAS7TZYz9GYDw6CQZzIeHkpedrR4WPnIzVBtNUZUBLbdJy32kl2WGZ47DW10Vu4S3tBzILygME/Awx5CGZRXMU58aYYJaKcCk29YfJL7T2CZ9/g/7fFGwOt4Lzj5bGGXLW8V6t9uKB1dd4i8+FBuuJ1fmcjsFu/bUrgyNB8OTxMIwxycofqAgSeCw6HNbI0WHiV0B4T921XFfIntOWLhd8wxz53/0P6ELly4GWCih3X55mkOtPo0t/fI1EEQ9zvJ0xYX8Sgv7B05T2NiWReHcPZ8nxdiHWsabWi/OAsTyBqKDBe9xxAqrUs+hNKxaiBJ+F8IXbLPJrc7j2tbYx6nW6Ec5kgVn3p7rAoF2M4Kn9WH4WVAS90BgxIypiZwt46kwh0ukWNX+rjdyLiJ8jIixr0dquJSA7TDmjQndh2ykDZSPRTUf3eekQ0hiV3aY0tYbm5ozIBsEx7E9VecgTqnknD/16y5FCIwvL2EsR5o2QjnfbFe6zkxioI/2Gc466KYnYNy6y/pnIrwYj09ZjmTZtvdEBztg7pkaL7vZoNTy0FH3qa3KZ/JKv6XazFOLzwareiHqmopiT7JxuGcbBK8+PSLu6soFiQNb3RDJQZw09ExULKMnpLkF7aXCEHYVKM/N22UWGyv97De7ke9Eth7eulnK/NnT2sWht6uNUUILj6ZADpsW/wSlCmFLEk42o4iRbW7ZDyrgcST3/GFR9PAG1/exsGLajuIX3VJk876Gcb3zGfz58CE1Q+er8C5wfawapnRBHgk6skfAYJDNCbaMdtrlIEp6OqLXyq+6H48oLxWtdX2H1YHXtxw6gJvl1z+6Hm0QS5ofubOiElUrWCssS082902W8sftpTN4YyakK6nZWZgH1UikSasJTjl2pLSO74Q0cQCwSrIKtDw24jsTKmWuGtT4V732V5eoLLERsm7x0ZlXTbHrr2jNdRdJ3rzGYr1pZW/i3o/HdOk1zYE5mnBY0322aq6cNph+3raDu2xTi/7eOSZUb3uAPxGbTqR/TlSayE71XpL2yTxcwjI2sZNqT785f/zE2xB+DAobtc0tp1aack1/S2Lmh9LQm6s2F7fsaNw9ciPUtVLPvjRZRZYP4ccTRpEFWTW+xeHmPjeLxQvSslUvvYwYjYsAmMDvPI+p6mebu8d/l/79oOgNTqs23w0t/H3bZ4Gp70Q/mRXYnoFt9lWp+L7jx7FQ7IHVVIuQ0wJ1DuU0/rYVinP5EwHEeWCl2oipfT049heJBO85h1tJNQT/NbFV3/aUv3TfBYC3DXmB2nDRtZA22Q04dGzqINxQ1E+THPVTJqgqze/wYLto36wzp/cRBUY9XumQJipnECOup6RF0nyjE+S90/Y6SbjVVLuKMYExMDhpzEfi+yJPEwhrOXLmtedyM/eCbkq19tgEx9wz8NrAgh/FMIRsa/Beu3Lb2G1t/q8xXMry/TguHcPGpzJaYcp4WaQ2G/C0s6b5ieZq11yBQ5l/M9jm7Enhkj57Hah5QF2Qwv5vCfCFEZgbxXwk7lYwxUD4H0ve1xDOvMEIdKg0Z84H75EdKLAoG/U/BsWzzzkdJZYe5Et2QG7tC/erC4OL1oVU89ShbMLAFyRMNZLAvPXuoiXyoZoWgEpkseCgr7wfqOLifOL0H3CZ4DIkoaj0IudLmWd04mnyojQ2WWU9MaX0F7LWRtmYJR1iWbZurS8VqDBbNKHsBsXg6PDEWJvVheWMZZRTnuBIGlFW/qKuBOG3fFZV7/YM2JMQlD7QgAJ6NJa8x74sGwS3JR1VTnbhPeFlLmPsUAAyPE0eRj8z4+MHFohUjVfr16ikSp4a0+V9GRVk3fsa6We9rMQ1zdQvo5tPio3UfZAZCIOFV/bV4S3jBlO8JmtUo8SiWCflGYMRu3dyeRUjAMcKn5tLIPQxlcwGHAhPukKlRGmo3pzamIkISePSDQszCSBjcCW1Zieg82aPStcoGEM2OHjFSuPfvVV1ale23Ke3fMsajhgMOSD/L7B7RNF14TtNWP3HlxYWb7gGvMKI+iOhexrQq0HV95Si9JzLAziuLuOSag4ecZZ1/x184cTkzSQn2wpgJBUor0hn0tiAOHCTFIwH2rssqCvC830+y9n8UTQJjp7dTXwmJWhvKMZzf0vZ2nNE4F7U+hfFtk8a6gLxUPuFBj2d2PiJ2IyELs0PjvKHtw0GfCfnirXt+YQ4+JAIKo+9S3acNNx8If45zwZ3HxkGq3iuUZ70prLt3WkHuNT3q+JcWPDvqo8TJgLR1/nO7l4lZ++BdiDfrjxB5eAcqerJ7r9P/Vb9cN9F0wedSu5sD/a5pNZCZgcyNl0hswf+gAzfv/cl52gRn8EfsaRXiYF42f69g7jJirof9cu+FHsE/eqpnDXED4yvIYdZn5aScMyAIK/YlKpItKdw2JMujmT0HmYNHvJXeKHs+MqEMgd/pmmCozL8x2hnJ2HQbinFYNdvrWxMLuNIbthH8dF41TVzaljAWJYKnuz6AgguBZnWgfOgzYDGXyI00WjeOjr0rN+p3sYGwL3eoz0AzzMC967RiaXYhmfy4UwyIopUkt4phjsjwfiJZJP6McdL3aSkiY6xELi8cQMhzaf0J9wOiyrt8bnGJVBd5hAxRjAfBgkqhkiG9w0BCRQxEh4QAHQAZQBzAHQALgBjAG8AbTAjBgkqhkiG9w0BCRUxFgQUXCqtqAVX9rtnfF9hdp2A7dj17IUwQTAxMA0GCWCGSAFlAwQCAQUABCCF09Q2opJDfDonI87JIHGcVfbQ8UuIGoXeJ42zR+80cwQIG0coqxPQ6qcCAggA"
}

data "octopusdeploy_tag_sets" "tagset_tag_set" {
  ids          = null
  partial_name = "Tag Set"
  skip         = 0
  take         = 1
}
resource "octopusdeploy_tag_set" "tagset_tag_set" {
  name        = "Tag Set"
  description = "An example of a tenant tag set"
  count       = length(data.octopusdeploy_tag_sets.tagset_tag_set.tag_sets) != 0 ? 0 : 1
  lifecycle {
    prevent_destroy = true
  }
}

resource "octopusdeploy_tag" "tagset_tag_set_tag_tag" {
  name        = "tag"
  tag_set_id  = "${length(data.octopusdeploy_tag_sets.tagset_tag_set.tag_sets) != 0 ? data.octopusdeploy_tag_sets.tagset_tag_set.tag_sets[0].id : octopusdeploy_tag_set.tagset_tag_set[0].id}"
  color       = "#333333"
  description = "An example of a tag"
  count       = length(try([for item in data.octopusdeploy_tag_sets.tagset_tag_set.tag_sets[0].tags : item if item.name == "tag"], [])) != 0 ? 0 : 1
}

resource "octopusdeploy_tag" "tagset_tag_set_tag_tag2" {
  name        = "tag2"
  tag_set_id  = "${length(data.octopusdeploy_tag_sets.tagset_tag_set.tag_sets) != 0 ? data.octopusdeploy_tag_sets.tagset_tag_set.tag_sets[0].id : octopusdeploy_tag_set.tagset_tag_set[0].id}"
  color       = "#C5AEEE"
  description = "Another example of a tag"
  count       = length(try([for item in data.octopusdeploy_tag_sets.tagset_tag_set.tag_sets[0].tags : item if item.name == "tag2"], [])) != 0 ? 0 : 1
}

data "octopusdeploy_tag_sets" "tagset_cities" {
  ids          = null
  partial_name = "Cities"
  skip         = 0
  take         = 1
}
resource "octopusdeploy_tag_set" "tagset_cities" {
  name        = "Cities"
  description = "An example tag set that captures cities"
  count       = length(data.octopusdeploy_tag_sets.tagset_cities.tag_sets) != 0 ? 0 : 1
>>>>>>> a1e6bc24
  lifecycle {
    prevent_destroy = true
  }
  depends_on = []
}

<<<<<<< HEAD
data "octopusdeploy_machine_policies" "deploymentfreeze_xmas" {
  ids             = null
  environment_ids = null
  project_ids     = null
  tenant_ids      = null
  partial_name    = "Xmas"
  skip            = 0
  take            = 1
}
resource "octopusdeploy_deployment_freeze" "deploymentfreeze_xmas" {
  count = "${length(data.octopusdeploy_deployment_freezes.deploymentfreeze_xmas.machine_policies) != 0 ? 0 : 1}"
  name  = "Xmas"
  start = "2024-12-24T14:00:00.000+00:00"
  end   = "2025-12-26T16:00:00.000+00:00"
  lifecycle {
    prevent_destroy = true
  }
}

data "octopusdeploy_machine_policies" "deploymentfreeze_xmas" {
  ids             = null
  environment_ids = null
  project_ids     = null
  tenant_ids      = null
  partial_name    = "Xmas"
  skip            = 0
  take            = 1
}
resource "octopusdeploy_deployment_freeze" "deploymentfreeze_xmas" {
  count = "${length(data.octopusdeploy_deployment_freezes.deploymentfreeze_xmas.machine_policies) != 0 ? 0 : 1}"
  name  = "Xmas"
  start = "2024-12-24T14:00:00.000+00:00"
  end   = "2025-12-26T16:00:00.000+00:00"
=======
resource "octopusdeploy_tag" "tagset_cities_tag_sydney" {
  name        = "Sydney"
  tag_set_id  = "${length(data.octopusdeploy_tag_sets.tagset_cities.tag_sets) != 0 ? data.octopusdeploy_tag_sets.tagset_cities.tag_sets[0].id : octopusdeploy_tag_set.tagset_cities[0].id}"
  color       = "#333333"
  description = ""
  count       = length(try([for item in data.octopusdeploy_tag_sets.tagset_cities.tag_sets[0].tags : item if item.name == "Sydney"], [])) != 0 ? 0 : 1
}

resource "octopusdeploy_tag" "tagset_cities_tag_london" {
  name        = "London"
  tag_set_id  = "${length(data.octopusdeploy_tag_sets.tagset_cities.tag_sets) != 0 ? data.octopusdeploy_tag_sets.tagset_cities.tag_sets[0].id : octopusdeploy_tag_set.tagset_cities[0].id}"
  color       = "#87BFEC"
  description = ""
  count       = length(try([for item in data.octopusdeploy_tag_sets.tagset_cities.tag_sets[0].tags : item if item.name == "London"], [])) != 0 ? 0 : 1
}

resource "octopusdeploy_tag" "tagset_cities_tag_washington" {
  name        = "Washington"
  tag_set_id  = "${length(data.octopusdeploy_tag_sets.tagset_cities.tag_sets) != 0 ? data.octopusdeploy_tag_sets.tagset_cities.tag_sets[0].id : octopusdeploy_tag_set.tagset_cities[0].id}"
  color       = "#5ECD9E"
  description = ""
  count       = length(try([for item in data.octopusdeploy_tag_sets.tagset_cities.tag_sets[0].tags : item if item.name == "Washington"], [])) != 0 ? 0 : 1
}

resource "octopusdeploy_tag" "tagset_cities_tag_madrid" {
  name        = "Madrid"
  tag_set_id  = "${length(data.octopusdeploy_tag_sets.tagset_cities.tag_sets) != 0 ? data.octopusdeploy_tag_sets.tagset_cities.tag_sets[0].id : octopusdeploy_tag_set.tagset_cities[0].id}"
  color       = "#FFA461"
  description = ""
  count       = length(try([for item in data.octopusdeploy_tag_sets.tagset_cities.tag_sets[0].tags : item if item.name == "Madrid"], [])) != 0 ? 0 : 1
}

resource "octopusdeploy_tag" "tagset_cities_tag_wellington" {
  name        = "Wellington"
  tag_set_id  = "${length(data.octopusdeploy_tag_sets.tagset_cities.tag_sets) != 0 ? data.octopusdeploy_tag_sets.tagset_cities.tag_sets[0].id : octopusdeploy_tag_set.tagset_cities[0].id}"
  color       = "#C5AEEE"
  description = ""
  count       = length(try([for item in data.octopusdeploy_tag_sets.tagset_cities.tag_sets[0].tags : item if item.name == "Wellington"], [])) != 0 ? 0 : 1
}

data "octopusdeploy_tag_sets" "tagset_business_units" {
  ids          = null
  partial_name = "Business Units"
  skip         = 0
  take         = 1
}
resource "octopusdeploy_tag_set" "tagset_business_units" {
  name        = "Business Units"
  description = "An example tag set that defined business units"
  count       = length(data.octopusdeploy_tag_sets.tagset_business_units.tag_sets) != 0 ? 0 : 1
>>>>>>> a1e6bc24
  lifecycle {
    prevent_destroy = true
  }
}

<<<<<<< HEAD
data "octopusdeploy_machine_policies" "deploymentfreeze_xmas" {
  ids             = null
  environment_ids = null
  project_ids     = null
  tenant_ids      = null
  partial_name    = "Xmas"
  skip            = 0
  take            = 1
}
resource "octopusdeploy_deployment_freeze" "deploymentfreeze_xmas" {
  count = "${length(data.octopusdeploy_deployment_freezes.deploymentfreeze_xmas.machine_policies) != 0 ? 0 : 1}"
  name  = "Xmas"
  start = "2024-12-24T14:00:00.000+00:00"
  end   = "2025-12-26T16:00:00.000+00:00"
  lifecycle {
    prevent_destroy = true
  }
}

data "octopusdeploy_machine_proxies" "machine_proxy_machine_proxy" {
  ids          = null
  partial_name = "${var.machine_proxy_machine_proxy_name}"
  skip         = 0
  take         = 1
}
variable "machine_proxy_machine_proxy_name" {
  type        = string
  nullable    = false
  sensitive   = false
  description = "The name of the machine proxy to lookup"
  default     = "Machine Proxy"
}
resource "octopusdeploy_machine_proxy" "machine_proxy_machine_proxy" {
  count    = "${length(data.octopusdeploy_machine_proxies.machine_proxy_machine_proxy.machine_proxies) != 0 ? 0 : 1}"
  name     = "${var.machine_proxy_machine_proxy_name}"
  host     = "192.168.1.4"
  password = "${var.machine_proxy_machine_proxy_password}"
  username = "username"
  port     = 80
=======
resource "octopusdeploy_tag" "tagset_business_units_tag_billing" {
  name        = "Billing"
  tag_set_id  = "${length(data.octopusdeploy_tag_sets.tagset_business_units.tag_sets) != 0 ? data.octopusdeploy_tag_sets.tagset_business_units.tag_sets[0].id : octopusdeploy_tag_set.tagset_business_units[0].id}"
  color       = "#333333"
  description = ""
  count       = length(try([for item in data.octopusdeploy_tag_sets.tagset_business_units.tag_sets[0].tags : item if item.name == "Billing"], [])) != 0 ? 0 : 1
}

resource "octopusdeploy_tag" "tagset_business_units_tag_insurance" {
  name        = "Insurance"
  tag_set_id  = "${length(data.octopusdeploy_tag_sets.tagset_business_units.tag_sets) != 0 ? data.octopusdeploy_tag_sets.tagset_business_units.tag_sets[0].id : octopusdeploy_tag_set.tagset_business_units[0].id}"
  color       = "#87BFEC"
  description = ""
  count       = length(try([for item in data.octopusdeploy_tag_sets.tagset_business_units.tag_sets[0].tags : item if item.name == "Insurance"], [])) != 0 ? 0 : 1
}

resource "octopusdeploy_tag" "tagset_business_units_tag_engineering" {
  name        = "Engineering"
  tag_set_id  = "${length(data.octopusdeploy_tag_sets.tagset_business_units.tag_sets) != 0 ? data.octopusdeploy_tag_sets.tagset_business_units.tag_sets[0].id : octopusdeploy_tag_set.tagset_business_units[0].id}"
  color       = "#C5AEEE"
  description = ""
  count       = length(try([for item in data.octopusdeploy_tag_sets.tagset_business_units.tag_sets[0].tags : item if item.name == "Engineering"], [])) != 0 ? 0 : 1
}

resource "octopusdeploy_tag" "tagset_business_units_tag_hr" {
  name        = "HR"
  tag_set_id  = "${length(data.octopusdeploy_tag_sets.tagset_business_units.tag_sets) != 0 ? data.octopusdeploy_tag_sets.tagset_business_units.tag_sets[0].id : octopusdeploy_tag_set.tagset_business_units[0].id}"
  color       = "#FFA461"
  description = ""
  count       = length(try([for item in data.octopusdeploy_tag_sets.tagset_business_units.tag_sets[0].tags : item if item.name == "HR"], [])) != 0 ? 0 : 1
}

data "octopusdeploy_tag_sets" "tagset_regions" {
  ids          = null
  partial_name = "Regions"
  skip         = 0
  take         = 1
}
resource "octopusdeploy_tag_set" "tagset_regions" {
  name        = "Regions"
  description = "A sample tag set that captures geographical regions"
  count       = length(data.octopusdeploy_tag_sets.tagset_regions.tag_sets) != 0 ? 0 : 1
>>>>>>> a1e6bc24
  lifecycle {
    prevent_destroy = true
  }
}
<<<<<<< HEAD
variable "machine_proxy_machine_proxy_password" {
  type        = string
  nullable    = false
  sensitive   = true
  description = "The secret variable value associated with the machine proxy \"Machine Proxy\""
  default     = "Change Me!"
=======

resource "octopusdeploy_tag" "tagset_regions_tag_us" {
  name        = "US"
  tag_set_id  = "${length(data.octopusdeploy_tag_sets.tagset_regions.tag_sets) != 0 ? data.octopusdeploy_tag_sets.tagset_regions.tag_sets[0].id : octopusdeploy_tag_set.tagset_regions[0].id}"
  color       = "#333333"
  description = ""
  count       = length(try([for item in data.octopusdeploy_tag_sets.tagset_regions.tag_sets[0].tags : item if item.name == "US"], [])) != 0 ? 0 : 1
}

resource "octopusdeploy_tag" "tagset_regions_tag_europe" {
  name        = "Europe"
  tag_set_id  = "${length(data.octopusdeploy_tag_sets.tagset_regions.tag_sets) != 0 ? data.octopusdeploy_tag_sets.tagset_regions.tag_sets[0].id : octopusdeploy_tag_set.tagset_regions[0].id}"
  color       = "#5ECD9E"
  description = ""
  count       = length(try([for item in data.octopusdeploy_tag_sets.tagset_regions.tag_sets[0].tags : item if item.name == "Europe"], [])) != 0 ? 0 : 1
}

resource "octopusdeploy_tag" "tagset_regions_tag_asia" {
  name        = "Asia"
  tag_set_id  = "${length(data.octopusdeploy_tag_sets.tagset_regions.tag_sets) != 0 ? data.octopusdeploy_tag_sets.tagset_regions.tag_sets[0].id : octopusdeploy_tag_set.tagset_regions[0].id}"
  color       = "#FF9F9F"
  description = ""
  count       = length(try([for item in data.octopusdeploy_tag_sets.tagset_regions.tag_sets[0].tags : item if item.name == "Asia"], [])) != 0 ? 0 : 1
}

resource "octopusdeploy_tag" "tagset_regions_tag_anz" {
  name        = "ANZ"
  tag_set_id  = "${length(data.octopusdeploy_tag_sets.tagset_regions.tag_sets) != 0 ? data.octopusdeploy_tag_sets.tagset_regions.tag_sets[0].id : octopusdeploy_tag_set.tagset_regions[0].id}"
  color       = "#C5AEEE"
  description = ""
  count       = length(try([for item in data.octopusdeploy_tag_sets.tagset_regions.tag_sets[0].tags : item if item.name == "ANZ"], [])) != 0 ? 0 : 1
}

data "octopusdeploy_deployment_targets" "target_kubernetes_target" {
  ids                  = null
  partial_name         = "Kubernetes Target"
  skip                 = 0
  take                 = 1
  health_statuses      = null
  communication_styles = null
  environments         = null
  roles                = null
  shell_names          = null
  tenant_tags          = null
  tenants              = null
>>>>>>> a1e6bc24
}
resource "octopusdeploy_kubernetes_cluster_deployment_target" "target_kubernetes_target" {
  count                             = "${length(data.octopusdeploy_deployment_targets.target_kubernetes_target.deployment_targets) != 0 ? 0 : 1}"
  cluster_url                       = "https://example.org"
  environments                      = ["${length(data.octopusdeploy_environments.environment_development.environments) != 0 ? data.octopusdeploy_environments.environment_development.environments[0].id : octopusdeploy_environment.environment_development[0].id}"]
  name                              = "Kubernetes Target"
  roles                             = ["Kubernetes"]
  default_worker_pool_id            = "${length(data.octopusdeploy_worker_pools.workerpool_hosted_ubuntu.worker_pools) != 0 ? data.octopusdeploy_worker_pools.workerpool_hosted_ubuntu.worker_pools[0].id : null}"
  machine_policy_id                 = "${data.octopusdeploy_machine_policies.default_machine_policy.machine_policies[0].id}"
  skip_tls_verification             = true
  tenant_tags                       = []
  tenanted_deployment_participation = "Untenanted"
  tenants                           = []

  endpoint {
    communication_style = "Kubernetes"
  }

  container {
    feed_id = "Feeds-5455"
    image   = "octopusdeploy/worker-tools:6.4.0-ubuntu.22.04"
  }

  aws_account_authentication {
    account_id        = "${length(data.octopusdeploy_accounts.account_aws_oidc.accounts) != 0 ? data.octopusdeploy_accounts.account_aws_oidc.accounts[0].id : octopusdeploy_aws_openid_connect_account.account_aws_oidc[0].id}"
    cluster_name      = "mytestcluster"
    assume_role       = false
    use_instance_role = false
  }
  lifecycle {
    prevent_destroy = true
  }
  depends_on = []
}

data "octopusdeploy_deployment_targets" "target_kubernetes_with_auzre_auth" {
  ids                  = null
  partial_name         = "Kubernetes with Auzre Auth"
  skip                 = 0
  take                 = 1
  health_statuses      = null
  communication_styles = null
  environments         = null
  roles                = null
  shell_names          = null
  tenant_tags          = null
  tenants              = null
}
resource "octopusdeploy_kubernetes_cluster_deployment_target" "target_kubernetes_with_auzre_auth" {
  count                             = "${length(data.octopusdeploy_deployment_targets.target_kubernetes_with_auzre_auth.deployment_targets) != 0 ? 0 : 1}"
  cluster_url                       = ""
  environments                      = ["${length(data.octopusdeploy_environments.environment_production.environments) != 0 ? data.octopusdeploy_environments.environment_production.environments[0].id : octopusdeploy_environment.environment_production[0].id}"]
  name                              = "Kubernetes with Auzre Auth"
  roles                             = ["MyTargetName"]
  default_worker_pool_id            = "${length(data.octopusdeploy_worker_pools.workerpool_hosted_ubuntu.worker_pools) != 0 ? data.octopusdeploy_worker_pools.workerpool_hosted_ubuntu.worker_pools[0].id : null}"
  machine_policy_id                 = "${data.octopusdeploy_machine_policies.default_machine_policy.machine_policies[0].id}"
  skip_tls_verification             = false
  tenant_tags                       = []
  tenanted_deployment_participation = "Untenanted"
  tenants                           = []

  endpoint {
    communication_style = "Kubernetes"
  }

  container {
    feed_id = "Feeds-5473"
    image   = "ghcr.io/octopusdeploylabs/k8s-workertools"
  }

  azure_service_principal_authentication {
    account_id             = "${length(data.octopusdeploy_accounts.account_azure_service_principal.accounts) != 0 ? data.octopusdeploy_accounts.account_azure_service_principal.accounts[0].id : octopusdeploy_azure_service_principal.account_azure_service_principal[0].id}"
    cluster_name           = "clustername"
    cluster_resource_group = "resourcegroupname"
  }
  lifecycle {
    prevent_destroy = true
  }
  depends_on = []
}

data "octopusdeploy_deployment_targets" "target_kubernetes_with_certificate_auth" {
  ids                  = null
  partial_name         = "Kubernetes with Certificate Auth"
  skip                 = 0
  take                 = 1
  health_statuses      = null
  communication_styles = null
  environments         = null
  roles                = null
  shell_names          = null
  tenant_tags          = null
  tenants              = null
}
resource "octopusdeploy_kubernetes_cluster_deployment_target" "target_kubernetes_with_certificate_auth" {
  count                             = "${length(data.octopusdeploy_deployment_targets.target_kubernetes_with_certificate_auth.deployment_targets) != 0 ? 0 : 1}"
  cluster_url                       = "http://cluster"
  environments                      = ["${length(data.octopusdeploy_environments.environment_development.environments) != 0 ? data.octopusdeploy_environments.environment_development.environments[0].id : octopusdeploy_environment.environment_development[0].id}"]
  name                              = "Kubernetes with Certificate Auth"
  roles                             = ["MyTargetName"]
  machine_policy_id                 = "${data.octopusdeploy_machine_policies.default_machine_policy.machine_policies[0].id}"
  skip_tls_verification             = true
  tenant_tags                       = []
  tenanted_deployment_participation = "Untenanted"
  tenants                           = []

  endpoint {
    communication_style = "Kubernetes"
  }

  container {
    feed_id = ""
    image   = ""
  }

  certificate_authentication {
    client_certificate = "${length(data.octopusdeploy_certificates.certificate_development_certificate.certificates) != 0 ? data.octopusdeploy_certificates.certificate_development_certificate.certificates[0].id : octopusdeploy_certificate.certificate_development_certificate[0].id}"
  }
  lifecycle {
    prevent_destroy = true
  }
  depends_on = []
}

data "octopusdeploy_deployment_targets" "target_kubernetes_with_google_auth" {
  ids                  = null
  partial_name         = "Kubernetes with Google Auth"
  skip                 = 0
  take                 = 1
  health_statuses      = null
  communication_styles = null
  environments         = null
  roles                = null
  shell_names          = null
  tenant_tags          = null
  tenants              = null
}
resource "octopusdeploy_kubernetes_cluster_deployment_target" "target_kubernetes_with_google_auth" {
  count                             = "${length(data.octopusdeploy_deployment_targets.target_kubernetes_with_google_auth.deployment_targets) != 0 ? 0 : 1}"
  cluster_url                       = ""
  environments                      = ["${length(data.octopusdeploy_environments.environment_development.environments) != 0 ? data.octopusdeploy_environments.environment_development.environments[0].id : octopusdeploy_environment.environment_development[0].id}"]
  name                              = "Kubernetes with Google Auth"
  roles                             = ["MyTargetName"]
  machine_policy_id                 = "${data.octopusdeploy_machine_policies.default_machine_policy.machine_policies[0].id}"
  skip_tls_verification             = false
  tenant_tags                       = []
  tenanted_deployment_participation = "Untenanted"
  tenants                           = []

  endpoint {
    communication_style = "Kubernetes"
  }

  container {
    feed_id = ""
    image   = ""
  }

  gcp_account_authentication {
    account_id                  = "${length(data.octopusdeploy_accounts.account_google_cloud_account.accounts) != 0 ? data.octopusdeploy_accounts.account_google_cloud_account.accounts[0].id : octopusdeploy_gcp_account.account_google_cloud_account[0].id}"
    cluster_name                = "clustername"
    project                     = "projectname"
    impersonate_service_account = false
    region                      = "us-west1-a"
    use_vm_service_account      = false
  }
  lifecycle {
    prevent_destroy = true
  }
  depends_on = []
}

<<<<<<< HEAD
resource "octopusdeploy_variable" "variables_octoai_prompts_project_0__prompt_1" {
  count        = "${length(data.octopusdeploy_library_variable_sets.library_variable_set_variables_octoai_prompts.library_variable_sets) != 0 ? 0 : 1}"
  owner_id     = "${length(data.octopusdeploy_library_variable_sets.library_variable_set_variables_octoai_prompts.library_variable_sets) != 0 ? data.octopusdeploy_library_variable_sets.library_variable_set_variables_octoai_prompts.library_variable_sets[0].id : octopusdeploy_library_variable_set.library_variable_set_variables_octoai_prompts[0].id}"
  value        = "Given the project and its steps, report any configuration that does not follow best practice."
  name         = "Project[0].Prompt"
=======
data "octopusdeploy_deployment_targets" "target_kubernetes_with_pod_service_account_auth" {
  ids                  = null
  partial_name         = "Kubernetes with Pod Service Account Auth"
  skip                 = 0
  take                 = 1
  health_statuses      = null
  communication_styles = null
  environments         = null
  roles                = null
  shell_names          = null
  tenant_tags          = null
  tenants              = null
}
resource "octopusdeploy_kubernetes_cluster_deployment_target" "target_kubernetes_with_pod_service_account_auth" {
  count                             = "${length(data.octopusdeploy_deployment_targets.target_kubernetes_with_pod_service_account_auth.deployment_targets) != 0 ? 0 : 1}"
  cluster_url                       = "http://mycluster"
  environments                      = ["${length(data.octopusdeploy_environments.environment_development.environments) != 0 ? data.octopusdeploy_environments.environment_development.environments[0].id : octopusdeploy_environment.environment_development[0].id}"]
  name                              = "Kubernetes with Pod Service Account Auth"
  roles                             = ["MyTargetName"]
  cluster_certificate_path          = "/var/run/secrets/kubernetes.io/serviceaccount/ca.crt"
  default_worker_pool_id            = "${length(data.octopusdeploy_worker_pools.workerpool_worker_pool.worker_pools) != 0 ? data.octopusdeploy_worker_pools.workerpool_worker_pool.worker_pools[0].id : octopusdeploy_static_worker_pool.workerpool_worker_pool[0].id}"
  machine_policy_id                 = "${data.octopusdeploy_machine_policies.default_machine_policy.machine_policies[0].id}"
  skip_tls_verification             = false
  tenant_tags                       = []
  tenanted_deployment_participation = "Untenanted"
  tenants                           = []

  endpoint {
    communication_style = "Kubernetes"
  }

  container {
    feed_id = ""
    image   = ""
  }

  pod_authentication {
    token_path = "/var/run/secrets/kubernetes.io/serviceaccount/token"
  }
  lifecycle {
    prevent_destroy = true
  }
  depends_on = []
}

data "octopusdeploy_deployment_targets" "target_kubernetes_with_token_auth" {
  ids                  = null
  partial_name         = "Kubernetes with Token Auth"
  skip                 = 0
  take                 = 1
  health_statuses      = null
  communication_styles = null
  environments         = null
  roles                = null
  shell_names          = null
  tenant_tags          = null
  tenants              = null
}
resource "octopusdeploy_kubernetes_cluster_deployment_target" "target_kubernetes_with_token_auth" {
  count                             = "${length(data.octopusdeploy_deployment_targets.target_kubernetes_with_token_auth.deployment_targets) != 0 ? 0 : 1}"
  cluster_url                       = "http://clusterurl"
  environments                      = ["${length(data.octopusdeploy_environments.environment_development.environments) != 0 ? data.octopusdeploy_environments.environment_development.environments[0].id : octopusdeploy_environment.environment_development[0].id}", "${length(data.octopusdeploy_environments.environment_security.environments) != 0 ? data.octopusdeploy_environments.environment_security.environments[0].id : octopusdeploy_environment.environment_security[0].id}"]
  name                              = "Kubernetes with Token Auth"
  roles                             = ["Kubernetes"]
  cluster_certificate               = "${length(data.octopusdeploy_certificates.certificate_development_certificate.certificates) != 0 ? data.octopusdeploy_certificates.certificate_development_certificate.certificates[0].id : octopusdeploy_certificate.certificate_development_certificate[0].id}"
  default_worker_pool_id            = "${length(data.octopusdeploy_worker_pools.workerpool_hosted_ubuntu.worker_pools) != 0 ? data.octopusdeploy_worker_pools.workerpool_hosted_ubuntu.worker_pools[0].id : null}"
  machine_policy_id                 = "${data.octopusdeploy_machine_policies.default_machine_policy.machine_policies[0].id}"
  skip_tls_verification             = false
  tenant_tags                       = []
  tenanted_deployment_participation = "Untenanted"
  tenants                           = []

  endpoint {
    communication_style = "Kubernetes"
  }

  container {
    feed_id = ""
    image   = ""
  }

  authentication {
    account_id = "${length(data.octopusdeploy_accounts.account_token.accounts) != 0 ? data.octopusdeploy_accounts.account_token.accounts[0].id : octopusdeploy_token_account.account_token[0].id}"
  }
  lifecycle {
    prevent_destroy = true
  }
  depends_on = []
}

data "octopusdeploy_deployment_targets" "target_kubernetes_with_username_and_password_auth" {
  ids                  = null
  partial_name         = "Kubernetes with Username and Password Auth"
  skip                 = 0
  take                 = 1
  health_statuses      = null
  communication_styles = null
  environments         = null
  roles                = null
  shell_names          = null
  tenant_tags          = null
  tenants              = null
}
resource "octopusdeploy_kubernetes_cluster_deployment_target" "target_kubernetes_with_username_and_password_auth" {
  count                             = "${length(data.octopusdeploy_deployment_targets.target_kubernetes_with_username_and_password_auth.deployment_targets) != 0 ? 0 : 1}"
  cluster_url                       = "http://10.1.2.3"
  environments                      = ["${length(data.octopusdeploy_environments.environment_production.environments) != 0 ? data.octopusdeploy_environments.environment_production.environments[0].id : octopusdeploy_environment.environment_production[0].id}"]
  name                              = "Kubernetes with Username and Password Auth"
  roles                             = ["MyTargetName"]
  machine_policy_id                 = "${data.octopusdeploy_machine_policies.default_machine_policy.machine_policies[0].id}"
  skip_tls_verification             = true
  tenant_tags                       = []
  tenanted_deployment_participation = "Untenanted"
  tenants                           = []

  endpoint {
    communication_style = "Kubernetes"
  }

  container {
    feed_id = ""
    image   = ""
  }

  authentication {
    account_id = "${length(data.octopusdeploy_accounts.account_username_password.accounts) != 0 ? data.octopusdeploy_accounts.account_username_password.accounts[0].id : octopusdeploy_username_password_account.account_username_password[0].id}"
  }
  lifecycle {
    prevent_destroy = true
  }
  depends_on = []
}

data "octopusdeploy_deployment_targets" "target_cloudregion1" {
  ids                  = null
  partial_name         = "CloudRegion1"
  skip                 = 0
  take                 = 1
  health_statuses      = null
  communication_styles = null
  environments         = null
  roles                = null
  shell_names          = null
  tenant_tags          = null
  tenants              = null
}
resource "octopusdeploy_cloud_region_deployment_target" "target_cloudregion1" {
  count                             = "${length(data.octopusdeploy_deployment_targets.target_cloudregion1.deployment_targets) != 0 ? 0 : 1}"
  environments                      = ["${length(data.octopusdeploy_environments.environment_development.environments) != 0 ? data.octopusdeploy_environments.environment_development.environments[0].id : octopusdeploy_environment.environment_development[0].id}"]
  name                              = "CloudRegion1"
  roles                             = ["TestMe"]
  default_worker_pool_id            = ""
  health_status                     = "Healthy"
  is_disabled                       = false
  machine_policy_id                 = "${data.octopusdeploy_machine_policies.default_machine_policy.machine_policies[0].id}"
  shell_name                        = "Unknown"
  shell_version                     = "Unknown"
  tenant_tags                       = []
  tenanted_deployment_participation = "Untenanted"
  tenants                           = []
  thumbprint                        = ""
  lifecycle {
    prevent_destroy = true
  }
  depends_on = []
}

data "octopusdeploy_deployment_targets" "target_cloudregion2" {
  ids                  = null
  partial_name         = "CloudRegion2"
  skip                 = 0
  take                 = 1
  health_statuses      = null
  communication_styles = null
  environments         = null
  roles                = null
  shell_names          = null
  tenant_tags          = null
  tenants              = null
}
resource "octopusdeploy_cloud_region_deployment_target" "target_cloudregion2" {
  count                             = "${length(data.octopusdeploy_deployment_targets.target_cloudregion2.deployment_targets) != 0 ? 0 : 1}"
  environments                      = ["${length(data.octopusdeploy_environments.environment_test.environments) != 0 ? data.octopusdeploy_environments.environment_test.environments[0].id : octopusdeploy_environment.environment_test[0].id}"]
  name                              = "CloudRegion2"
  roles                             = ["TestMe"]
  default_worker_pool_id            = ""
  health_status                     = "Healthy"
  is_disabled                       = false
  machine_policy_id                 = "${data.octopusdeploy_machine_policies.default_machine_policy.machine_policies[0].id}"
  shell_name                        = "Unknown"
  shell_version                     = "Unknown"
  tenant_tags                       = []
  tenanted_deployment_participation = "Untenanted"
  tenants                           = []
  thumbprint                        = ""
  lifecycle {
    prevent_destroy = true
  }
  depends_on = []
}

data "octopusdeploy_machine_policies" "deploymentfreeze_xmas" {
  ids             = null
  environment_ids = null
  project_ids     = null
  tenant_ids      = null
  partial_name    = "Xmas"
  skip            = 0
  take            = 1
}
resource "octopusdeploy_deployment_freeze" "deploymentfreeze_xmas" {
  count = "${length(data.octopusdeploy_deployment_freezes.deploymentfreeze_xmas.machine_policies) != 0 ? 0 : 1}"
  name  = "Xmas"
  start = "2024-12-24T14:00:00.000+00:00"
  end   = "2025-12-26T16:00:00.000+00:00"
  lifecycle {
    prevent_destroy = true
  }
}

data "octopusdeploy_machine_policies" "deploymentfreeze_xmas" {
  ids             = null
  environment_ids = null
  project_ids     = null
  tenant_ids      = null
  partial_name    = "Xmas"
  skip            = 0
  take            = 1
}
resource "octopusdeploy_deployment_freeze" "deploymentfreeze_xmas" {
  count = "${length(data.octopusdeploy_deployment_freezes.deploymentfreeze_xmas.machine_policies) != 0 ? 0 : 1}"
  name  = "Xmas"
  start = "2024-12-24T14:00:00.000+00:00"
  end   = "2025-12-26T16:00:00.000+00:00"
  lifecycle {
    prevent_destroy = true
  }
}

data "octopusdeploy_machine_policies" "deploymentfreeze_xmas" {
  ids             = null
  environment_ids = null
  project_ids     = null
  tenant_ids      = null
  partial_name    = "Xmas"
  skip            = 0
  take            = 1
}
resource "octopusdeploy_deployment_freeze" "deploymentfreeze_xmas" {
  count = "${length(data.octopusdeploy_deployment_freezes.deploymentfreeze_xmas.machine_policies) != 0 ? 0 : 1}"
  name  = "Xmas"
  start = "2024-12-24T14:00:00.000+00:00"
  end   = "2025-12-26T16:00:00.000+00:00"
  lifecycle {
    prevent_destroy = true
  }
}

resource "octopusdeploy_variable" "variables_example_variable_set_database_password_1" {
  count        = "${length(data.octopusdeploy_library_variable_sets.library_variable_set_variables_example_variable_set.library_variable_sets) != 0 ? 0 : 1}"
  owner_id     = "${length(data.octopusdeploy_library_variable_sets.library_variable_set_variables_example_variable_set.library_variable_sets) != 0 ? data.octopusdeploy_library_variable_sets.library_variable_set_variables_example_variable_set.library_variable_sets[0].id : octopusdeploy_library_variable_set.library_variable_set_variables_example_variable_set[0].id}"
  value        = "development.database.internal"
  name         = "Database.Password"
>>>>>>> a1e6bc24
  type         = "String"
  description  = "This is an example of a variable scoped to an environment"
  is_sensitive = false

  scope {
    actions      = null
    channels     = null
    environments = ["${length(data.octopusdeploy_environments.environment_development.environments) != 0 ? data.octopusdeploy_environments.environment_development.environments[0].id : octopusdeploy_environment.environment_development[0].id}"]
    machines     = null
    roles        = null
    tenant_tags  = null
  }
  lifecycle {
    ignore_changes  = [sensitive_value]
    prevent_destroy = true
  }
  depends_on = []
}

data "octopusdeploy_machine_policies" "deploymentfreeze_xmas" {
  ids             = null
  environment_ids = null
  project_ids     = null
  tenant_ids      = null
  partial_name    = "Xmas"
  skip            = 0
  take            = 1
}
resource "octopusdeploy_deployment_freeze" "deploymentfreeze_xmas" {
  count = "${length(data.octopusdeploy_deployment_freezes.deploymentfreeze_xmas.machine_policies) != 0 ? 0 : 1}"
  name  = "Xmas"
  start = "2024-12-24T14:00:00.000+00:00"
  end   = "2025-12-26T16:00:00.000+00:00"
  lifecycle {
    prevent_destroy = true
  }
}

resource "octopusdeploy_variable" "variables_example_variable_set_database_password_2" {
  count        = "${length(data.octopusdeploy_library_variable_sets.library_variable_set_variables_example_variable_set.library_variable_sets) != 0 ? 0 : 1}"
  owner_id     = "${length(data.octopusdeploy_library_variable_sets.library_variable_set_variables_example_variable_set.library_variable_sets) != 0 ? data.octopusdeploy_library_variable_sets.library_variable_set_variables_example_variable_set.library_variable_sets[0].id : octopusdeploy_library_variable_set.library_variable_set_variables_example_variable_set[0].id}"
  value        = "test.database.internal"
  name         = "Database.Password"
  type         = "String"
  description  = "This is an example of a variable scoped to an environment"
  is_sensitive = false

  scope {
    actions      = null
    channels     = null
    environments = ["${length(data.octopusdeploy_environments.environment_test.environments) != 0 ? data.octopusdeploy_environments.environment_test.environments[0].id : octopusdeploy_environment.environment_test[0].id}"]
    machines     = null
    roles        = null
    tenant_tags  = null
  }
  lifecycle {
    ignore_changes  = [sensitive_value]
    prevent_destroy = true
  }
  depends_on = []
}

resource "octopusdeploy_variable" "variables_example_variable_set_database_password_3" {
  count        = "${length(data.octopusdeploy_library_variable_sets.library_variable_set_variables_example_variable_set.library_variable_sets) != 0 ? 0 : 1}"
  owner_id     = "${length(data.octopusdeploy_library_variable_sets.library_variable_set_variables_example_variable_set.library_variable_sets) != 0 ? data.octopusdeploy_library_variable_sets.library_variable_set_variables_example_variable_set.library_variable_sets[0].id : octopusdeploy_library_variable_set.library_variable_set_variables_example_variable_set[0].id}"
  value        = "production.database.internal"
  name         = "Database.Password"
  type         = "String"
  description  = "This is an example of a variable scoped to an environment"
  is_sensitive = false

  scope {
    actions      = null
    channels     = null
    environments = ["${length(data.octopusdeploy_environments.environment_production.environments) != 0 ? data.octopusdeploy_environments.environment_production.environments[0].id : octopusdeploy_environment.environment_production[0].id}"]
    machines     = null
    roles        = null
    tenant_tags  = null
  }
  lifecycle {
    ignore_changes  = [sensitive_value]
    prevent_destroy = true
  }
  depends_on = []
}

data "octopusdeploy_library_variable_sets" "library_variable_set_variables_example_variable_set" {
  ids          = null
  partial_name = "Example Variable Set"
  skip         = 0
  take         = 1
}
resource "octopusdeploy_library_variable_set" "library_variable_set_variables_example_variable_set" {
  count       = "${length(data.octopusdeploy_library_variable_sets.library_variable_set_variables_example_variable_set.library_variable_sets) != 0 ? 0 : 1}"
  name        = "Example Variable Set"
  description = ""

  template {
    name             = "Common.Variable"
    label            = "A common variable that must be defined for each tenant"
    help_text        = "The help text associated with the variable is defined here."
    default_value    = ""
    display_settings = { "Octopus.ControlType" = "MultiLineText" }
  }
  template {
    name             = "Example.Account.Variable"
    label            = "The account to use"
    default_value    = ""
    display_settings = { "Octopus.ControlType" = "AmazonWebServicesAccount" }
  }
  template {
    name             = "Example.Azure.Variable"
    default_value    = ""
    display_settings = { "Octopus.ControlType" = "AzureAccount" }
  }
  template {
    name             = "Example.Certificate.Variable"
    default_value    = ""
    display_settings = { "Octopus.ControlType" = "Certificate" }
  }
  template {
    name             = "Example.Checkbox.Variable"
    default_value    = ""
    display_settings = { "Octopus.ControlType" = "Checkbox" }
  }
  template {
    name             = "Example.Dropdown.Variable"
    default_value    = ""
    display_settings = { "Octopus.ControlType" = "Select", "Octopus.SelectOptions" = "Option1|This is the displayed text for option 1\nOption2|This is the displayed text for the second option" }
  }
  template {
    name             = "Example.GenericOIDC.Variable"
    default_value    = ""
    display_settings = { "Octopus.ControlType" = "GenericOidcAccount" }
  }
  template {
    name             = "Example.GCP.Variable"
    default_value    = ""
    display_settings = { "Octopus.ControlType" = "GoogleCloudAccount" }
  }
  template {
    name             = "Example.Password.Variable"
    default_value    = ""
    display_settings = { "Octopus.ControlType" = "Sensitive" }
  }
  template {
    name             = "Example.SingleLineTextBox.Variable"
    default_value    = ""
    display_settings = { "Octopus.ControlType" = "SingleLineText" }
  }
  template {
    name             = "Example.UsernamePassword.Variable"
    default_value    = ""
    display_settings = { "Octopus.ControlType" = "UsernamePasswordAccount" }
  }
  template {
    name             = "Example.WorkerPool.Variable"
    default_value    = ""
    display_settings = { "Octopus.ControlType" = "WorkerPool" }
  }
  lifecycle {
    prevent_destroy = true
  }
}

<<<<<<< HEAD
=======
data "octopusdeploy_machine_proxies" "machine_proxy_machine_proxy" {
  ids          = null
  partial_name = "${var.machine_proxy_machine_proxy_name}"
  skip         = 0
  take         = 1
}
variable "machine_proxy_machine_proxy_name" {
  type        = string
  nullable    = false
  sensitive   = false
  description = "The name of the machine proxy to lookup"
  default     = "Machine Proxy"
}
resource "octopusdeploy_machine_proxy" "machine_proxy_machine_proxy" {
  count    = "${length(data.octopusdeploy_machine_proxies.machine_proxy_machine_proxy.machine_proxies) != 0 ? 0 : 1}"
  name     = "${var.machine_proxy_machine_proxy_name}"
  host     = "192.168.1.4"
  password = "${var.machine_proxy_machine_proxy_password}"
  username = "username"
  port     = 80
  lifecycle {
    prevent_destroy = true
  }
}
variable "machine_proxy_machine_proxy_password" {
  type        = string
  nullable    = false
  sensitive   = true
  description = "The secret variable value associated with the machine proxy \"Machine Proxy\""
  default     = "Change Me!"
}

resource "octopusdeploy_variable" "variables_octoai_prompts_project_0__prompt_1" {
  count        = "${length(data.octopusdeploy_library_variable_sets.library_variable_set_variables_octoai_prompts.library_variable_sets) != 0 ? 0 : 1}"
  owner_id     = "${length(data.octopusdeploy_library_variable_sets.library_variable_set_variables_octoai_prompts.library_variable_sets) != 0 ? data.octopusdeploy_library_variable_sets.library_variable_set_variables_octoai_prompts.library_variable_sets[0].id : octopusdeploy_library_variable_set.library_variable_set_variables_octoai_prompts[0].id}"
  value        = "Given the project and its steps, report any configuration that does not follow best practice."
  name         = "Project[0].Prompt"
  type         = "String"
  is_sensitive = false
  lifecycle {
    ignore_changes  = [sensitive_value]
    prevent_destroy = true
  }
  depends_on = []
}

resource "octopusdeploy_variable" "variables_octoai_prompts_project_0__systemprompt_1" {
  count        = "${length(data.octopusdeploy_library_variable_sets.library_variable_set_variables_octoai_prompts.library_variable_sets) != 0 ? 0 : 1}"
  owner_id     = "${length(data.octopusdeploy_library_variable_sets.library_variable_set_variables_octoai_prompts.library_variable_sets) != 0 ? data.octopusdeploy_library_variable_sets.library_variable_set_variables_octoai_prompts.library_variable_sets[0].id : octopusdeploy_library_variable_set.library_variable_set_variables_octoai_prompts[0].id}"
  value        = "You must compare the configuration of the project and its steps to the following rules. You must only consider resources that are directly referenced by the current project or the current project's steps.\n\nYou will be penalized for referencing feeds, accounts, certificates, library variable sets, and targets that are not directly referenced by the current project or the current project's steps.\n\nContainer images are defined in the `container` block in an `action` block as part of a resource \"octopusdeploy_runbook_process\" or resource \"octopusdeploy_deployment_process\".\n\nYou must start the answer with a traffic light emoji character and score between 0 and 100 based on how compliant the project is with the rules.\n\nIf the score is between 80 and 100, print the \"🟢\" character.\nIf the score is between 50 and 79, print the \"🟡\" character.\nIf the score is below 49, print the \"🔴\" character.\n\n## Rules\n\n### Feeds\n\n* Projects must only reference packages from one or both of the following feeds:\n  * Docker images must come from a feed called `GHCR Anonymous` with the URL https://ghcrfacade-a6awccayfpcpg4cg.eastus-01.azurewebsites.net\n    * This feed is a thin facade over the GHCR Docker API for images in the [OctopusSolutionsEngineering](https://github.com/OctopusSolutionsEngineering) organisation\n    * This allows for unauthenticated tag queries\n    * The facade application is found [here](https://github.com/OctopusSolutionsEngineering/GHCRFacade)\n  * Packages must come from a Maven feed called `Octopus Maven Feed` with the URL http://octopus-sales-public-maven-repo.s3-website-ap-southeast-2.amazonaws.com/snapshot\n  * This feed uses a public S3 bucket to expose an anonymous Maven repo\n\n### Accounts\n\n* Prefer the use of OIDC accounts\n* Use GUIDs of `00000000-0000-0000-0000-000000000000` when creating Azure accounts\n\n### Sensitive values\n\n* Use `CHANGE ME` for all sensitive values.\n  * This is the value that all sensitive values are defaulted to during export\n  * Any scripts checking for default values must assume sensitive values are set to `CHANGE ME`\n\n### Variables\n\n* All variables must have descriptions\n  * The LLM learns from these descriptions and uses them when customising the project\n* Variables should always use the `#{VariableName}` syntax\n  * This is because the LLM gets confused with Powershell variables starting with a $ and Terraform interpolation\n* Project variables should be prefixed with `Project.`\n  * This prevents name collisions with step templates\n\n### Deployment Processes\n\n* The first step in a deployment or runbook process must be a step called `Validate Setup` that detects default or invalid credentials and prints [highlight](https://octopus.com/docs/deployments/custom-scripts/logging-messages-in-scripts#highlight-log-level) messages indicating next steps\n* Deployments must be allowed with no targets\n* If the deployment process relies on targets being present, a step must be included called `Print Message When no Targets` that detects the absence of targets and prints the next steps\n  * Not all platforms have targets i.e. AWS Lambdas, Google Cloud Functions, Azure Container Instances etc\n  * If we don't expect any targets to be present, there is no need to warn about the lack of targets\n* Deployment processes must deploy [Octopub](github.com/OctopusSolutionsEngineering/Octopub) packages if possible:\n  * Octopub has been designed to support multiple platforms including Lambdas, Azure Functions, Google Functions, Docker etc\n  * Octopub embeds SBOMs for security scanning\n* The last step in the deployment process must be called `Scan for Vulnerabilities` with a script that scans the SBOM associated with the deployed application\n* There must be one example of each step in a deployment process\n  * The purpose of the example projects is to create a base that customers can easily modify and extend via prompts\n  * Having a deployment process deploying multiple applications makes it hard for the LLM to know which combination of steps must be used as an example when deploying a single application.\n  * For example, a microservice deployment must include the steps to deploy one microservice\n  * This does not mean a deployment needs to be done in a single step. If multiple steps are required to deploy a single application, that is fine. This is about avoiding template projects with duplicate steps that do the same thing for multiple applications.\n* Complex scripts must be sourced from a public Git repo or a package\n  * LLMs often have trouble recreating complex scripts\n  * Octopub includes sample scripts at https://github.com/OctopusSolutionsEngineering/Octopub/tree/main/octopus\n* Don't use step templates\n  * This is a limitation of the Octopus Terraform provider\n* Prefer Powershell scripts\n  * Python is not an option because AWS and Azure script steps only support Bash and Powershell\n  * Powershell works on all hosted workers\n  * Powershell can work on Linux\n  * Bash will never be well supported on Windows\n* Don't fail a deployment because of predictable errors\n  * We treat the deployment process as a wizard that points customers to the next step\n* All steps must have descriptions\n  * The LLM learns from these descriptions and uses the information when customising the project\n\n\n### Projects\n\n* Set the release versions to `#{Octopus.Date.Year}.#{Octopus.Date.Month}.#{Octopus.Date.Day}.i`\n\n### Lifecycles\n\n* The deployment must use a lifecycle called `DevSecOps`\n* The `DevSecOps` lifecycle has the environments:\n  * `Development`\n  * `Test`\n  * `Production`\n  * `Security`\n* The `Development` and `Security` environments automatically deploy new releases\n* Steps related to application deployment are excluded from the `Security` environment\n\n### Workers\n\n* Default to the Hosted Ubuntu worker\n  * It's faster than the Hosted Windows workers\n\n### Container Images\n\n* Prefer the use of the [Octopus Labs container images](https://octopushq.atlassian.net/wiki/spaces/SE/pages/2713224189/Octopus+Labs+container+images) which have the name `<platform>-workertools`:\n  * For example, images called `aws-workertools`, `k8s-workertools`, `azure-workertools`\n  * We can iterate quickly on these images as needed\n\n### Triggers\n\n* The project must trigger a redeployment of the `Security` environment daily\n  * This effectively scans all production deployments every day for new vulnerabilities\n\n### Infrastructure creation and destruction\n\n* Runbooks to create and destroy the infrastructure can be included in a project\n* If not, the deployment process must link to documentation that describes how to create the required infrastructure if there are no targets or invalid credentials\n\n### Config-as-Code\n\n* Example projects can be saved as Config-as-code, but will always be recreated as database projects\n\n### Project Groups\n\n* Create example projects in a project group that describes the platform or cloud to which it is being deployed. Examples are:\n  * `Kubernetes`\n  * `Azure`\n  * `AWS`\n  * `GCP`\n\n### Certificates\n\n* Avoid certificates as they are hard to recreate\n\n### Scripts\n\nSometimes the LLMs get confused about random things in the scripts. We may have to edit scripts to avoid LLM issues in preference over \"clean\" scripts."
  name         = "Project[0].SystemPrompt"
  type         = "String"
  is_sensitive = false
  lifecycle {
    ignore_changes  = [sensitive_value]
    prevent_destroy = true
  }
  depends_on = []
}

data "octopusdeploy_library_variable_sets" "library_variable_set_variables_octoai_prompts" {
  ids          = null
  partial_name = "OctoAI Prompts"
  skip         = 0
  take         = 1
}
resource "octopusdeploy_library_variable_set" "library_variable_set_variables_octoai_prompts" {
  count       = "${length(data.octopusdeploy_library_variable_sets.library_variable_set_variables_octoai_prompts.library_variable_sets) != 0 ? 0 : 1}"
  name        = "OctoAI Prompts"
  description = "The variables maintained by this library variable set are consumed by the AI integration."
  lifecycle {
    prevent_destroy = true
  }
}

>>>>>>> a1e6bc24
<|MERGE_RESOLUTION|>--- conflicted
+++ resolved
@@ -17,40 +17,6 @@
   description = "The ID of the Octopus space to populate."
 }
 
-<<<<<<< HEAD
-data "octopusdeploy_worker_pools" "workerpool_default_worker_pool" {
-  ids          = null
-  partial_name = "Default Worker Pool"
-  skip         = 0
-  take         = 1
-}
-
-data "octopusdeploy_worker_pools" "workerpool_hosted_ubuntu" {
-  ids          = null
-  partial_name = "Hosted Ubuntu"
-  skip         = 0
-  take         = 1
-}
-
-data "octopusdeploy_worker_pools" "workerpool_hosted_windows" {
-  ids          = null
-  partial_name = "Hosted Windows"
-  skip         = 0
-  take         = 1
-}
-
-data "octopusdeploy_worker_pools" "workerpool_worker_pool" {
-  ids          = null
-  partial_name = "Worker Pool"
-  skip         = 0
-  take         = 1
-}
-resource "octopusdeploy_static_worker_pool" "workerpool_worker_pool" {
-  count       = "${length(data.octopusdeploy_worker_pools.workerpool_worker_pool.worker_pools) != 0 ? 0 : 1}"
-  name        = "Worker Pool"
-  description = "An example of a worker pool"
-  is_default  = false
-=======
 data "octopusdeploy_lifecycles" "system_lifecycle_firstlifecycle" {
   ids          = null
   partial_name = ""
@@ -419,128 +385,12 @@
   package_acquisition_location_options = ["Server", "ExecutionTarget"]
   download_attempts                    = 5
   download_retry_backoff_seconds       = 10
->>>>>>> a1e6bc24
-  lifecycle {
-    prevent_destroy = true
-  }
-}
-
-<<<<<<< HEAD
-data "octopusdeploy_environments" "environment_development" {
-  ids          = null
-  partial_name = "Development"
-  skip         = 0
-  take         = 1
-}
-resource "octopusdeploy_environment" "environment_development" {
-  count                        = "${length(data.octopusdeploy_environments.environment_development.environments) != 0 ? 0 : 1}"
-  name                         = "Development"
-  description                  = ""
-  allow_dynamic_infrastructure = true
-  use_guided_failure           = false
-
-  jira_extension_settings {
-    environment_type = "unmapped"
-  }
-
-  jira_service_management_extension_settings {
-    is_enabled = false
-  }
-
-  servicenow_extension_settings {
-    is_enabled = false
-  }
-  lifecycle {
-    prevent_destroy = true
-  }
-}
-
-data "octopusdeploy_environments" "environment_test" {
-  ids          = null
-  partial_name = "Test"
-  skip         = 0
-  take         = 1
-}
-resource "octopusdeploy_environment" "environment_test" {
-  count                        = "${length(data.octopusdeploy_environments.environment_test.environments) != 0 ? 0 : 1}"
-  name                         = "Test"
-  description                  = ""
-  allow_dynamic_infrastructure = true
-  use_guided_failure           = false
-
-  jira_extension_settings {
-    environment_type = "unmapped"
-  }
-
-  jira_service_management_extension_settings {
-    is_enabled = false
-  }
-
-  servicenow_extension_settings {
-    is_enabled = false
-  }
-  lifecycle {
-    prevent_destroy = true
-  }
-}
-
-data "octopusdeploy_environments" "environment_production" {
-  ids          = null
-  partial_name = "Production"
-  skip         = 0
-  take         = 1
-}
-resource "octopusdeploy_environment" "environment_production" {
-  count                        = "${length(data.octopusdeploy_environments.environment_production.environments) != 0 ? 0 : 1}"
-  name                         = "Production"
-  description                  = ""
-  allow_dynamic_infrastructure = true
-  use_guided_failure           = false
-
-  jira_extension_settings {
-    environment_type = "unmapped"
-  }
-
-  jira_service_management_extension_settings {
-    is_enabled = false
-  }
-
-  servicenow_extension_settings {
-    is_enabled = false
-  }
-  lifecycle {
-    prevent_destroy = true
-  }
-}
-
-data "octopusdeploy_environments" "environment_security" {
-  ids          = null
-  partial_name = "Security"
-  skip         = 0
-  take         = 1
-}
-resource "octopusdeploy_environment" "environment_security" {
-  count                        = "${length(data.octopusdeploy_environments.environment_security.environments) != 0 ? 0 : 1}"
-  name                         = "Security"
-  description                  = ""
-  allow_dynamic_infrastructure = true
-  use_guided_failure           = false
-
-  jira_extension_settings {
-    environment_type = "unmapped"
-  }
-
-  jira_service_management_extension_settings {
-    is_enabled = false
-  }
-
-  servicenow_extension_settings {
-    is_enabled = false
-  }
-  lifecycle {
-    prevent_destroy = true
-  }
-=======
+  lifecycle {
+    ignore_changes  = [password]
+    prevent_destroy = true
+  }
+}
+
 data "octopusdeploy_feeds" "feed_github_repository_feed_with_token" {
   feed_type    = "GitHub"
   ids          = null
@@ -554,7 +404,6 @@
   sensitive   = true
   description = "The password used by the feed GitHub Repository Feed with Token"
   default     = "Change Me!"
->>>>>>> a1e6bc24
 }
 resource "octopusdeploy_github_repository_feed" "feed_github_repository_feed_with_token" {
   count                                = "${length(data.octopusdeploy_feeds.feed_github_repository_feed_with_token.feeds) != 0 ? 0 : 1}"
@@ -590,75 +439,8 @@
   }
 }
 
-<<<<<<< HEAD
-resource "octopusdeploy_tag" "tagset_tag_set_tag_tag" {
-  count       = "${length(data.octopusdeploy_tag_sets.tagset_tag_set.tag_sets) != 0 ? 0 : 1}"
-  name        = "tag"
-  tag_set_id  = "${length(data.octopusdeploy_tag_sets.tagset_tag_set.tag_sets) != 0 ? data.octopusdeploy_tag_sets.tagset_tag_set.tag_sets[0].id : octopusdeploy_tag_set.tagset_tag_set[0].id}"
-  color       = "#333333"
-  description = "An example of a tag"
-}
-
-data "octopusdeploy_lifecycles" "lifecycle_application" {
-  ids          = null
-  partial_name = "Application"
-  skip         = 0
-  take         = 1
-}
-resource "octopusdeploy_lifecycle" "lifecycle_application" {
-  count       = "${length(data.octopusdeploy_lifecycles.lifecycle_application.lifecycles) != 0 ? 0 : 1}"
-  name        = "Application"
-  description = "This is an example lifecycle that automatically deploys to the first environment"
-
-  phase {
-    automatic_deployment_targets          = ["${length(data.octopusdeploy_environments.environment_development.environments) != 0 ? data.octopusdeploy_environments.environment_development.environments[0].id : octopusdeploy_environment.environment_development[0].id}"]
-    optional_deployment_targets           = []
-    name                                  = "Development"
-    is_optional_phase                     = false
-    minimum_environments_before_promotion = 0
-  }
-  phase {
-    automatic_deployment_targets          = []
-    optional_deployment_targets           = ["${length(data.octopusdeploy_environments.environment_test.environments) != 0 ? data.octopusdeploy_environments.environment_test.environments[0].id : octopusdeploy_environment.environment_test[0].id}"]
-    name                                  = "Test"
-    is_optional_phase                     = false
-    minimum_environments_before_promotion = 0
-  }
-  phase {
-    automatic_deployment_targets          = []
-    optional_deployment_targets           = ["${length(data.octopusdeploy_environments.environment_production.environments) != 0 ? data.octopusdeploy_environments.environment_production.environments[0].id : octopusdeploy_environment.environment_production[0].id}"]
-    name                                  = "Production"
-    is_optional_phase                     = false
-    minimum_environments_before_promotion = 0
-  }
-
-  release_retention_policy {
-    quantity_to_keep = 30
-    unit             = "Days"
-  }
-
-  tentacle_retention_policy {
-    quantity_to_keep = 30
-    unit             = "Days"
-  }
-  lifecycle {
-    prevent_destroy = true
-  }
-}
-
-resource "octopusdeploy_tag" "tagset_tag_set_tag_tag2" {
-  count       = "${length(data.octopusdeploy_tag_sets.tagset_tag_set.tag_sets) != 0 ? 0 : 1}"
-  name        = "tag2"
-  tag_set_id  = "${length(data.octopusdeploy_tag_sets.tagset_tag_set.tag_sets) != 0 ? data.octopusdeploy_tag_sets.tagset_tag_set.tag_sets[0].id : octopusdeploy_tag_set.tagset_tag_set[0].id}"
-  color       = "#C5AEEE"
-  description = "Another example of a tag"
-}
-
-data "octopusdeploy_tag_sets" "tagset_cities" {
-=======
 data "octopusdeploy_feeds" "feed_github_container_registry" {
   feed_type    = "Docker"
->>>>>>> a1e6bc24
   ids          = null
   partial_name = "GitHub Container Registry"
   skip         = 0
@@ -792,21 +574,122 @@
   default     = "Change Me!"
 }
 
-data "octopusdeploy_feeds" "feed_octopus_server__built_in_" {
-  feed_type    = "BuiltIn"
-  ids          = null
-  partial_name = ""
-  skip         = 0
-  take         = 1
-  lifecycle {
-    postcondition {
-      error_message = "Failed to resolve a feed called \"BuiltIn\". This resource must exist in the space before this Terraform configuration is applied."
-      condition     = length(self.feeds) != 0
-    }
-  }
-}
-
-<<<<<<< HEAD
+data "octopusdeploy_environments" "environment_development" {
+  ids          = null
+  partial_name = "Development"
+  skip         = 0
+  take         = 1
+}
+resource "octopusdeploy_environment" "environment_development" {
+  count                        = "${length(data.octopusdeploy_environments.environment_development.environments) != 0 ? 0 : 1}"
+  name                         = "Development"
+  description                  = ""
+  allow_dynamic_infrastructure = true
+  use_guided_failure           = false
+
+  jira_extension_settings {
+    environment_type = "unmapped"
+  }
+
+  jira_service_management_extension_settings {
+    is_enabled = false
+  }
+
+  servicenow_extension_settings {
+    is_enabled = false
+  }
+  lifecycle {
+    prevent_destroy = true
+  }
+}
+
+data "octopusdeploy_environments" "environment_test" {
+  ids          = null
+  partial_name = "Test"
+  skip         = 0
+  take         = 1
+}
+resource "octopusdeploy_environment" "environment_test" {
+  count                        = "${length(data.octopusdeploy_environments.environment_test.environments) != 0 ? 0 : 1}"
+  name                         = "Test"
+  description                  = ""
+  allow_dynamic_infrastructure = true
+  use_guided_failure           = false
+
+  jira_extension_settings {
+    environment_type = "unmapped"
+  }
+
+  jira_service_management_extension_settings {
+    is_enabled = false
+  }
+
+  servicenow_extension_settings {
+    is_enabled = false
+  }
+  lifecycle {
+    prevent_destroy = true
+  }
+}
+
+data "octopusdeploy_environments" "environment_production" {
+  ids          = null
+  partial_name = "Production"
+  skip         = 0
+  take         = 1
+}
+resource "octopusdeploy_environment" "environment_production" {
+  count                        = "${length(data.octopusdeploy_environments.environment_production.environments) != 0 ? 0 : 1}"
+  name                         = "Production"
+  description                  = ""
+  allow_dynamic_infrastructure = true
+  use_guided_failure           = false
+
+  jira_extension_settings {
+    environment_type = "unmapped"
+  }
+
+  jira_service_management_extension_settings {
+    is_enabled = false
+  }
+
+  servicenow_extension_settings {
+    is_enabled = false
+  }
+  lifecycle {
+    prevent_destroy = true
+  }
+}
+
+data "octopusdeploy_environments" "environment_security" {
+  ids          = null
+  partial_name = "Security"
+  skip         = 0
+  take         = 1
+}
+resource "octopusdeploy_environment" "environment_security" {
+  count                        = "${length(data.octopusdeploy_environments.environment_security.environments) != 0 ? 0 : 1}"
+  name                         = "Security"
+  description                  = ""
+  allow_dynamic_infrastructure = true
+  use_guided_failure           = false
+
+  jira_extension_settings {
+    environment_type = "unmapped"
+  }
+
+  jira_service_management_extension_settings {
+    is_enabled = false
+  }
+
+  servicenow_extension_settings {
+    is_enabled = false
+  }
+  lifecycle {
+    prevent_destroy = true
+  }
+}
+
 data "octopusdeploy_accounts" "account_aws" {
   ids          = null
   partial_name = "AWS"
@@ -828,61 +711,6 @@
   tenants                           = []
   tenanted_deployment_participation = "Untenanted"
   depends_on                        = []
-=======
-data "octopusdeploy_environments" "environment_test" {
-  ids          = null
-  partial_name = "Test"
-  skip         = 0
-  take         = 1
-}
-resource "octopusdeploy_environment" "environment_test" {
-  count                        = "${length(data.octopusdeploy_environments.environment_test.environments) != 0 ? 0 : 1}"
-  name                         = "Test"
-  description                  = ""
-  allow_dynamic_infrastructure = true
-  use_guided_failure           = false
-
-  jira_extension_settings {
-    environment_type = "unmapped"
-  }
-
-  jira_service_management_extension_settings {
-    is_enabled = false
-  }
-
-  servicenow_extension_settings {
-    is_enabled = false
-  }
-  lifecycle {
-    prevent_destroy = true
-  }
-}
-
-data "octopusdeploy_environments" "environment_production" {
-  ids          = null
-  partial_name = "Production"
-  skip         = 0
-  take         = 1
-}
-resource "octopusdeploy_environment" "environment_production" {
-  count                        = "${length(data.octopusdeploy_environments.environment_production.environments) != 0 ? 0 : 1}"
-  name                         = "Production"
-  description                  = ""
-  allow_dynamic_infrastructure = true
-  use_guided_failure           = false
-
-  jira_extension_settings {
-    environment_type = "unmapped"
-  }
-
-  jira_service_management_extension_settings {
-    is_enabled = false
-  }
-
-  servicenow_extension_settings {
-    is_enabled = false
-  }
->>>>>>> a1e6bc24
   lifecycle {
     ignore_changes  = []
     prevent_destroy = true
@@ -916,92 +744,6 @@
   }
 }
 
-<<<<<<< HEAD
-data "octopusdeploy_feeds" "feed_octopus_server_releases__built_in_" {
-  feed_type    = "OctopusProject"
-  ids          = null
-  partial_name = "Octopus Server Releases"
-=======
-data "octopusdeploy_accounts" "account_aws" {
-  ids          = null
-  partial_name = "AWS"
->>>>>>> a1e6bc24
-  skip         = 0
-  take         = 1
-  account_type = "AmazonWebServicesOidcAccount"
-}
-resource "octopusdeploy_aws_openid_connect_account" "account_aws" {
-  count                             = "${length(data.octopusdeploy_accounts.account_aws.accounts) != 0 ? 0 : 1}"
-  name                              = "AWS"
-  description                       = "This is an example of an unscoped OIDC AWS account available to all environments."
-  role_arn                          = "arn:aws:iam::123456789012:role/S3Access"
-  account_test_subject_keys         = []
-  environments                      = []
-  execution_subject_keys            = []
-  health_subject_keys               = []
-  session_duration                  = 3600
-  tenant_tags                       = []
-  tenants                           = []
-  tenanted_deployment_participation = "Untenanted"
-  depends_on                        = []
-  lifecycle {
-<<<<<<< HEAD
-    postcondition {
-      error_message = "Failed to resolve a feed called \"Octopus Server Releases (built-in)\". This resource must exist in the space before this Terraform configuration is applied."
-      condition     = length(self.feeds) != 0
-    }
-  }
-}
-
-data "octopusdeploy_lifecycles" "lifecycle_default_lifecycle" {
-  ids          = null
-  partial_name = "Default Lifecycle"
-  skip         = 0
-  take         = 1
-  lifecycle {
-    postcondition {
-      error_message = "Failed to resolve a lifecycle called \"Default Lifecycle\". This resource must exist in the space before this Terraform configuration is applied."
-      condition     = length(self.lifecycles) != 0
-    }
-  }
-}
-
-data "octopusdeploy_lifecycles" "lifecycle_devsecops" {
-  ids          = null
-  partial_name = "DevSecOps"
-=======
-    ignore_changes  = []
-    prevent_destroy = true
-  }
-}
-
-data "octopusdeploy_accounts" "account_aws_oidc" {
-  ids          = null
-  partial_name = "AWS OIDC"
-  skip         = 0
-  take         = 1
-  account_type = "AmazonWebServicesOidcAccount"
-}
-resource "octopusdeploy_aws_openid_connect_account" "account_aws_oidc" {
-  count                             = "${length(data.octopusdeploy_accounts.account_aws_oidc.accounts) != 0 ? 0 : 1}"
-  name                              = "AWS OIDC"
-  description                       = "An AWS OIDC account. See https://octopus.com/docs/infrastructure/accounts/aws for more information."
-  role_arn                          = "arn:aws:iam::381713788115:role/OIDCAdminAccess"
-  account_test_subject_keys         = ["space"]
-  environments                      = []
-  execution_subject_keys            = ["space"]
-  health_subject_keys               = ["space"]
-  session_duration                  = 3600
-  tenant_tags                       = []
-  tenants                           = []
-  tenanted_deployment_participation = "Untenanted"
-  depends_on                        = []
-  lifecycle {
-    ignore_changes  = []
-    prevent_destroy = true
-  }
-}
-
 data "octopusdeploy_accounts" "account_aws_with_keys" {
   ids          = null
   partial_name = "AWS with Keys"
@@ -1099,56 +841,10 @@
 data "octopusdeploy_accounts" "account_generic_oidc" {
   ids          = null
   partial_name = "Generic OIDC"
->>>>>>> a1e6bc24
   skip         = 0
   take         = 1
   account_type = "GenericOidcAccount"
 }
-<<<<<<< HEAD
-resource "octopusdeploy_lifecycle" "lifecycle_devsecops" {
-  count       = "${length(data.octopusdeploy_lifecycles.lifecycle_devsecops.lifecycles) != 0 ? 0 : 1}"
-  name        = "DevSecOps"
-  description = "This lifecycle automatically deploys to the Development environment, progresses through the Test and Production environments, and then automatically deploys to the Security environment. The Security environment is used to scan SBOMs for any vulnerabilities and deployments to the Security environment are initiated by triggers on a daily basis."
-
-  phase {
-    automatic_deployment_targets          = ["${length(data.octopusdeploy_environments.environment_development.environments) != 0 ? data.octopusdeploy_environments.environment_development.environments[0].id : octopusdeploy_environment.environment_development[0].id}"]
-    optional_deployment_targets           = []
-    name                                  = "Development"
-    is_optional_phase                     = false
-    minimum_environments_before_promotion = 0
-  }
-  phase {
-    automatic_deployment_targets          = []
-    optional_deployment_targets           = ["${length(data.octopusdeploy_environments.environment_test.environments) != 0 ? data.octopusdeploy_environments.environment_test.environments[0].id : octopusdeploy_environment.environment_test[0].id}"]
-    name                                  = "Test"
-    is_optional_phase                     = false
-    minimum_environments_before_promotion = 0
-  }
-  phase {
-    automatic_deployment_targets          = []
-    optional_deployment_targets           = ["${length(data.octopusdeploy_environments.environment_production.environments) != 0 ? data.octopusdeploy_environments.environment_production.environments[0].id : octopusdeploy_environment.environment_production[0].id}"]
-    name                                  = "Production"
-    is_optional_phase                     = false
-    minimum_environments_before_promotion = 0
-  }
-  phase {
-    automatic_deployment_targets          = ["${length(data.octopusdeploy_environments.environment_security.environments) != 0 ? data.octopusdeploy_environments.environment_security.environments[0].id : octopusdeploy_environment.environment_security[0].id}"]
-    optional_deployment_targets           = []
-    name                                  = "Security"
-    is_optional_phase                     = false
-    minimum_environments_before_promotion = 0
-  }
-
-  release_retention_policy {
-    quantity_to_keep = 30
-    unit             = "Days"
-  }
-
-  tentacle_retention_policy {
-    quantity_to_keep = 30
-    unit             = "Days"
-  }
-=======
 resource "octopusdeploy_aws_openid_connect_account" "account_generic_oidc" {
   count                             = "${length(data.octopusdeploy_accounts.account_generic_oidc.accounts) != 0 ? 0 : 1}"
   name                              = "Generic OIDC"
@@ -1159,47 +855,18 @@
   execution_subject_keys            = ["space"]
   tenanted_deployment_participation = "Untenanted"
   depends_on                        = []
->>>>>>> a1e6bc24
   lifecycle {
     ignore_changes  = []
     prevent_destroy = true
   }
 }
 
-<<<<<<< HEAD
-data "octopusdeploy_accounts" "account_azure" {
-  ids          = null
-  partial_name = "Azure"
-=======
 data "octopusdeploy_accounts" "account_google_cloud_account" {
   ids          = null
   partial_name = "Google Cloud Account"
->>>>>>> a1e6bc24
-  skip         = 0
-  take         = 1
-  account_type = "AzureOidc"
-}
-<<<<<<< HEAD
-resource "octopusdeploy_azure_openid_connect" "account_azure" {
-  count                             = "${length(data.octopusdeploy_accounts.account_azure.accounts) != 0 ? 0 : 1}"
-  name                              = "Azure"
-  description                       = "An example of an unscoped Azure OIDC account available to all environments"
-  environments                      = []
-  tenant_tags                       = []
-  tenants                           = []
-  tenanted_deployment_participation = "Untenanted"
-  subscription_id                   = "00000000-0000-0000-0000-000000000000"
-  azure_environment                 = ""
-  tenant_id                         = "00000000-0000-0000-0000-000000000000"
-  application_id                    = "00000000-0000-0000-0000-000000000000"
-  audience                          = "api://AzureADTokenExchange"
-  account_test_subject_keys         = ["space"]
-  execution_subject_keys            = ["space"]
-  health_subject_keys               = ["space"]
-  depends_on                        = []
-  lifecycle {
-    ignore_changes  = []
-=======
+  skip         = 0
+  take         = 1
+}
 resource "octopusdeploy_gcp_account" "account_google_cloud_account" {
   count                             = "${length(data.octopusdeploy_accounts.account_google_cloud_account.accounts) != 0 ? 0 : 1}"
   name                              = "Google Cloud Account"
@@ -1212,7 +879,6 @@
   depends_on                        = []
   lifecycle {
     ignore_changes  = [json_key]
->>>>>>> a1e6bc24
     prevent_destroy = true
   }
 }
@@ -1224,33 +890,13 @@
   default     = "Change Me!"
 }
 
-<<<<<<< HEAD
-data "octopusdeploy_accounts" "account_azure_service_principal" {
-  ids          = null
-  partial_name = "Azure Service Principal"
-=======
 data "octopusdeploy_accounts" "account_octopussamples_azure_account" {
   ids          = null
   partial_name = "OctopusSamples Azure Account"
->>>>>>> a1e6bc24
   skip         = 0
   take         = 1
   account_type = "AzureServicePrincipal"
 }
-<<<<<<< HEAD
-resource "octopusdeploy_azure_service_principal" "account_azure_service_principal" {
-  count                             = "${length(data.octopusdeploy_accounts.account_azure_service_principal.accounts) != 0 ? 0 : 1}"
-  name                              = "Azure Service Principal"
-  description                       = "An example Azure service principal account"
-  environments                      = []
-  tenant_tags                       = []
-  tenants                           = []
-  tenanted_deployment_participation = "Untenanted"
-  application_id                    = "b0676d9e-8d3e-457d-844a-ab77deda4916"
-  password                          = "${var.account_azure_service_principal}"
-  subscription_id                   = "7dae5466-90fb-4bf7-b0ee-7194033a1fde"
-  tenant_id                         = "b8fc95ef-da51-4d9e-9921-714292b30e20"
-=======
 resource "octopusdeploy_azure_service_principal" "account_octopussamples_azure_account" {
   count                             = "${length(data.octopusdeploy_accounts.account_octopussamples_azure_account.accounts) != 0 ? 0 : 1}"
   name                              = "OctopusSamples Azure Account"
@@ -1263,128 +909,12 @@
   password                          = "${var.account_octopussamples_azure_account}"
   subscription_id                   = "00000000-0000-0000-0000-000000000000"
   tenant_id                         = "00000000-0000-0000-0000-000000000000"
->>>>>>> a1e6bc24
   depends_on                        = []
   lifecycle {
     ignore_changes  = [password]
     prevent_destroy = true
   }
 }
-<<<<<<< HEAD
-variable "account_azure_service_principal" {
-  type        = string
-  nullable    = false
-  sensitive   = true
-  description = "The Azure secret associated with the account Azure Service Principal"
-  default     = "Change Me!"
-}
-
-data "octopusdeploy_accounts" "account_generic_oidc" {
-  ids          = null
-  partial_name = "Generic OIDC"
-  skip         = 0
-  take         = 1
-  account_type = "GenericOidcAccount"
-}
-resource "octopusdeploy_aws_openid_connect_account" "account_generic_oidc" {
-  count                             = "${length(data.octopusdeploy_accounts.account_generic_oidc.accounts) != 0 ? 0 : 1}"
-  name                              = "Generic OIDC"
-  description                       = "An example of an unscoped generic OIDC account"
-  environments                      = []
-  tenant_tags                       = []
-  tenants                           = []
-  execution_subject_keys            = ["space"]
-  tenanted_deployment_participation = "Untenanted"
-  depends_on                        = []
-  lifecycle {
-    ignore_changes  = []
-    prevent_destroy = true
-  }
-}
-
-data "octopusdeploy_accounts" "account_google_cloud_account" {
-  ids          = null
-  partial_name = "Google Cloud Account"
-  skip         = 0
-  take         = 1
-}
-resource "octopusdeploy_gcp_account" "account_google_cloud_account" {
-  count                             = "${length(data.octopusdeploy_accounts.account_google_cloud_account.accounts) != 0 ? 0 : 1}"
-  name                              = "Google Cloud Account"
-  description                       = "An example of a Google Cloud (GCP) Account scoped to the Development environment"
-  environments                      = ["${length(data.octopusdeploy_environments.environment_development.environments) != 0 ? data.octopusdeploy_environments.environment_development.environments[0].id : octopusdeploy_environment.environment_development[0].id}"]
-  tenant_tags                       = []
-  tenants                           = []
-  tenanted_deployment_participation = "Untenanted"
-  json_key                          = "${var.account_google_cloud_account}"
-  depends_on                        = []
-  lifecycle {
-    ignore_changes  = [json_key]
-    prevent_destroy = true
-  }
-}
-variable "account_google_cloud_account" {
-  type        = string
-  nullable    = false
-  sensitive   = true
-  description = "The GCP JSON key associated with the account Google Cloud Account"
-  default     = "Change Me!"
-}
-
-data "octopusdeploy_accounts" "account_octopussamples_azure_account" {
-  ids          = null
-  partial_name = "OctopusSamples Azure Account"
-  skip         = 0
-  take         = 1
-  account_type = "AzureServicePrincipal"
-}
-resource "octopusdeploy_azure_service_principal" "account_octopussamples_azure_account" {
-  count                             = "${length(data.octopusdeploy_accounts.account_octopussamples_azure_account.accounts) != 0 ? 0 : 1}"
-  name                              = "OctopusSamples Azure Account"
-  description                       = "This account was added to give the Octopus Samples projects an account to work with.  It is initially set with dummy values and will need to be configured."
-=======
-variable "account_octopussamples_azure_account" {
-  type        = string
-  nullable    = false
-  sensitive   = true
-  description = "The Azure secret associated with the account OctopusSamples Azure Account"
-  default     = "Change Me!"
-}
-
-data "octopusdeploy_accounts" "account_shawnazure" {
-  ids          = null
-  partial_name = "ShawnAzure"
-  skip         = 0
-  take         = 1
-  account_type = "AzureServicePrincipal"
-}
-resource "octopusdeploy_azure_service_principal" "account_shawnazure" {
-  count                             = "${length(data.octopusdeploy_accounts.account_shawnazure.accounts) != 0 ? 0 : 1}"
-  name                              = "ShawnAzure"
-  description                       = ""
->>>>>>> a1e6bc24
-  environments                      = ["${length(data.octopusdeploy_environments.environment_development.environments) != 0 ? data.octopusdeploy_environments.environment_development.environments[0].id : octopusdeploy_environment.environment_development[0].id}", "${length(data.octopusdeploy_environments.environment_test.environments) != 0 ? data.octopusdeploy_environments.environment_test.environments[0].id : octopusdeploy_environment.environment_test[0].id}", "${length(data.octopusdeploy_environments.environment_production.environments) != 0 ? data.octopusdeploy_environments.environment_production.environments[0].id : octopusdeploy_environment.environment_production[0].id}"]
-  tenant_tags                       = []
-  tenants                           = []
-  tenanted_deployment_participation = "Untenanted"
-<<<<<<< HEAD
-  application_id                    = "00000000-0000-0000-0000-000000000000"
-  password                          = "${var.account_octopussamples_azure_account}"
-  subscription_id                   = "00000000-0000-0000-0000-000000000000"
-  tenant_id                         = "00000000-0000-0000-0000-000000000000"
-=======
-  application_id                    = "631408da-9bd5-4cf2-b4b6-8bd0506db582"
-  password                          = "${var.account_shawnazure}"
-  subscription_id                   = "c5e7ce05-3887-4caa-aef6-948a93e56498"
-  tenant_id                         = "18eb006b-c3c8-4a72-93cd-fe4b293f82ee"
->>>>>>> a1e6bc24
-  depends_on                        = []
-  lifecycle {
-    ignore_changes  = [password]
-    prevent_destroy = true
-  }
-}
-<<<<<<< HEAD
 variable "account_octopussamples_azure_account" {
   type        = string
   nullable    = false
@@ -1463,52 +993,6 @@
   sensitive   = true
   description = "The certificate file for account SSH Key Pair"
   default     = "LS0tLS1CRUdJTiBPUEVOU1NIIFBSSVZBVEUgS0VZLS0tLS0KYjNCbGJuTnphQzFyWlhrdGRqRUFBQUFBQkc1dmJtVUFBQUFFYm05dVpRQUFBQUFBQUFBQkFBQUJGd0FBQUFkemMyZ3RjbgpOaEFBQUFBd0VBQVFBQUFRRUF5c25PVXhjN0tJK2pIRUc5RVEwQXFCMllGRWE5ZnpZakZOY1pqY1dwcjJQRkRza25oOUpTCm1NVjVuZ2VrbTRyNHJVQU5tU2dQMW1ZTGo5TFR0NUVZa0N3OUdyQ0paNitlQTkzTEowbEZUamFkWEJuQnNmbmZGTlFWYkcKZ2p3U1o4SWdWQ2oySXE0S1hGZm0vbG1ycEZQK2Jqa2V4dUxwcEh5dko2ZmxZVjZFMG13YVlneVNHTWdLYy9ubXJaMTY0WApKMStJL1M5NkwzRWdOT0hNZmo4QjM5eEhZQ0ZUTzZEQ0pLQ3B0ZUdRa0gwTURHam84d3VoUlF6c0IzVExsdXN6ZG0xNmRZCk16WXZBSWR3emZ3bzh1ajFBSFFOendDYkIwRmR6bnFNOEpLV2ZrQzdFeVVrZUl4UXZmLzJGd1ZyS0xEZC95ak5PUmNoa3EKb2owNncySXFad0FBQThpS0tqT3dpaW96c0FBQUFBZHpjMmd0Y25OaEFBQUJBUURLeWM1VEZ6c29qNk1jUWIwUkRRQ29IWgpnVVJyMS9OaU1VMXhtTnhhbXZZOFVPeVNlSDBsS1l4WG1lQjZTYml2aXRRQTJaS0EvV1pndVAwdE8za1JpUUxEMGFzSWxuCnI1NEQzY3NuU1VWT05wMWNHY0d4K2Q4VTFCVnNhQ1BCSm53aUJVS1BZaXJncGNWK2IrV2F1a1UvNXVPUjdHNHVta2ZLOG4KcCtWaFhvVFNiQnBpREpJWXlBcHorZWF0blhyaGNuWDRqOUwzb3ZjU0EwNGN4K1B3SGYzRWRnSVZNN29NSWtvS20xNFpDUQpmUXdNYU9qekM2RkZET3dIZE11VzZ6TjJiWHAxZ3pOaThBaDNETi9Dank2UFVBZEEzUEFKc0hRVjNPZW96d2twWitRTHNUCkpTUjRqRkM5Ly9ZWEJXc29zTjMvS00wNUZ5R1NxaVBUckRZaXBuQUFBQUF3RUFBUUFBQVFFQXdRZzRqbitlb0kyYUJsdk4KVFYzRE1rUjViMU9uTG1DcUpEeGM1c2N4THZNWnNXbHBaN0NkVHk4ckJYTGhEZTdMcUo5QVVub0FHV1lwdTA1RW1vaFRpVwptVEFNVHJCdmYwd2xsdCtJZVdvVXo3bmFBbThQT1psb29MbXBYRzh5VmZKRU05aUo4NWtYNDY4SkF6VDRYZ1JXUFRYQ1JpCi9abCtuWUVUZVE4WTYzWlJhTVE3SUNmK2FRRWxRenBYb21idkxYM1RaNmNzTHh5Z3Eza01aSXNJU0lUcEk3Y0tsQVJ0Rm4KcWxKRitCL2JlUEJkZ3hIRVpqZDhDV0NIR1ZRUDh3Z3B0d0Rrak9NTzh2b2N4YVpOT0hZZnBwSlBCTkVjMEVKbmduN1BXSgorMVZSTWZKUW5SemVubmE3VHdSUSsrclZmdkVaRmhqamdSUk85RitrMUZvSWdRQUFBSUVBbFFybXRiV2V0d3RlWlZLLys4CklCUDZkcy9MSWtPb3pXRS9Wckx6cElBeHEvV1lFTW1QK24wK1dXdWRHNWpPaTFlZEJSYVFnU0owdTRxcE5JMXFGYTRISFYKY2oxL3pzenZ4RUtSRElhQkJGaU81Y3QvRVQvUTdwanozTnJaZVdtK0dlUUJKQ0diTEhSTlQ0M1ZpWVlLVG82ZGlGVTJteApHWENlLzFRY2NqNjVZQUFBQ0JBUHZodmgzb2Q1MmY4SFVWWGoxeDNlL1ZFenJPeVloTi9UQzNMbWhHYnRtdHZ0L0J2SUhxCndxWFpTT0lWWkZiRnVKSCtORHNWZFFIN29yUW1VcGJxRllDd0IxNUZNRGw0NVhLRm0xYjFyS1c1emVQK3d0M1hyM1p0cWsKRkdlaUlRMklSZklBQjZneElvNTZGemdMUmx6QnB0bzhkTlhjMXhtWVgyU2Rhb3ZwSkRBQUFBZ1FET0dwVE9oOEFRMFoxUwpzUm9vVS9YRTRkYWtrSU5vMDdHNGI3M01maG9xbkV1T01LM0ZRVStRRWUwYWpvdWs5UU1QNWJzZU1CYnJNZVNNUjBRWVBCClQ4Z0Z2S2VISWN6ZUtJTjNPRkRaRUF4TEZNMG9LbjR2bmdHTUFtTXUva2QwNm1PZnJUNDRmUUh1ajdGNWx1QVJHejRwYUwKLzRCTUVkMnFTRnFBYzZ6L0RRQUFBQTF0WVhSMGFFQk5ZWFIwYUdWM0FRSURCQT09Ci0tLS0tRU5EIE9QRU5TU0ggUFJJVkFURSBLRVktLS0tLQo="
-=======
-variable "account_shawnazure" {
-  type        = string
-  nullable    = false
-  sensitive   = true
-  description = "The Azure secret associated with the account ShawnAzure"
-  default     = "Change Me!"
-}
-
-data "octopusdeploy_accounts" "account_ssh_key_pair" {
-  ids          = null
-  partial_name = "SSH Key Pair"
-  skip         = 0
-  take         = 1
-  account_type = "SshKeyPair"
-}
-resource "octopusdeploy_ssh_key_account" "account_ssh_key_pair" {
-  count                             = "${length(data.octopusdeploy_accounts.account_ssh_key_pair.accounts) != 0 ? 0 : 1}"
-  name                              = "SSH Key Pair"
-  description                       = "An example of a SSH Key Pair account scoped to the Test environemtn"
-  environments                      = ["${length(data.octopusdeploy_environments.environment_test.environments) != 0 ? data.octopusdeploy_environments.environment_test.environments[0].id : octopusdeploy_environment.environment_test[0].id}"]
-  tenant_tags                       = []
-  tenants                           = []
-  tenanted_deployment_participation = "Untenanted"
-  private_key_file                  = "${var.account_ssh_key_pair_cert}"
-  username                          = "username"
-  private_key_passphrase            = "${var.account_ssh_key_pair}"
-  depends_on                        = []
-  lifecycle {
-    ignore_changes  = [private_key_passphrase, private_key_file]
-    prevent_destroy = true
-  }
-}
-variable "account_ssh_key_pair" {
-  type        = string
-  nullable    = false
-  sensitive   = true
-  description = "The password associated with the certificate for account SSH Key Pair"
-  default     = "LS0tLS1CRUdJTiBPUEVOU1NIIFBSSVZBVEUgS0VZLS0tLS0KYjNCbGJuTnphQzFyWlhrdGRqRUFBQUFBQkc1dmJtVUFBQUFFYm05dVpRQUFBQUFBQUFBQkFBQUJGd0FBQUFkemMyZ3RjbgpOaEFBQUFBd0VBQVFBQUFRRUF5c25PVXhjN0tJK2pIRUc5RVEwQXFCMllGRWE5ZnpZakZOY1pqY1dwcjJQRkRza25oOUpTCm1NVjVuZ2VrbTRyNHJVQU5tU2dQMW1ZTGo5TFR0NUVZa0N3OUdyQ0paNitlQTkzTEowbEZUamFkWEJuQnNmbmZGTlFWYkcKZ2p3U1o4SWdWQ2oySXE0S1hGZm0vbG1ycEZQK2Jqa2V4dUxwcEh5dko2ZmxZVjZFMG13YVlneVNHTWdLYy9ubXJaMTY0WApKMStJL1M5NkwzRWdOT0hNZmo4QjM5eEhZQ0ZUTzZEQ0pLQ3B0ZUdRa0gwTURHam84d3VoUlF6c0IzVExsdXN6ZG0xNmRZCk16WXZBSWR3emZ3bzh1ajFBSFFOendDYkIwRmR6bnFNOEpLV2ZrQzdFeVVrZUl4UXZmLzJGd1ZyS0xEZC95ak5PUmNoa3EKb2owNncySXFad0FBQThpS0tqT3dpaW96c0FBQUFBZHpjMmd0Y25OaEFBQUJBUURLeWM1VEZ6c29qNk1jUWIwUkRRQ29IWgpnVVJyMS9OaU1VMXhtTnhhbXZZOFVPeVNlSDBsS1l4WG1lQjZTYml2aXRRQTJaS0EvV1pndVAwdE8za1JpUUxEMGFzSWxuCnI1NEQzY3NuU1VWT05wMWNHY0d4K2Q4VTFCVnNhQ1BCSm53aUJVS1BZaXJncGNWK2IrV2F1a1UvNXVPUjdHNHVta2ZLOG4KcCtWaFhvVFNiQnBpREpJWXlBcHorZWF0blhyaGNuWDRqOUwzb3ZjU0EwNGN4K1B3SGYzRWRnSVZNN29NSWtvS20xNFpDUQpmUXdNYU9qekM2RkZET3dIZE11VzZ6TjJiWHAxZ3pOaThBaDNETi9Dank2UFVBZEEzUEFKc0hRVjNPZW96d2twWitRTHNUCkpTUjRqRkM5Ly9ZWEJXc29zTjMvS00wNUZ5R1NxaVBUckRZaXBuQUFBQUF3RUFBUUFBQVFFQXdRZzRqbitlb0kyYUJsdk4KVFYzRE1rUjViMU9uTG1DcUpEeGM1c2N4THZNWnNXbHBaN0NkVHk4ckJYTGhEZTdMcUo5QVVub0FHV1lwdTA1RW1vaFRpVwptVEFNVHJCdmYwd2xsdCtJZVdvVXo3bmFBbThQT1psb29MbXBYRzh5VmZKRU05aUo4NWtYNDY4SkF6VDRYZ1JXUFRYQ1JpCi9abCtuWUVUZVE4WTYzWlJhTVE3SUNmK2FRRWxRenBYb21idkxYM1RaNmNzTHh5Z3Eza01aSXNJU0lUcEk3Y0tsQVJ0Rm4KcWxKRitCL2JlUEJkZ3hIRVpqZDhDV0NIR1ZRUDh3Z3B0d0Rrak9NTzh2b2N4YVpOT0hZZnBwSlBCTkVjMEVKbmduN1BXSgorMVZSTWZKUW5SemVubmE3VHdSUSsrclZmdkVaRmhqamdSUk85RitrMUZvSWdRQUFBSUVBbFFybXRiV2V0d3RlWlZLLys4CklCUDZkcy9MSWtPb3pXRS9Wckx6cElBeHEvV1lFTW1QK24wK1dXdWRHNWpPaTFlZEJSYVFnU0owdTRxcE5JMXFGYTRISFYKY2oxL3pzenZ4RUtSRElhQkJGaU81Y3QvRVQvUTdwanozTnJaZVdtK0dlUUJKQ0diTEhSTlQ0M1ZpWVlLVG82ZGlGVTJteApHWENlLzFRY2NqNjVZQUFBQ0JBUHZodmgzb2Q1MmY4SFVWWGoxeDNlL1ZFenJPeVloTi9UQzNMbWhHYnRtdHZ0L0J2SUhxCndxWFpTT0lWWkZiRnVKSCtORHNWZFFIN29yUW1VcGJxRllDd0IxNUZNRGw0NVhLRm0xYjFyS1c1emVQK3d0M1hyM1p0cWsKRkdlaUlRMklSZklBQjZneElvNTZGemdMUmx6QnB0bzhkTlhjMXhtWVgyU2Rhb3ZwSkRBQUFBZ1FET0dwVE9oOEFRMFoxUwpzUm9vVS9YRTRkYWtrSU5vMDdHNGI3M01maG9xbkV1T01LM0ZRVStRRWUwYWpvdWs5UU1QNWJzZU1CYnJNZVNNUjBRWVBCClQ4Z0Z2S2VISWN6ZUtJTjNPRkRaRUF4TEZNMG9LbjR2bmdHTUFtTXUva2QwNm1PZnJUNDRmUUh1ajdGNWx1QVJHejRwYUwKLzRCTUVkMnFTRnFBYzZ6L0RRQUFBQTF0WVhSMGFFQk5ZWFIwYUdWM0FRSURCQT09Ci0tLS0tRU5EIE9QRU5TU0ggUFJJVkFURSBLRVktLS0tLQo="
-}
-variable "account_ssh_key_pair_cert" {
-  type        = string
-  nullable    = false
-  sensitive   = true
-  description = "The certificate file for account SSH Key Pair"
-  default     = "LS0tLS1CRUdJTiBPUEVOU1NIIFBSSVZBVEUgS0VZLS0tLS0KYjNCbGJuTnphQzFyWlhrdGRqRUFBQUFBQkc1dmJtVUFBQUFFYm05dVpRQUFBQUFBQUFBQkFBQUJGd0FBQUFkemMyZ3RjbgpOaEFBQUFBd0VBQVFBQUFRRUF5c25PVXhjN0tJK2pIRUc5RVEwQXFCMllGRWE5ZnpZakZOY1pqY1dwcjJQRkRza25oOUpTCm1NVjVuZ2VrbTRyNHJVQU5tU2dQMW1ZTGo5TFR0NUVZa0N3OUdyQ0paNitlQTkzTEowbEZUamFkWEJuQnNmbmZGTlFWYkcKZ2p3U1o4SWdWQ2oySXE0S1hGZm0vbG1ycEZQK2Jqa2V4dUxwcEh5dko2ZmxZVjZFMG13YVlneVNHTWdLYy9ubXJaMTY0WApKMStJL1M5NkwzRWdOT0hNZmo4QjM5eEhZQ0ZUTzZEQ0pLQ3B0ZUdRa0gwTURHam84d3VoUlF6c0IzVExsdXN6ZG0xNmRZCk16WXZBSWR3emZ3bzh1ajFBSFFOendDYkIwRmR6bnFNOEpLV2ZrQzdFeVVrZUl4UXZmLzJGd1ZyS0xEZC95ak5PUmNoa3EKb2owNncySXFad0FBQThpS0tqT3dpaW96c0FBQUFBZHpjMmd0Y25OaEFBQUJBUURLeWM1VEZ6c29qNk1jUWIwUkRRQ29IWgpnVVJyMS9OaU1VMXhtTnhhbXZZOFVPeVNlSDBsS1l4WG1lQjZTYml2aXRRQTJaS0EvV1pndVAwdE8za1JpUUxEMGFzSWxuCnI1NEQzY3NuU1VWT05wMWNHY0d4K2Q4VTFCVnNhQ1BCSm53aUJVS1BZaXJncGNWK2IrV2F1a1UvNXVPUjdHNHVta2ZLOG4KcCtWaFhvVFNiQnBpREpJWXlBcHorZWF0blhyaGNuWDRqOUwzb3ZjU0EwNGN4K1B3SGYzRWRnSVZNN29NSWtvS20xNFpDUQpmUXdNYU9qekM2RkZET3dIZE11VzZ6TjJiWHAxZ3pOaThBaDNETi9Dank2UFVBZEEzUEFKc0hRVjNPZW96d2twWitRTHNUCkpTUjRqRkM5Ly9ZWEJXc29zTjMvS00wNUZ5R1NxaVBUckRZaXBuQUFBQUF3RUFBUUFBQVFFQXdRZzRqbitlb0kyYUJsdk4KVFYzRE1rUjViMU9uTG1DcUpEeGM1c2N4THZNWnNXbHBaN0NkVHk4ckJYTGhEZTdMcUo5QVVub0FHV1lwdTA1RW1vaFRpVwptVEFNVHJCdmYwd2xsdCtJZVdvVXo3bmFBbThQT1psb29MbXBYRzh5VmZKRU05aUo4NWtYNDY4SkF6VDRYZ1JXUFRYQ1JpCi9abCtuWUVUZVE4WTYzWlJhTVE3SUNmK2FRRWxRenBYb21idkxYM1RaNmNzTHh5Z3Eza01aSXNJU0lUcEk3Y0tsQVJ0Rm4KcWxKRitCL2JlUEJkZ3hIRVpqZDhDV0NIR1ZRUDh3Z3B0d0Rrak9NTzh2b2N4YVpOT0hZZnBwSlBCTkVjMEVKbmduN1BXSgorMVZSTWZKUW5SemVubmE3VHdSUSsrclZmdkVaRmhqamdSUk85RitrMUZvSWdRQUFBSUVBbFFybXRiV2V0d3RlWlZLLys4CklCUDZkcy9MSWtPb3pXRS9Wckx6cElBeHEvV1lFTW1QK24wK1dXdWRHNWpPaTFlZEJSYVFnU0owdTRxcE5JMXFGYTRISFYKY2oxL3pzenZ4RUtSRElhQkJGaU81Y3QvRVQvUTdwanozTnJaZVdtK0dlUUJKQ0diTEhSTlQ0M1ZpWVlLVG82ZGlGVTJteApHWENlLzFRY2NqNjVZQUFBQ0JBUHZodmgzb2Q1MmY4SFVWWGoxeDNlL1ZFenJPeVloTi9UQzNMbWhHYnRtdHZ0L0J2SUhxCndxWFpTT0lWWkZiRnVKSCtORHNWZFFIN29yUW1VcGJxRllDd0IxNUZNRGw0NVhLRm0xYjFyS1c1emVQK3d0M1hyM1p0cWsKRkdlaUlRMklSZklBQjZneElvNTZGemdMUmx6QnB0bzhkTlhjMXhtWVgyU2Rhb3ZwSkRBQUFBZ1FET0dwVE9oOEFRMFoxUwpzUm9vVS9YRTRkYWtrSU5vMDdHNGI3M01maG9xbkV1T01LM0ZRVStRRWUwYWpvdWs5UU1QNWJzZU1CYnJNZVNNUjBRWVBCClQ4Z0Z2S2VISWN6ZUtJTjNPRkRaRUF4TEZNMG9LbjR2bmdHTUFtTXUva2QwNm1PZnJUNDRmUUh1ajdGNWx1QVJHejRwYUwKLzRCTUVkMnFTRnFBYzZ6L0RRQUFBQTF0WVhSMGFFQk5ZWFIwYUdWM0FRSURCQT09Ci0tLS0tRU5EIE9QRU5TU0ggUFJJVkFURSBLRVktLS0tLQo="
 }
 
 data "octopusdeploy_accounts" "account_token" {
@@ -1539,7 +1023,6 @@
   sensitive   = true
   description = "The token associated with the account Token"
   default     = "Change Me!"
->>>>>>> a1e6bc24
 }
 
 data "octopusdeploy_accounts" "account_username_password" {
@@ -1611,68 +1094,12 @@
   }
 }
 
-<<<<<<< HEAD
-data "octopusdeploy_accounts" "account_token" {
-  ids          = null
-  partial_name = "Token"
-=======
 data "octopusdeploy_project_groups" "project_group_aws" {
   ids          = null
   partial_name = "${var.project_group_aws_name}"
->>>>>>> a1e6bc24
-  skip         = 0
-  take         = 1
-  account_type = "Token"
-}
-<<<<<<< HEAD
-resource "octopusdeploy_token_account" "account_token" {
-  count                             = "${length(data.octopusdeploy_accounts.account_token.accounts) != 0 ? 0 : 1}"
-  name                              = "Token"
-  description                       = "An example of an unscoped Token account"
-  environments                      = []
-  tenant_tags                       = []
-  tenants                           = []
-  tenanted_deployment_participation = "Untenanted"
-  token                             = "${var.account_token}"
-  depends_on                        = []
-  lifecycle {
-    ignore_changes  = [token]
-    prevent_destroy = true
-  }
-}
-variable "account_token" {
-  type        = string
-  nullable    = false
-  sensitive   = true
-  description = "The token associated with the account Token"
-  default     = "Change Me!"
-}
-
-data "octopusdeploy_feeds" "feed_nuget" {
-  feed_type    = "NuGet"
-  ids          = null
-  partial_name = "Nuget"
-  skip         = 0
-  take         = 1
-}
-variable "feed_nuget_password" {
-  type        = string
-  nullable    = false
-  sensitive   = true
-  description = "The password used by the feed Nuget"
-  default     = "Change Me!"
-}
-resource "octopusdeploy_nuget_feed" "feed_nuget" {
-  count                                = "${length(data.octopusdeploy_feeds.feed_nuget.feeds) != 0 ? 0 : 1}"
-  name                                 = "Nuget"
-  feed_uri                             = "https://nuget.example.org"
-  username                             = "username"
-  password                             = "${var.feed_nuget_password}"
-  is_enhanced_mode                     = false
-  package_acquisition_location_options = ["Server", "ExecutionTarget"]
-  download_attempts                    = 5
-  download_retry_backoff_seconds       = 10
-=======
+  skip         = 0
+  take         = 1
+}
 variable "project_group_aws_name" {
   type        = string
   nullable    = false
@@ -1683,49 +1110,12 @@
 resource "octopusdeploy_project_group" "project_group_aws" {
   count = "${length(data.octopusdeploy_project_groups.project_group_aws.project_groups) != 0 ? 0 : 1}"
   name  = "${var.project_group_aws_name}"
->>>>>>> a1e6bc24
-  lifecycle {
-    prevent_destroy = true
-  }
-}
-
-<<<<<<< HEAD
-data "octopusdeploy_accounts" "account_username_password" {
-  ids          = null
-  partial_name = "Username Password"
-  skip         = 0
-  take         = 1
-  account_type = "UsernamePassword"
-}
-resource "octopusdeploy_username_password_account" "account_username_password" {
-  count                             = "${length(data.octopusdeploy_accounts.account_username_password.accounts) != 0 ? 0 : 1}"
-  name                              = "Username Password"
-  description                       = "An example of a username password account scoped to the Production environment"
-  environments                      = ["${length(data.octopusdeploy_environments.environment_production.environments) != 0 ? data.octopusdeploy_environments.environment_production.environments[0].id : octopusdeploy_environment.environment_production[0].id}"]
-  tenant_tags                       = []
-  tenants                           = []
-  tenanted_deployment_participation = "Untenanted"
-  username                          = "username"
-  password                          = "${var.account_username_password}"
-  depends_on                        = []
-  lifecycle {
-    ignore_changes  = [password]
-    prevent_destroy = true
-  }
-}
-variable "account_username_password" {
-  type        = string
-  nullable    = false
-  sensitive   = true
-  description = "The password associated with the account Username Password"
-  default     = "Change Me!"
-}
-
-data "octopusdeploy_feeds" "feed_artifactory_feed" {
-  feed_type    = "ArtifactoryGeneric"
-=======
+  lifecycle {
+    prevent_destroy = true
+  }
+}
+
 data "octopusdeploy_tenants" "tenant_main_office" {
->>>>>>> a1e6bc24
   ids          = null
   partial_name = "Main Office"
   skip         = 0
@@ -1920,82 +1310,6 @@
 resource "octopusdeploy_project_group" "project_group_windows" {
   count = "${length(data.octopusdeploy_project_groups.project_group_windows.project_groups) != 0 ? 0 : 1}"
   name  = "${var.project_group_windows_name}"
-  lifecycle {
-    prevent_destroy = true
-  }
-}
-
-data "octopusdeploy_tenants" "tenant_tenant" {
-  ids          = null
-  partial_name = "Tenant"
-  skip         = 0
-  take         = 1
-  project_id   = ""
-  tags         = null
-}
-resource "octopusdeploy_tenant" "tenant_tenant" {
-  count       = "${length(data.octopusdeploy_tenants.tenant_tenant.tenants) != 0 ? 0 : 1}"
-  name        = "Tenant"
-  description = "An example of a tenant"
-  tenant_tags = ["Tag Set/tag"]
-  depends_on  = [octopusdeploy_tag_set.tagset_tag_set,octopusdeploy_tag.tagset_tag_set_tag_tag]
-  lifecycle {
-    prevent_destroy = true
-  }
-}
-
-data "octopusdeploy_tenants" "tenant_australian_office" {
-  ids          = null
-  partial_name = "Australian Office"
-  skip         = 0
-  take         = 1
-  project_id   = ""
-  tags         = null
-}
-resource "octopusdeploy_tenant" "tenant_australian_office" {
-  count       = "${length(data.octopusdeploy_tenants.tenant_australian_office.tenants) != 0 ? 0 : 1}"
-  name        = "Australian Office"
-  description = "An example tenant that represents an Australian office"
-  tenant_tags = ["Cities/Sydney"]
-  depends_on  = [octopusdeploy_tag_set.tagset_cities,octopusdeploy_tag.tagset_cities_tag_sydney]
-  lifecycle {
-    prevent_destroy = true
-  }
-}
-
-data "octopusdeploy_tenants" "tenant_european_office" {
-  ids          = null
-  partial_name = "European Office"
-  skip         = 0
-  take         = 1
-  project_id   = ""
-  tags         = null
-}
-resource "octopusdeploy_tenant" "tenant_european_office" {
-  count       = "${length(data.octopusdeploy_tenants.tenant_european_office.tenants) != 0 ? 0 : 1}"
-  name        = "European Office"
-  description = "An example tenant that represents the European office"
-  tenant_tags = ["Cities/London"]
-  depends_on  = [octopusdeploy_tag_set.tagset_cities,octopusdeploy_tag.tagset_cities_tag_london]
-  lifecycle {
-    prevent_destroy = true
-  }
-}
-
-data "octopusdeploy_tenants" "tenant_main_office" {
-  ids          = null
-  partial_name = "Main Office"
-  skip         = 0
-  take         = 1
-  project_id   = ""
-  tags         = null
-}
-resource "octopusdeploy_tenant" "tenant_main_office" {
-  count       = "${length(data.octopusdeploy_tenants.tenant_main_office.tenants) != 0 ? 0 : 1}"
-  name        = "Main Office"
-  description = "An example tenant that represents that main US office"
-  tenant_tags = ["Cities/Washington"]
-  depends_on  = [octopusdeploy_tag.tagset_cities_tag_washington,octopusdeploy_tag_set.tagset_cities]
   lifecycle {
     prevent_destroy = true
   }
@@ -2190,7 +1504,6 @@
   tenanted_deployment_participation = "TenantedOrUntenanted"
   tenants                           = []
   depends_on                        = [octopusdeploy_tag_set.tagset_cities,octopusdeploy_tag.tagset_cities_tag_sydney,octopusdeploy_tag.tagset_cities_tag_london,octopusdeploy_tag.tagset_cities_tag_washington]
-<<<<<<< HEAD
   lifecycle {
     ignore_changes  = [password, certificate_data]
     prevent_destroy = true
@@ -2211,167 +1524,501 @@
   default     = "MIIQoAIBAzCCEFYGCSqGSIb3DQEHAaCCEEcEghBDMIIQPzCCBhIGCSqGSIb3DQEHBqCCBgMwggX/AgEAMIIF+AYJKoZIhvcNAQcBMFcGCSqGSIb3DQEFDTBKMCkGCSqGSIb3DQEFDDAcBAjbcQyWjYcWfgICCAAwDAYIKoZIhvcNAgkFADAdBglghkgBZQMEASoEEPFc/O1eyyGfYKtO4lNbCTmAggWQ+aQjoSCijLNQ2lEfC9QKN10m7b+7Y/2t0KlkzQH6JUsNYSlJlyFj9lP2W4cfNrHM3CHHD3oDyBCqLfL3UJ1pUFaMl9M3j0HZ14U+JUZLCRC9P7sS1w26UaeFEi7XeGlJeMA61/98qbLAV3I85RU6V7jeEiSoLZNuEMAykdjj1+KeTsi2PGUoKDg0SctfYlci+sNJ7wOl1hacj3JL9t06qemvRsFS4bO1B9naGlKYnvycV7sEdTLlkIePMcR3BZWI92WQFUASWBT7J+FYXVgBXS7LF9HQ+KTwZUkFehTzHoLraXqqzevKFfaensoKFHTX4MLoM/bd8sRdDwwfqs/ICbEQzQBsdmSw5ARkHQDaEjKDox3S4CEqLGlttjlKGl6Tncgl6jmxum46iT2j4yHggch5ztsgNhAtKPnXl9SjdSL0sJ4OahdNa6wblfpAriw4Nhtom6W4KVboaWJl8URgQo+447UgXucT0kG25HO9sd4/rEybrNHTvs2Qrhmp5AW7IQa9Gc/1gFKXuFXPtqdiQ4MImERlpsJLXySyVhgVj2O7pMq0Y7g7eIJG8mA3CQZXdG3N8tNUjqzaMrQmBKQJp20fRmipcoMZaodyc0XVMF2nz6+AvfRTk0E3h+sF2jt5MNwmdK2TLK3RY1Y2gQvYNOwoOvGlUSr+WB4rpBuPkL/buRNnjLRlqcua/0QX6h8OKvEmxjOdh6vHv6kAAPowmsmA32k4jLnQHemw8DBUbPaFQP7Brit3iWbgW4lE0jtZO/cyimprcK6CSkercKqWEZEV2VIxoY6zlWTfXSpdBeZN2nbQHp0xEPmBY4qgYuH2eIbvfkFIsVsKr6tpZfFKVQcci/MTV6cRIZFpMIPtLTfFaR9zrK82WdO7wahENU8hGx6/fjqz6CINs4z4PT6m1loK+OzzMk6MRde88m930sLl3dBkfp1EeivhawdVk4RGrgtW9bCE84urnfl6TRaZvjrNdydc/Raca5/SHhZeS55Akz7ElKNkhFWth5ZBPJ9v0NZwVdjKMv74Vw8lA8JyEF+odqhjWhT1dfuu5sL14KEV7nZ+Xt8S12pEsdQ1bsEFdTTgaARO+zpdLUabyn7JOUzQSp2LNxnpnfY9oGzBc0sWjZ0pcCigikOyBW6Fx8lbJSetZeE7FGWOdN6l/C5dhDRj90o0Rm9OUftRo73U2XiOMci/V5C+qw6VqO965n2CuZlYvqkuq08MA+OnpCaicVFnstI7gKM1tp/RhrJAOPwhFhRhU45er8H2fozD2ec2Tyx5JBmuoLDXRoI+kM1hvI4yy2sMuMtjIea6DClgtm5iSvbgGhM8VyMTl096Ptdyb7JDg0SdE/I74Id0v/kCR9iQBE+Zukhxv06RfbPQaLbHg7FP/lggL6gV3+CyTTaUFiAA8gUXvFF6NRCqTPtw7MbGTO35k4oHs7cgGIqncMaLbBNrHa8TkVoIC1VkAIBqCPfDkqiijEHrm19G8IEIl060ks517sJ1UuOpP8Bbq2VddI5L/ewNX0pT3t/520gLxwTtwxtEv7AWXgb+E7slca2f2CO+aNyEppZl9Y1IBwJVlu0OvRm0Urn7CErRLiHlF4y425/xSTh5kBMaPC3luoeDYPGKYmiySqfjQMe96GqV2gFZIdhFZYsowZBD8/KYNh3q8LHmwLYZOkYhc4Xm1wxwXL8s9TuwQuJk8DdiQJ/fN7tURD5LfRTqbJp6zH7ZZhn+XnQQNp1jqNB+GrPwdSi+hMdoyVzilFs+UQIefO5cH2Vl6izwi7fihZwDb/VSGZQGIu9pLG9hUVgOVJ/wNfjBVGN1wISMVBACETZN4nGr9Xqce58HZHEqv84BP3GQEaZZ29AdPyYcBoykesRSYCMlR/M1GokFZ1eUUOVSJikwggolBgkqhkiG9w0BBwGgggoWBIIKEjCCCg4wggoKBgsqhkiG9w0BDAoBAqCCCbEwggmtMFcGCSqGSIb3DQEFDTBKMCkGCSqGSIb3DQEFDDAcBAiI16ADukCaOgICCAAwDAYIKoZIhvcNAgkFADAdBglghkgBZQMEASoEEF+sXKC1gVU2XhlO3zL4dHMEgglQ+47twedQ6YtRkDmnNNtx4E7FL2/8owoXMTIzcE6TXaMTxSaB2kwPBm1pwhRIExhCuBWdDNN51qpq+YXZjJ1nzerMsLJlVD2vtuxZUyeQOjFH9nol2duiglCYk9dh9FH0H1iyGTT/QM+umirTlCbdhfrsgahmmzJDdpKXwlUrQPYZSkbOS1HXbU0e9odX+pYBTZtutHVriGoe8dsFfVWp3rY2MbCfqQi8YKz2T3IZKYqqHz/KI/ICaNgADpUWYSAcSLwtRLki67BljAfKYrLskqwLOCo/aA0xdsaNdUjlCB3mhDMkuWX+pKHs+HbhEk1YeLYpanO16fZaTvs1S6Q8n4sSH5Mk+Jk1NgQOHib95V/MU3tHsH0UoeiVw6/9k5VChxdzwFLLduD17cXGtK4qkXIWjzTqeDONgw/tOTSAWpxjI5Uf+r7xNMM5UT+vKPlFoTUBhSsiTEbyJtDVR27qa10A64X9dBtw71e4Sb48ifJHrGR3ATV2UxDMfpWUhCCNxQeCyXoi9iEXri2w5n6JHdCCfuX6MMbQfpuZE1RlAS7TZYz9GYDw6CQZzIeHkpedrR4WPnIzVBtNUZUBLbdJy32kl2WGZ47DW10Vu4S3tBzILygME/Awx5CGZRXMU58aYYJaKcCk29YfJL7T2CZ9/g/7fFGwOt4Lzj5bGGXLW8V6t9uKB1dd4i8+FBuuJ1fmcjsFu/bUrgyNB8OTxMIwxycofqAgSeCw6HNbI0WHiV0B4T921XFfIntOWLhd8wxz53/0P6ELly4GWCih3X55mkOtPo0t/fI1EEQ9zvJ0xYX8Sgv7B05T2NiWReHcPZ8nxdiHWsabWi/OAsTyBqKDBe9xxAqrUs+hNKxaiBJ+F8IXbLPJrc7j2tbYx6nW6Ec5kgVn3p7rAoF2M4Kn9WH4WVAS90BgxIypiZwt46kwh0ukWNX+rjdyLiJ8jIixr0dquJSA7TDmjQndh2ykDZSPRTUf3eekQ0hiV3aY0tYbm5ozIBsEx7E9VecgTqnknD/16y5FCIwvL2EsR5o2QjnfbFe6zkxioI/2Gc466KYnYNy6y/pnIrwYj09ZjmTZtvdEBztg7pkaL7vZoNTy0FH3qa3KZ/JKv6XazFOLzwareiHqmopiT7JxuGcbBK8+PSLu6soFiQNb3RDJQZw09ExULKMnpLkF7aXCEHYVKM/N22UWGyv97De7ke9Eth7eulnK/NnT2sWht6uNUUILj6ZADpsW/wSlCmFLEk42o4iRbW7ZDyrgcST3/GFR9PAG1/exsGLajuIX3VJk876Gcb3zGfz58CE1Q+er8C5wfawapnRBHgk6skfAYJDNCbaMdtrlIEp6OqLXyq+6H48oLxWtdX2H1YHXtxw6gJvl1z+6Hm0QS5ofubOiElUrWCssS082902W8sftpTN4YyakK6nZWZgH1UikSasJTjl2pLSO74Q0cQCwSrIKtDw24jsTKmWuGtT4V732V5eoLLERsm7x0ZlXTbHrr2jNdRdJ3rzGYr1pZW/i3o/HdOk1zYE5mnBY0322aq6cNph+3raDu2xTi/7eOSZUb3uAPxGbTqR/TlSayE71XpL2yTxcwjI2sZNqT785f/zE2xB+DAobtc0tp1aack1/S2Lmh9LQm6s2F7fsaNw9ciPUtVLPvjRZRZYP4ccTRpEFWTW+xeHmPjeLxQvSslUvvYwYjYsAmMDvPI+p6mebu8d/l/79oOgNTqs23w0t/H3bZ4Gp70Q/mRXYnoFt9lWp+L7jx7FQ7IHVVIuQ0wJ1DuU0/rYVinP5EwHEeWCl2oipfT049heJBO85h1tJNQT/NbFV3/aUv3TfBYC3DXmB2nDRtZA22Q04dGzqINxQ1E+THPVTJqgqze/wYLto36wzp/cRBUY9XumQJipnECOup6RF0nyjE+S90/Y6SbjVVLuKMYExMDhpzEfi+yJPEwhrOXLmtedyM/eCbkq19tgEx9wz8NrAgh/FMIRsa/Beu3Lb2G1t/q8xXMry/TguHcPGpzJaYcp4WaQ2G/C0s6b5ieZq11yBQ5l/M9jm7Enhkj57Hah5QF2Qwv5vCfCFEZgbxXwk7lYwxUD4H0ve1xDOvMEIdKg0Z84H75EdKLAoG/U/BsWzzzkdJZYe5Et2QG7tC/erC4OL1oVU89ShbMLAFyRMNZLAvPXuoiXyoZoWgEpkseCgr7wfqOLifOL0H3CZ4DIkoaj0IudLmWd04mnyojQ2WWU9MaX0F7LWRtmYJR1iWbZurS8VqDBbNKHsBsXg6PDEWJvVheWMZZRTnuBIGlFW/qKuBOG3fFZV7/YM2JMQlD7QgAJ6NJa8x74sGwS3JR1VTnbhPeFlLmPsUAAyPE0eRj8z4+MHFohUjVfr16ikSp4a0+V9GRVk3fsa6We9rMQ1zdQvo5tPio3UfZAZCIOFV/bV4S3jBlO8JmtUo8SiWCflGYMRu3dyeRUjAMcKn5tLIPQxlcwGHAhPukKlRGmo3pzamIkISePSDQszCSBjcCW1Zieg82aPStcoGEM2OHjFSuPfvVV1ale23Ke3fMsajhgMOSD/L7B7RNF14TtNWP3HlxYWb7gGvMKI+iOhexrQq0HV95Si9JzLAziuLuOSag4ecZZ1/x184cTkzSQn2wpgJBUor0hn0tiAOHCTFIwH2rssqCvC830+y9n8UTQJjp7dTXwmJWhvKMZzf0vZ2nNE4F7U+hfFtk8a6gLxUPuFBj2d2PiJ2IyELs0PjvKHtw0GfCfnirXt+YQ4+JAIKo+9S3acNNx8If45zwZ3HxkGq3iuUZ70prLt3WkHuNT3q+JcWPDvqo8TJgLR1/nO7l4lZ++BdiDfrjxB5eAcqerJ7r9P/Vb9cN9F0wedSu5sD/a5pNZCZgcyNl0hswf+gAzfv/cl52gRn8EfsaRXiYF42f69g7jJirof9cu+FHsE/eqpnDXED4yvIYdZn5aScMyAIK/YlKpItKdw2JMujmT0HmYNHvJXeKHs+MqEMgd/pmmCozL8x2hnJ2HQbinFYNdvrWxMLuNIbthH8dF41TVzaljAWJYKnuz6AgguBZnWgfOgzYDGXyI00WjeOjr0rN+p3sYGwL3eoz0AzzMC967RiaXYhmfy4UwyIopUkt4phjsjwfiJZJP6McdL3aSkiY6xELi8cQMhzaf0J9wOiyrt8bnGJVBd5hAxRjAfBgkqhkiG9w0BCRQxEh4QAHQAZQBzAHQALgBjAG8AbTAjBgkqhkiG9w0BCRUxFgQUXCqtqAVX9rtnfF9hdp2A7dj17IUwQTAxMA0GCWCGSAFlAwQCAQUABCCF09Q2opJDfDonI87JIHGcVfbQ8UuIGoXeJ42zR+80cwQIG0coqxPQ6qcCAggA"
 }
 
-data "octopusdeploy_machine_policies" "default_machine_policy" {
-  ids          = null
-  partial_name = "Default Machine Policy"
-  skip         = 0
-  take         = 1
-  lifecycle {
-    postcondition {
-      error_message = "Failed to resolve a machine policy called \"default_machine_policy\". This resource must exist in the space before this Terraform configuration is applied."
-      condition     = length(self.machine_policies) != 0
-    }
-  }
-}
-
-data "octopusdeploy_git_credentials" "gitcredential_github" {
-  name = "GitHub"
-  skip = 0
-  take = 1
-}
-resource "octopusdeploy_git_credential" "gitcredential_github" {
-  count    = "${length(data.octopusdeploy_git_credentials.gitcredential_github.git_credentials) != 0 ? 0 : 1}"
-  name     = "GitHub"
-  type     = "UsernamePassword"
-  username = "x-access-token"
-  password = "${var.gitcredential_github_sensitive_value}"
-  lifecycle {
-    ignore_changes  = [password]
-    prevent_destroy = true
-  }
-}
-variable "gitcredential_github_sensitive_value" {
-  type        = string
-  nullable    = false
-  sensitive   = true
-  description = "The secret variable value associated with the git credential \"GitHub\""
-  default     = "Change Me!"
-}
-
-data "octopusdeploy_project_groups" "project_group_aws" {
-  ids          = null
-  partial_name = "${var.project_group_aws_name}"
-  skip         = 0
-  take         = 1
-}
-variable "project_group_aws_name" {
-  type        = string
-  nullable    = false
-  sensitive   = false
-  description = "The name of the project group to lookup"
-  default     = "AWS"
-}
-resource "octopusdeploy_project_group" "project_group_aws" {
-  count = "${length(data.octopusdeploy_project_groups.project_group_aws.project_groups) != 0 ? 0 : 1}"
-  name  = "${var.project_group_aws_name}"
-  lifecycle {
-    prevent_destroy = true
-  }
-}
-
-data "octopusdeploy_project_groups" "project_group_azure" {
-  ids          = null
-  partial_name = "${var.project_group_azure_name}"
-  skip         = 0
-  take         = 1
-}
-variable "project_group_azure_name" {
-  type        = string
-  nullable    = false
-  sensitive   = false
-  description = "The name of the project group to lookup"
-  default     = "Azure"
-}
-resource "octopusdeploy_project_group" "project_group_azure" {
-  count       = "${length(data.octopusdeploy_project_groups.project_group_azure.project_groups) != 0 ? 0 : 1}"
-  name        = "${var.project_group_azure_name}"
+data "octopusdeploy_tag_sets" "tagset_tag_set" {
+  ids          = null
+  partial_name = "Tag Set"
+  skip         = 0
+  take         = 1
+}
+resource "octopusdeploy_tag_set" "tagset_tag_set" {
+  name        = "Tag Set"
+  description = "An example of a tenant tag set"
+  count       = length(data.octopusdeploy_tag_sets.tagset_tag_set.tag_sets) != 0 ? 0 : 1
+  lifecycle {
+    prevent_destroy = true
+  }
+}
+
+resource "octopusdeploy_tag" "tagset_tag_set_tag_tag" {
+  name        = "tag"
+  tag_set_id  = "${length(data.octopusdeploy_tag_sets.tagset_tag_set.tag_sets) != 0 ? data.octopusdeploy_tag_sets.tagset_tag_set.tag_sets[0].id : octopusdeploy_tag_set.tagset_tag_set[0].id}"
+  color       = "#333333"
+  description = "An example of a tag"
+  count       = length(try([for item in data.octopusdeploy_tag_sets.tagset_tag_set.tag_sets[0].tags : item if item.name == "tag"], [])) != 0 ? 0 : 1
+}
+
+resource "octopusdeploy_tag" "tagset_tag_set_tag_tag2" {
+  name        = "tag2"
+  tag_set_id  = "${length(data.octopusdeploy_tag_sets.tagset_tag_set.tag_sets) != 0 ? data.octopusdeploy_tag_sets.tagset_tag_set.tag_sets[0].id : octopusdeploy_tag_set.tagset_tag_set[0].id}"
+  color       = "#C5AEEE"
+  description = "Another example of a tag"
+  count       = length(try([for item in data.octopusdeploy_tag_sets.tagset_tag_set.tag_sets[0].tags : item if item.name == "tag2"], [])) != 0 ? 0 : 1
+}
+
+data "octopusdeploy_tag_sets" "tagset_cities" {
+  ids          = null
+  partial_name = "Cities"
+  skip         = 0
+  take         = 1
+}
+resource "octopusdeploy_tag_set" "tagset_cities" {
+  name        = "Cities"
+  description = "An example tag set that captures cities"
+  count       = length(data.octopusdeploy_tag_sets.tagset_cities.tag_sets) != 0 ? 0 : 1
+  lifecycle {
+    prevent_destroy = true
+  }
+}
+
+resource "octopusdeploy_tag" "tagset_cities_tag_sydney" {
+  name        = "Sydney"
+  tag_set_id  = "${length(data.octopusdeploy_tag_sets.tagset_cities.tag_sets) != 0 ? data.octopusdeploy_tag_sets.tagset_cities.tag_sets[0].id : octopusdeploy_tag_set.tagset_cities[0].id}"
+  color       = "#333333"
   description = ""
-  lifecycle {
-    prevent_destroy = true
-  }
-}
-
-variable "project_group_default_project_group_name" {
-  type        = string
-  nullable    = false
-  sensitive   = false
-  description = "The name of the project group to lookup"
-  default     = "Default Project Group"
-}
-data "octopusdeploy_project_groups" "project_group_default_project_group" {
-  ids          = null
-  partial_name = "${var.project_group_default_project_group_name}"
-  skip         = 0
-  take         = 1
-  lifecycle {
-    postcondition {
-      error_message = "Failed to resolve a project group called $${var.project_group_default_project_group_name}. This resource must exist in the space before this Terraform configuration is applied."
-      condition     = length(self.project_groups) != 0
-    }
-  }
-}
-
-data "octopusdeploy_project_groups" "project_group_kubernetes" {
-  ids          = null
-  partial_name = "${var.project_group_kubernetes_name}"
-  skip         = 0
-  take         = 1
-}
-variable "project_group_kubernetes_name" {
-  type        = string
-  nullable    = false
-  sensitive   = false
-  description = "The name of the project group to lookup"
-  default     = "Kubernetes"
-}
-resource "octopusdeploy_project_group" "project_group_kubernetes" {
-  count = "${length(data.octopusdeploy_project_groups.project_group_kubernetes.project_groups) != 0 ? 0 : 1}"
-  name  = "${var.project_group_kubernetes_name}"
-  lifecycle {
-    prevent_destroy = true
-  }
-}
-
-data "octopusdeploy_project_groups" "project_group_script" {
-  ids          = null
-  partial_name = "${var.project_group_script_name}"
-  skip         = 0
-  take         = 1
-}
-variable "project_group_script_name" {
-  type        = string
-  nullable    = false
-  sensitive   = false
-  description = "The name of the project group to lookup"
-  default     = "Script"
-}
-resource "octopusdeploy_project_group" "project_group_script" {
-  count = "${length(data.octopusdeploy_project_groups.project_group_script.project_groups) != 0 ? 0 : 1}"
-  name  = "${var.project_group_script_name}"
-  lifecycle {
-    prevent_destroy = true
-  }
-}
-
-data "octopusdeploy_project_groups" "project_group_windows" {
-  ids          = null
-  partial_name = "${var.project_group_windows_name}"
-  skip         = 0
-  take         = 1
-}
-variable "project_group_windows_name" {
-  type        = string
-  nullable    = false
-  sensitive   = false
-  description = "The name of the project group to lookup"
-  default     = "Windows"
-}
-resource "octopusdeploy_project_group" "project_group_windows" {
-  count = "${length(data.octopusdeploy_project_groups.project_group_windows.project_groups) != 0 ? 0 : 1}"
-  name  = "${var.project_group_windows_name}"
-  lifecycle {
-    prevent_destroy = true
-  }
+  count       = length(try([for item in data.octopusdeploy_tag_sets.tagset_cities.tag_sets[0].tags : item if item.name == "Sydney"], [])) != 0 ? 0 : 1
+}
+
+resource "octopusdeploy_tag" "tagset_cities_tag_london" {
+  name        = "London"
+  tag_set_id  = "${length(data.octopusdeploy_tag_sets.tagset_cities.tag_sets) != 0 ? data.octopusdeploy_tag_sets.tagset_cities.tag_sets[0].id : octopusdeploy_tag_set.tagset_cities[0].id}"
+  color       = "#87BFEC"
+  description = ""
+  count       = length(try([for item in data.octopusdeploy_tag_sets.tagset_cities.tag_sets[0].tags : item if item.name == "London"], [])) != 0 ? 0 : 1
+}
+
+resource "octopusdeploy_tag" "tagset_cities_tag_washington" {
+  name        = "Washington"
+  tag_set_id  = "${length(data.octopusdeploy_tag_sets.tagset_cities.tag_sets) != 0 ? data.octopusdeploy_tag_sets.tagset_cities.tag_sets[0].id : octopusdeploy_tag_set.tagset_cities[0].id}"
+  color       = "#5ECD9E"
+  description = ""
+  count       = length(try([for item in data.octopusdeploy_tag_sets.tagset_cities.tag_sets[0].tags : item if item.name == "Washington"], [])) != 0 ? 0 : 1
+}
+
+resource "octopusdeploy_tag" "tagset_cities_tag_madrid" {
+  name        = "Madrid"
+  tag_set_id  = "${length(data.octopusdeploy_tag_sets.tagset_cities.tag_sets) != 0 ? data.octopusdeploy_tag_sets.tagset_cities.tag_sets[0].id : octopusdeploy_tag_set.tagset_cities[0].id}"
+  color       = "#FFA461"
+  description = ""
+  count       = length(try([for item in data.octopusdeploy_tag_sets.tagset_cities.tag_sets[0].tags : item if item.name == "Madrid"], [])) != 0 ? 0 : 1
+}
+
+resource "octopusdeploy_tag" "tagset_cities_tag_wellington" {
+  name        = "Wellington"
+  tag_set_id  = "${length(data.octopusdeploy_tag_sets.tagset_cities.tag_sets) != 0 ? data.octopusdeploy_tag_sets.tagset_cities.tag_sets[0].id : octopusdeploy_tag_set.tagset_cities[0].id}"
+  color       = "#C5AEEE"
+  description = ""
+  count       = length(try([for item in data.octopusdeploy_tag_sets.tagset_cities.tag_sets[0].tags : item if item.name == "Wellington"], [])) != 0 ? 0 : 1
+}
+
+data "octopusdeploy_tag_sets" "tagset_business_units" {
+  ids          = null
+  partial_name = "Business Units"
+  skip         = 0
+  take         = 1
+}
+resource "octopusdeploy_tag_set" "tagset_business_units" {
+  name        = "Business Units"
+  description = "An example tag set that defined business units"
+  count       = length(data.octopusdeploy_tag_sets.tagset_business_units.tag_sets) != 0 ? 0 : 1
+  lifecycle {
+    prevent_destroy = true
+  }
+}
+
+resource "octopusdeploy_tag" "tagset_business_units_tag_billing" {
+  name        = "Billing"
+  tag_set_id  = "${length(data.octopusdeploy_tag_sets.tagset_business_units.tag_sets) != 0 ? data.octopusdeploy_tag_sets.tagset_business_units.tag_sets[0].id : octopusdeploy_tag_set.tagset_business_units[0].id}"
+  color       = "#333333"
+  description = ""
+  count       = length(try([for item in data.octopusdeploy_tag_sets.tagset_business_units.tag_sets[0].tags : item if item.name == "Billing"], [])) != 0 ? 0 : 1
+}
+
+resource "octopusdeploy_tag" "tagset_business_units_tag_insurance" {
+  name        = "Insurance"
+  tag_set_id  = "${length(data.octopusdeploy_tag_sets.tagset_business_units.tag_sets) != 0 ? data.octopusdeploy_tag_sets.tagset_business_units.tag_sets[0].id : octopusdeploy_tag_set.tagset_business_units[0].id}"
+  color       = "#87BFEC"
+  description = ""
+  count       = length(try([for item in data.octopusdeploy_tag_sets.tagset_business_units.tag_sets[0].tags : item if item.name == "Insurance"], [])) != 0 ? 0 : 1
+}
+
+resource "octopusdeploy_tag" "tagset_business_units_tag_engineering" {
+  name        = "Engineering"
+  tag_set_id  = "${length(data.octopusdeploy_tag_sets.tagset_business_units.tag_sets) != 0 ? data.octopusdeploy_tag_sets.tagset_business_units.tag_sets[0].id : octopusdeploy_tag_set.tagset_business_units[0].id}"
+  color       = "#C5AEEE"
+  description = ""
+  count       = length(try([for item in data.octopusdeploy_tag_sets.tagset_business_units.tag_sets[0].tags : item if item.name == "Engineering"], [])) != 0 ? 0 : 1
+}
+
+resource "octopusdeploy_tag" "tagset_business_units_tag_hr" {
+  name        = "HR"
+  tag_set_id  = "${length(data.octopusdeploy_tag_sets.tagset_business_units.tag_sets) != 0 ? data.octopusdeploy_tag_sets.tagset_business_units.tag_sets[0].id : octopusdeploy_tag_set.tagset_business_units[0].id}"
+  color       = "#FFA461"
+  description = ""
+  count       = length(try([for item in data.octopusdeploy_tag_sets.tagset_business_units.tag_sets[0].tags : item if item.name == "HR"], [])) != 0 ? 0 : 1
+}
+
+data "octopusdeploy_tag_sets" "tagset_regions" {
+  ids          = null
+  partial_name = "Regions"
+  skip         = 0
+  take         = 1
+}
+resource "octopusdeploy_tag_set" "tagset_regions" {
+  name        = "Regions"
+  description = "A sample tag set that captures geographical regions"
+  count       = length(data.octopusdeploy_tag_sets.tagset_regions.tag_sets) != 0 ? 0 : 1
+  lifecycle {
+    prevent_destroy = true
+  }
+}
+
+resource "octopusdeploy_tag" "tagset_regions_tag_us" {
+  name        = "US"
+  tag_set_id  = "${length(data.octopusdeploy_tag_sets.tagset_regions.tag_sets) != 0 ? data.octopusdeploy_tag_sets.tagset_regions.tag_sets[0].id : octopusdeploy_tag_set.tagset_regions[0].id}"
+  color       = "#333333"
+  description = ""
+  count       = length(try([for item in data.octopusdeploy_tag_sets.tagset_regions.tag_sets[0].tags : item if item.name == "US"], [])) != 0 ? 0 : 1
+}
+
+resource "octopusdeploy_tag" "tagset_regions_tag_europe" {
+  name        = "Europe"
+  tag_set_id  = "${length(data.octopusdeploy_tag_sets.tagset_regions.tag_sets) != 0 ? data.octopusdeploy_tag_sets.tagset_regions.tag_sets[0].id : octopusdeploy_tag_set.tagset_regions[0].id}"
+  color       = "#5ECD9E"
+  description = ""
+  count       = length(try([for item in data.octopusdeploy_tag_sets.tagset_regions.tag_sets[0].tags : item if item.name == "Europe"], [])) != 0 ? 0 : 1
+}
+
+resource "octopusdeploy_tag" "tagset_regions_tag_asia" {
+  name        = "Asia"
+  tag_set_id  = "${length(data.octopusdeploy_tag_sets.tagset_regions.tag_sets) != 0 ? data.octopusdeploy_tag_sets.tagset_regions.tag_sets[0].id : octopusdeploy_tag_set.tagset_regions[0].id}"
+  color       = "#FF9F9F"
+  description = ""
+  count       = length(try([for item in data.octopusdeploy_tag_sets.tagset_regions.tag_sets[0].tags : item if item.name == "Asia"], [])) != 0 ? 0 : 1
+}
+
+resource "octopusdeploy_tag" "tagset_regions_tag_anz" {
+  name        = "ANZ"
+  tag_set_id  = "${length(data.octopusdeploy_tag_sets.tagset_regions.tag_sets) != 0 ? data.octopusdeploy_tag_sets.tagset_regions.tag_sets[0].id : octopusdeploy_tag_set.tagset_regions[0].id}"
+  color       = "#C5AEEE"
+  description = ""
+  count       = length(try([for item in data.octopusdeploy_tag_sets.tagset_regions.tag_sets[0].tags : item if item.name == "ANZ"], [])) != 0 ? 0 : 1
+}
+
+data "octopusdeploy_deployment_targets" "target_kubernetes_target" {
+  ids                  = null
+  partial_name         = "Kubernetes Target"
+  skip                 = 0
+  take                 = 1
+  health_statuses      = null
+  communication_styles = null
+  environments         = null
+  roles                = null
+  shell_names          = null
+  tenant_tags          = null
+  tenants              = null
+}
+resource "octopusdeploy_kubernetes_cluster_deployment_target" "target_kubernetes_target" {
+  count                             = "${length(data.octopusdeploy_deployment_targets.target_kubernetes_target.deployment_targets) != 0 ? 0 : 1}"
+  cluster_url                       = "https://example.org"
+  environments                      = ["${length(data.octopusdeploy_environments.environment_development.environments) != 0 ? data.octopusdeploy_environments.environment_development.environments[0].id : octopusdeploy_environment.environment_development[0].id}"]
+  name                              = "Kubernetes Target"
+  roles                             = ["Kubernetes"]
+  default_worker_pool_id            = "${length(data.octopusdeploy_worker_pools.workerpool_hosted_ubuntu.worker_pools) != 0 ? data.octopusdeploy_worker_pools.workerpool_hosted_ubuntu.worker_pools[0].id : null}"
+  machine_policy_id                 = "${data.octopusdeploy_machine_policies.default_machine_policy.machine_policies[0].id}"
+  skip_tls_verification             = true
+  tenant_tags                       = []
+  tenanted_deployment_participation = "Untenanted"
+  tenants                           = []
+
+  endpoint {
+    communication_style = "Kubernetes"
+  }
+
+  container {
+    feed_id = "Feeds-5455"
+    image   = "octopusdeploy/worker-tools:6.4.0-ubuntu.22.04"
+  }
+
+  aws_account_authentication {
+    account_id        = "${length(data.octopusdeploy_accounts.account_aws_oidc.accounts) != 0 ? data.octopusdeploy_accounts.account_aws_oidc.accounts[0].id : octopusdeploy_aws_openid_connect_account.account_aws_oidc[0].id}"
+    cluster_name      = "mytestcluster"
+    assume_role       = false
+    use_instance_role = false
+  }
+  lifecycle {
+    prevent_destroy = true
+  }
+  depends_on = []
+}
+
+data "octopusdeploy_deployment_targets" "target_kubernetes_with_auzre_auth" {
+  ids                  = null
+  partial_name         = "Kubernetes with Auzre Auth"
+  skip                 = 0
+  take                 = 1
+  health_statuses      = null
+  communication_styles = null
+  environments         = null
+  roles                = null
+  shell_names          = null
+  tenant_tags          = null
+  tenants              = null
+}
+resource "octopusdeploy_kubernetes_cluster_deployment_target" "target_kubernetes_with_auzre_auth" {
+  count                             = "${length(data.octopusdeploy_deployment_targets.target_kubernetes_with_auzre_auth.deployment_targets) != 0 ? 0 : 1}"
+  cluster_url                       = ""
+  environments                      = ["${length(data.octopusdeploy_environments.environment_production.environments) != 0 ? data.octopusdeploy_environments.environment_production.environments[0].id : octopusdeploy_environment.environment_production[0].id}"]
+  name                              = "Kubernetes with Auzre Auth"
+  roles                             = ["MyTargetName"]
+  default_worker_pool_id            = "${length(data.octopusdeploy_worker_pools.workerpool_hosted_ubuntu.worker_pools) != 0 ? data.octopusdeploy_worker_pools.workerpool_hosted_ubuntu.worker_pools[0].id : null}"
+  machine_policy_id                 = "${data.octopusdeploy_machine_policies.default_machine_policy.machine_policies[0].id}"
+  skip_tls_verification             = false
+  tenant_tags                       = []
+  tenanted_deployment_participation = "Untenanted"
+  tenants                           = []
+
+  endpoint {
+    communication_style = "Kubernetes"
+  }
+
+  container {
+    feed_id = "Feeds-5473"
+    image   = "ghcr.io/octopusdeploylabs/k8s-workertools"
+  }
+
+  azure_service_principal_authentication {
+    account_id             = "${length(data.octopusdeploy_accounts.account_azure_service_principal.accounts) != 0 ? data.octopusdeploy_accounts.account_azure_service_principal.accounts[0].id : octopusdeploy_azure_service_principal.account_azure_service_principal[0].id}"
+    cluster_name           = "clustername"
+    cluster_resource_group = "resourcegroupname"
+  }
+  lifecycle {
+    prevent_destroy = true
+  }
+  depends_on = []
+}
+
+data "octopusdeploy_deployment_targets" "target_kubernetes_with_certificate_auth" {
+  ids                  = null
+  partial_name         = "Kubernetes with Certificate Auth"
+  skip                 = 0
+  take                 = 1
+  health_statuses      = null
+  communication_styles = null
+  environments         = null
+  roles                = null
+  shell_names          = null
+  tenant_tags          = null
+  tenants              = null
+}
+resource "octopusdeploy_kubernetes_cluster_deployment_target" "target_kubernetes_with_certificate_auth" {
+  count                             = "${length(data.octopusdeploy_deployment_targets.target_kubernetes_with_certificate_auth.deployment_targets) != 0 ? 0 : 1}"
+  cluster_url                       = "http://cluster"
+  environments                      = ["${length(data.octopusdeploy_environments.environment_development.environments) != 0 ? data.octopusdeploy_environments.environment_development.environments[0].id : octopusdeploy_environment.environment_development[0].id}"]
+  name                              = "Kubernetes with Certificate Auth"
+  roles                             = ["MyTargetName"]
+  machine_policy_id                 = "${data.octopusdeploy_machine_policies.default_machine_policy.machine_policies[0].id}"
+  skip_tls_verification             = true
+  tenant_tags                       = []
+  tenanted_deployment_participation = "Untenanted"
+  tenants                           = []
+
+  endpoint {
+    communication_style = "Kubernetes"
+  }
+
+  container {
+    feed_id = ""
+    image   = ""
+  }
+
+  certificate_authentication {
+    client_certificate = "${length(data.octopusdeploy_certificates.certificate_development_certificate.certificates) != 0 ? data.octopusdeploy_certificates.certificate_development_certificate.certificates[0].id : octopusdeploy_certificate.certificate_development_certificate[0].id}"
+  }
+  lifecycle {
+    prevent_destroy = true
+  }
+  depends_on = []
+}
+
+data "octopusdeploy_deployment_targets" "target_kubernetes_with_google_auth" {
+  ids                  = null
+  partial_name         = "Kubernetes with Google Auth"
+  skip                 = 0
+  take                 = 1
+  health_statuses      = null
+  communication_styles = null
+  environments         = null
+  roles                = null
+  shell_names          = null
+  tenant_tags          = null
+  tenants              = null
+}
+resource "octopusdeploy_kubernetes_cluster_deployment_target" "target_kubernetes_with_google_auth" {
+  count                             = "${length(data.octopusdeploy_deployment_targets.target_kubernetes_with_google_auth.deployment_targets) != 0 ? 0 : 1}"
+  cluster_url                       = ""
+  environments                      = ["${length(data.octopusdeploy_environments.environment_development.environments) != 0 ? data.octopusdeploy_environments.environment_development.environments[0].id : octopusdeploy_environment.environment_development[0].id}"]
+  name                              = "Kubernetes with Google Auth"
+  roles                             = ["MyTargetName"]
+  machine_policy_id                 = "${data.octopusdeploy_machine_policies.default_machine_policy.machine_policies[0].id}"
+  skip_tls_verification             = false
+  tenant_tags                       = []
+  tenanted_deployment_participation = "Untenanted"
+  tenants                           = []
+
+  endpoint {
+    communication_style = "Kubernetes"
+  }
+
+  container {
+    feed_id = ""
+    image   = ""
+  }
+
+  gcp_account_authentication {
+    account_id                  = "${length(data.octopusdeploy_accounts.account_google_cloud_account.accounts) != 0 ? data.octopusdeploy_accounts.account_google_cloud_account.accounts[0].id : octopusdeploy_gcp_account.account_google_cloud_account[0].id}"
+    cluster_name                = "clustername"
+    project                     = "projectname"
+    impersonate_service_account = false
+    region                      = "us-west1-a"
+    use_vm_service_account      = false
+  }
+  lifecycle {
+    prevent_destroy = true
+  }
+  depends_on = []
+}
+
+data "octopusdeploy_deployment_targets" "target_kubernetes_with_pod_service_account_auth" {
+  ids                  = null
+  partial_name         = "Kubernetes with Pod Service Account Auth"
+  skip                 = 0
+  take                 = 1
+  health_statuses      = null
+  communication_styles = null
+  environments         = null
+  roles                = null
+  shell_names          = null
+  tenant_tags          = null
+  tenants              = null
+}
+resource "octopusdeploy_kubernetes_cluster_deployment_target" "target_kubernetes_with_pod_service_account_auth" {
+  count                             = "${length(data.octopusdeploy_deployment_targets.target_kubernetes_with_pod_service_account_auth.deployment_targets) != 0 ? 0 : 1}"
+  cluster_url                       = "http://mycluster"
+  environments                      = ["${length(data.octopusdeploy_environments.environment_development.environments) != 0 ? data.octopusdeploy_environments.environment_development.environments[0].id : octopusdeploy_environment.environment_development[0].id}"]
+  name                              = "Kubernetes with Pod Service Account Auth"
+  roles                             = ["MyTargetName"]
+  cluster_certificate_path          = "/var/run/secrets/kubernetes.io/serviceaccount/ca.crt"
+  default_worker_pool_id            = "${length(data.octopusdeploy_worker_pools.workerpool_worker_pool.worker_pools) != 0 ? data.octopusdeploy_worker_pools.workerpool_worker_pool.worker_pools[0].id : octopusdeploy_static_worker_pool.workerpool_worker_pool[0].id}"
+  machine_policy_id                 = "${data.octopusdeploy_machine_policies.default_machine_policy.machine_policies[0].id}"
+  skip_tls_verification             = false
+  tenant_tags                       = []
+  tenanted_deployment_participation = "Untenanted"
+  tenants                           = []
+
+  endpoint {
+    communication_style = "Kubernetes"
+  }
+
+  container {
+    feed_id = ""
+    image   = ""
+  }
+
+  pod_authentication {
+    token_path = "/var/run/secrets/kubernetes.io/serviceaccount/token"
+  }
+  lifecycle {
+    prevent_destroy = true
+  }
+  depends_on = []
+}
+
+data "octopusdeploy_deployment_targets" "target_kubernetes_with_token_auth" {
+  ids                  = null
+  partial_name         = "Kubernetes with Token Auth"
+  skip                 = 0
+  take                 = 1
+  health_statuses      = null
+  communication_styles = null
+  environments         = null
+  roles                = null
+  shell_names          = null
+  tenant_tags          = null
+  tenants              = null
+}
+resource "octopusdeploy_kubernetes_cluster_deployment_target" "target_kubernetes_with_token_auth" {
+  count                             = "${length(data.octopusdeploy_deployment_targets.target_kubernetes_with_token_auth.deployment_targets) != 0 ? 0 : 1}"
+  cluster_url                       = "http://clusterurl"
+  environments                      = ["${length(data.octopusdeploy_environments.environment_development.environments) != 0 ? data.octopusdeploy_environments.environment_development.environments[0].id : octopusdeploy_environment.environment_development[0].id}", "${length(data.octopusdeploy_environments.environment_security.environments) != 0 ? data.octopusdeploy_environments.environment_security.environments[0].id : octopusdeploy_environment.environment_security[0].id}"]
+  name                              = "Kubernetes with Token Auth"
+  roles                             = ["Kubernetes"]
+  cluster_certificate               = "${length(data.octopusdeploy_certificates.certificate_development_certificate.certificates) != 0 ? data.octopusdeploy_certificates.certificate_development_certificate.certificates[0].id : octopusdeploy_certificate.certificate_development_certificate[0].id}"
+  default_worker_pool_id            = "${length(data.octopusdeploy_worker_pools.workerpool_hosted_ubuntu.worker_pools) != 0 ? data.octopusdeploy_worker_pools.workerpool_hosted_ubuntu.worker_pools[0].id : null}"
+  machine_policy_id                 = "${data.octopusdeploy_machine_policies.default_machine_policy.machine_policies[0].id}"
+  skip_tls_verification             = false
+  tenant_tags                       = []
+  tenanted_deployment_participation = "Untenanted"
+  tenants                           = []
+
+  endpoint {
+    communication_style = "Kubernetes"
+  }
+
+  container {
+    feed_id = ""
+    image   = ""
+  }
+
+  authentication {
+    account_id = "${length(data.octopusdeploy_accounts.account_token.accounts) != 0 ? data.octopusdeploy_accounts.account_token.accounts[0].id : octopusdeploy_token_account.account_token[0].id}"
+  }
+  lifecycle {
+    prevent_destroy = true
+  }
+  depends_on = []
+}
+
+data "octopusdeploy_deployment_targets" "target_kubernetes_with_username_and_password_auth" {
+  ids                  = null
+  partial_name         = "Kubernetes with Username and Password Auth"
+  skip                 = 0
+  take                 = 1
+  health_statuses      = null
+  communication_styles = null
+  environments         = null
+  roles                = null
+  shell_names          = null
+  tenant_tags          = null
+  tenants              = null
+}
+resource "octopusdeploy_kubernetes_cluster_deployment_target" "target_kubernetes_with_username_and_password_auth" {
+  count                             = "${length(data.octopusdeploy_deployment_targets.target_kubernetes_with_username_and_password_auth.deployment_targets) != 0 ? 0 : 1}"
+  cluster_url                       = "http://10.1.2.3"
+  environments                      = ["${length(data.octopusdeploy_environments.environment_production.environments) != 0 ? data.octopusdeploy_environments.environment_production.environments[0].id : octopusdeploy_environment.environment_production[0].id}"]
+  name                              = "Kubernetes with Username and Password Auth"
+  roles                             = ["MyTargetName"]
+  machine_policy_id                 = "${data.octopusdeploy_machine_policies.default_machine_policy.machine_policies[0].id}"
+  skip_tls_verification             = true
+  tenant_tags                       = []
+  tenanted_deployment_participation = "Untenanted"
+  tenants                           = []
+
+  endpoint {
+    communication_style = "Kubernetes"
+  }
+
+  container {
+    feed_id = ""
+    image   = ""
+  }
+
+  authentication {
+    account_id = "${length(data.octopusdeploy_accounts.account_username_password.accounts) != 0 ? data.octopusdeploy_accounts.account_username_password.accounts[0].id : octopusdeploy_username_password_account.account_username_password[0].id}"
+  }
+  lifecycle {
+    prevent_destroy = true
+  }
+  depends_on = []
 }
 
 data "octopusdeploy_deployment_targets" "target_cloudregion1" {
@@ -2436,76 +2083,12 @@
   tenanted_deployment_participation = "Untenanted"
   tenants                           = []
   thumbprint                        = ""
-=======
-  lifecycle {
-    ignore_changes  = [password, certificate_data]
-    prevent_destroy = true
-  }
-}
-variable "certificate_self_signed_certificate_password" {
-  type        = string
-  nullable    = true
-  sensitive   = true
-  description = "The password used by the certificate Self SIgned Certificate"
-  default     = "Password01!"
-}
-variable "certificate_self_signed_certificate_data" {
-  type        = string
-  nullable    = false
-  sensitive   = true
-  description = "The certificate data used by the certificate Self SIgned Certificate"
-  default     = "MIIQoAIBAzCCEFYGCSqGSIb3DQEHAaCCEEcEghBDMIIQPzCCBhIGCSqGSIb3DQEHBqCCBgMwggX/AgEAMIIF+AYJKoZIhvcNAQcBMFcGCSqGSIb3DQEFDTBKMCkGCSqGSIb3DQEFDDAcBAjbcQyWjYcWfgICCAAwDAYIKoZIhvcNAgkFADAdBglghkgBZQMEASoEEPFc/O1eyyGfYKtO4lNbCTmAggWQ+aQjoSCijLNQ2lEfC9QKN10m7b+7Y/2t0KlkzQH6JUsNYSlJlyFj9lP2W4cfNrHM3CHHD3oDyBCqLfL3UJ1pUFaMl9M3j0HZ14U+JUZLCRC9P7sS1w26UaeFEi7XeGlJeMA61/98qbLAV3I85RU6V7jeEiSoLZNuEMAykdjj1+KeTsi2PGUoKDg0SctfYlci+sNJ7wOl1hacj3JL9t06qemvRsFS4bO1B9naGlKYnvycV7sEdTLlkIePMcR3BZWI92WQFUASWBT7J+FYXVgBXS7LF9HQ+KTwZUkFehTzHoLraXqqzevKFfaensoKFHTX4MLoM/bd8sRdDwwfqs/ICbEQzQBsdmSw5ARkHQDaEjKDox3S4CEqLGlttjlKGl6Tncgl6jmxum46iT2j4yHggch5ztsgNhAtKPnXl9SjdSL0sJ4OahdNa6wblfpAriw4Nhtom6W4KVboaWJl8URgQo+447UgXucT0kG25HO9sd4/rEybrNHTvs2Qrhmp5AW7IQa9Gc/1gFKXuFXPtqdiQ4MImERlpsJLXySyVhgVj2O7pMq0Y7g7eIJG8mA3CQZXdG3N8tNUjqzaMrQmBKQJp20fRmipcoMZaodyc0XVMF2nz6+AvfRTk0E3h+sF2jt5MNwmdK2TLK3RY1Y2gQvYNOwoOvGlUSr+WB4rpBuPkL/buRNnjLRlqcua/0QX6h8OKvEmxjOdh6vHv6kAAPowmsmA32k4jLnQHemw8DBUbPaFQP7Brit3iWbgW4lE0jtZO/cyimprcK6CSkercKqWEZEV2VIxoY6zlWTfXSpdBeZN2nbQHp0xEPmBY4qgYuH2eIbvfkFIsVsKr6tpZfFKVQcci/MTV6cRIZFpMIPtLTfFaR9zrK82WdO7wahENU8hGx6/fjqz6CINs4z4PT6m1loK+OzzMk6MRde88m930sLl3dBkfp1EeivhawdVk4RGrgtW9bCE84urnfl6TRaZvjrNdydc/Raca5/SHhZeS55Akz7ElKNkhFWth5ZBPJ9v0NZwVdjKMv74Vw8lA8JyEF+odqhjWhT1dfuu5sL14KEV7nZ+Xt8S12pEsdQ1bsEFdTTgaARO+zpdLUabyn7JOUzQSp2LNxnpnfY9oGzBc0sWjZ0pcCigikOyBW6Fx8lbJSetZeE7FGWOdN6l/C5dhDRj90o0Rm9OUftRo73U2XiOMci/V5C+qw6VqO965n2CuZlYvqkuq08MA+OnpCaicVFnstI7gKM1tp/RhrJAOPwhFhRhU45er8H2fozD2ec2Tyx5JBmuoLDXRoI+kM1hvI4yy2sMuMtjIea6DClgtm5iSvbgGhM8VyMTl096Ptdyb7JDg0SdE/I74Id0v/kCR9iQBE+Zukhxv06RfbPQaLbHg7FP/lggL6gV3+CyTTaUFiAA8gUXvFF6NRCqTPtw7MbGTO35k4oHs7cgGIqncMaLbBNrHa8TkVoIC1VkAIBqCPfDkqiijEHrm19G8IEIl060ks517sJ1UuOpP8Bbq2VddI5L/ewNX0pT3t/520gLxwTtwxtEv7AWXgb+E7slca2f2CO+aNyEppZl9Y1IBwJVlu0OvRm0Urn7CErRLiHlF4y425/xSTh5kBMaPC3luoeDYPGKYmiySqfjQMe96GqV2gFZIdhFZYsowZBD8/KYNh3q8LHmwLYZOkYhc4Xm1wxwXL8s9TuwQuJk8DdiQJ/fN7tURD5LfRTqbJp6zH7ZZhn+XnQQNp1jqNB+GrPwdSi+hMdoyVzilFs+UQIefO5cH2Vl6izwi7fihZwDb/VSGZQGIu9pLG9hUVgOVJ/wNfjBVGN1wISMVBACETZN4nGr9Xqce58HZHEqv84BP3GQEaZZ29AdPyYcBoykesRSYCMlR/M1GokFZ1eUUOVSJikwggolBgkqhkiG9w0BBwGgggoWBIIKEjCCCg4wggoKBgsqhkiG9w0BDAoBAqCCCbEwggmtMFcGCSqGSIb3DQEFDTBKMCkGCSqGSIb3DQEFDDAcBAiI16ADukCaOgICCAAwDAYIKoZIhvcNAgkFADAdBglghkgBZQMEASoEEF+sXKC1gVU2XhlO3zL4dHMEgglQ+47twedQ6YtRkDmnNNtx4E7FL2/8owoXMTIzcE6TXaMTxSaB2kwPBm1pwhRIExhCuBWdDNN51qpq+YXZjJ1nzerMsLJlVD2vtuxZUyeQOjFH9nol2duiglCYk9dh9FH0H1iyGTT/QM+umirTlCbdhfrsgahmmzJDdpKXwlUrQPYZSkbOS1HXbU0e9odX+pYBTZtutHVriGoe8dsFfVWp3rY2MbCfqQi8YKz2T3IZKYqqHz/KI/ICaNgADpUWYSAcSLwtRLki67BljAfKYrLskqwLOCo/aA0xdsaNdUjlCB3mhDMkuWX+pKHs+HbhEk1YeLYpanO16fZaTvs1S6Q8n4sSH5Mk+Jk1NgQOHib95V/MU3tHsH0UoeiVw6/9k5VChxdzwFLLduD17cXGtK4qkXIWjzTqeDONgw/tOTSAWpxjI5Uf+r7xNMM5UT+vKPlFoTUBhSsiTEbyJtDVR27qa10A64X9dBtw71e4Sb48ifJHrGR3ATV2UxDMfpWUhCCNxQeCyXoi9iEXri2w5n6JHdCCfuX6MMbQfpuZE1RlAS7TZYz9GYDw6CQZzIeHkpedrR4WPnIzVBtNUZUBLbdJy32kl2WGZ47DW10Vu4S3tBzILygME/Awx5CGZRXMU58aYYJaKcCk29YfJL7T2CZ9/g/7fFGwOt4Lzj5bGGXLW8V6t9uKB1dd4i8+FBuuJ1fmcjsFu/bUrgyNB8OTxMIwxycofqAgSeCw6HNbI0WHiV0B4T921XFfIntOWLhd8wxz53/0P6ELly4GWCih3X55mkOtPo0t/fI1EEQ9zvJ0xYX8Sgv7B05T2NiWReHcPZ8nxdiHWsabWi/OAsTyBqKDBe9xxAqrUs+hNKxaiBJ+F8IXbLPJrc7j2tbYx6nW6Ec5kgVn3p7rAoF2M4Kn9WH4WVAS90BgxIypiZwt46kwh0ukWNX+rjdyLiJ8jIixr0dquJSA7TDmjQndh2ykDZSPRTUf3eekQ0hiV3aY0tYbm5ozIBsEx7E9VecgTqnknD/16y5FCIwvL2EsR5o2QjnfbFe6zkxioI/2Gc466KYnYNy6y/pnIrwYj09ZjmTZtvdEBztg7pkaL7vZoNTy0FH3qa3KZ/JKv6XazFOLzwareiHqmopiT7JxuGcbBK8+PSLu6soFiQNb3RDJQZw09ExULKMnpLkF7aXCEHYVKM/N22UWGyv97De7ke9Eth7eulnK/NnT2sWht6uNUUILj6ZADpsW/wSlCmFLEk42o4iRbW7ZDyrgcST3/GFR9PAG1/exsGLajuIX3VJk876Gcb3zGfz58CE1Q+er8C5wfawapnRBHgk6skfAYJDNCbaMdtrlIEp6OqLXyq+6H48oLxWtdX2H1YHXtxw6gJvl1z+6Hm0QS5ofubOiElUrWCssS082902W8sftpTN4YyakK6nZWZgH1UikSasJTjl2pLSO74Q0cQCwSrIKtDw24jsTKmWuGtT4V732V5eoLLERsm7x0ZlXTbHrr2jNdRdJ3rzGYr1pZW/i3o/HdOk1zYE5mnBY0322aq6cNph+3raDu2xTi/7eOSZUb3uAPxGbTqR/TlSayE71XpL2yTxcwjI2sZNqT785f/zE2xB+DAobtc0tp1aack1/S2Lmh9LQm6s2F7fsaNw9ciPUtVLPvjRZRZYP4ccTRpEFWTW+xeHmPjeLxQvSslUvvYwYjYsAmMDvPI+p6mebu8d/l/79oOgNTqs23w0t/H3bZ4Gp70Q/mRXYnoFt9lWp+L7jx7FQ7IHVVIuQ0wJ1DuU0/rYVinP5EwHEeWCl2oipfT049heJBO85h1tJNQT/NbFV3/aUv3TfBYC3DXmB2nDRtZA22Q04dGzqINxQ1E+THPVTJqgqze/wYLto36wzp/cRBUY9XumQJipnECOup6RF0nyjE+S90/Y6SbjVVLuKMYExMDhpzEfi+yJPEwhrOXLmtedyM/eCbkq19tgEx9wz8NrAgh/FMIRsa/Beu3Lb2G1t/q8xXMry/TguHcPGpzJaYcp4WaQ2G/C0s6b5ieZq11yBQ5l/M9jm7Enhkj57Hah5QF2Qwv5vCfCFEZgbxXwk7lYwxUD4H0ve1xDOvMEIdKg0Z84H75EdKLAoG/U/BsWzzzkdJZYe5Et2QG7tC/erC4OL1oVU89ShbMLAFyRMNZLAvPXuoiXyoZoWgEpkseCgr7wfqOLifOL0H3CZ4DIkoaj0IudLmWd04mnyojQ2WWU9MaX0F7LWRtmYJR1iWbZurS8VqDBbNKHsBsXg6PDEWJvVheWMZZRTnuBIGlFW/qKuBOG3fFZV7/YM2JMQlD7QgAJ6NJa8x74sGwS3JR1VTnbhPeFlLmPsUAAyPE0eRj8z4+MHFohUjVfr16ikSp4a0+V9GRVk3fsa6We9rMQ1zdQvo5tPio3UfZAZCIOFV/bV4S3jBlO8JmtUo8SiWCflGYMRu3dyeRUjAMcKn5tLIPQxlcwGHAhPukKlRGmo3pzamIkISePSDQszCSBjcCW1Zieg82aPStcoGEM2OHjFSuPfvVV1ale23Ke3fMsajhgMOSD/L7B7RNF14TtNWP3HlxYWb7gGvMKI+iOhexrQq0HV95Si9JzLAziuLuOSag4ecZZ1/x184cTkzSQn2wpgJBUor0hn0tiAOHCTFIwH2rssqCvC830+y9n8UTQJjp7dTXwmJWhvKMZzf0vZ2nNE4F7U+hfFtk8a6gLxUPuFBj2d2PiJ2IyELs0PjvKHtw0GfCfnirXt+YQ4+JAIKo+9S3acNNx8If45zwZ3HxkGq3iuUZ70prLt3WkHuNT3q+JcWPDvqo8TJgLR1/nO7l4lZ++BdiDfrjxB5eAcqerJ7r9P/Vb9cN9F0wedSu5sD/a5pNZCZgcyNl0hswf+gAzfv/cl52gRn8EfsaRXiYF42f69g7jJirof9cu+FHsE/eqpnDXED4yvIYdZn5aScMyAIK/YlKpItKdw2JMujmT0HmYNHvJXeKHs+MqEMgd/pmmCozL8x2hnJ2HQbinFYNdvrWxMLuNIbthH8dF41TVzaljAWJYKnuz6AgguBZnWgfOgzYDGXyI00WjeOjr0rN+p3sYGwL3eoz0AzzMC967RiaXYhmfy4UwyIopUkt4phjsjwfiJZJP6McdL3aSkiY6xELi8cQMhzaf0J9wOiyrt8bnGJVBd5hAxRjAfBgkqhkiG9w0BCRQxEh4QAHQAZQBzAHQALgBjAG8AbTAjBgkqhkiG9w0BCRUxFgQUXCqtqAVX9rtnfF9hdp2A7dj17IUwQTAxMA0GCWCGSAFlAwQCAQUABCCF09Q2opJDfDonI87JIHGcVfbQ8UuIGoXeJ42zR+80cwQIG0coqxPQ6qcCAggA"
-}
-
-data "octopusdeploy_tag_sets" "tagset_tag_set" {
-  ids          = null
-  partial_name = "Tag Set"
-  skip         = 0
-  take         = 1
-}
-resource "octopusdeploy_tag_set" "tagset_tag_set" {
-  name        = "Tag Set"
-  description = "An example of a tenant tag set"
-  count       = length(data.octopusdeploy_tag_sets.tagset_tag_set.tag_sets) != 0 ? 0 : 1
-  lifecycle {
-    prevent_destroy = true
-  }
-}
-
-resource "octopusdeploy_tag" "tagset_tag_set_tag_tag" {
-  name        = "tag"
-  tag_set_id  = "${length(data.octopusdeploy_tag_sets.tagset_tag_set.tag_sets) != 0 ? data.octopusdeploy_tag_sets.tagset_tag_set.tag_sets[0].id : octopusdeploy_tag_set.tagset_tag_set[0].id}"
-  color       = "#333333"
-  description = "An example of a tag"
-  count       = length(try([for item in data.octopusdeploy_tag_sets.tagset_tag_set.tag_sets[0].tags : item if item.name == "tag"], [])) != 0 ? 0 : 1
-}
-
-resource "octopusdeploy_tag" "tagset_tag_set_tag_tag2" {
-  name        = "tag2"
-  tag_set_id  = "${length(data.octopusdeploy_tag_sets.tagset_tag_set.tag_sets) != 0 ? data.octopusdeploy_tag_sets.tagset_tag_set.tag_sets[0].id : octopusdeploy_tag_set.tagset_tag_set[0].id}"
-  color       = "#C5AEEE"
-  description = "Another example of a tag"
-  count       = length(try([for item in data.octopusdeploy_tag_sets.tagset_tag_set.tag_sets[0].tags : item if item.name == "tag2"], [])) != 0 ? 0 : 1
-}
-
-data "octopusdeploy_tag_sets" "tagset_cities" {
-  ids          = null
-  partial_name = "Cities"
-  skip         = 0
-  take         = 1
-}
-resource "octopusdeploy_tag_set" "tagset_cities" {
-  name        = "Cities"
-  description = "An example tag set that captures cities"
-  count       = length(data.octopusdeploy_tag_sets.tagset_cities.tag_sets) != 0 ? 0 : 1
->>>>>>> a1e6bc24
   lifecycle {
     prevent_destroy = true
   }
   depends_on = []
 }
 
-<<<<<<< HEAD
 data "octopusdeploy_machine_policies" "deploymentfreeze_xmas" {
   ids             = null
   environment_ids = null
@@ -2539,64 +2122,11 @@
   name  = "Xmas"
   start = "2024-12-24T14:00:00.000+00:00"
   end   = "2025-12-26T16:00:00.000+00:00"
-=======
-resource "octopusdeploy_tag" "tagset_cities_tag_sydney" {
-  name        = "Sydney"
-  tag_set_id  = "${length(data.octopusdeploy_tag_sets.tagset_cities.tag_sets) != 0 ? data.octopusdeploy_tag_sets.tagset_cities.tag_sets[0].id : octopusdeploy_tag_set.tagset_cities[0].id}"
-  color       = "#333333"
-  description = ""
-  count       = length(try([for item in data.octopusdeploy_tag_sets.tagset_cities.tag_sets[0].tags : item if item.name == "Sydney"], [])) != 0 ? 0 : 1
-}
-
-resource "octopusdeploy_tag" "tagset_cities_tag_london" {
-  name        = "London"
-  tag_set_id  = "${length(data.octopusdeploy_tag_sets.tagset_cities.tag_sets) != 0 ? data.octopusdeploy_tag_sets.tagset_cities.tag_sets[0].id : octopusdeploy_tag_set.tagset_cities[0].id}"
-  color       = "#87BFEC"
-  description = ""
-  count       = length(try([for item in data.octopusdeploy_tag_sets.tagset_cities.tag_sets[0].tags : item if item.name == "London"], [])) != 0 ? 0 : 1
-}
-
-resource "octopusdeploy_tag" "tagset_cities_tag_washington" {
-  name        = "Washington"
-  tag_set_id  = "${length(data.octopusdeploy_tag_sets.tagset_cities.tag_sets) != 0 ? data.octopusdeploy_tag_sets.tagset_cities.tag_sets[0].id : octopusdeploy_tag_set.tagset_cities[0].id}"
-  color       = "#5ECD9E"
-  description = ""
-  count       = length(try([for item in data.octopusdeploy_tag_sets.tagset_cities.tag_sets[0].tags : item if item.name == "Washington"], [])) != 0 ? 0 : 1
-}
-
-resource "octopusdeploy_tag" "tagset_cities_tag_madrid" {
-  name        = "Madrid"
-  tag_set_id  = "${length(data.octopusdeploy_tag_sets.tagset_cities.tag_sets) != 0 ? data.octopusdeploy_tag_sets.tagset_cities.tag_sets[0].id : octopusdeploy_tag_set.tagset_cities[0].id}"
-  color       = "#FFA461"
-  description = ""
-  count       = length(try([for item in data.octopusdeploy_tag_sets.tagset_cities.tag_sets[0].tags : item if item.name == "Madrid"], [])) != 0 ? 0 : 1
-}
-
-resource "octopusdeploy_tag" "tagset_cities_tag_wellington" {
-  name        = "Wellington"
-  tag_set_id  = "${length(data.octopusdeploy_tag_sets.tagset_cities.tag_sets) != 0 ? data.octopusdeploy_tag_sets.tagset_cities.tag_sets[0].id : octopusdeploy_tag_set.tagset_cities[0].id}"
-  color       = "#C5AEEE"
-  description = ""
-  count       = length(try([for item in data.octopusdeploy_tag_sets.tagset_cities.tag_sets[0].tags : item if item.name == "Wellington"], [])) != 0 ? 0 : 1
-}
-
-data "octopusdeploy_tag_sets" "tagset_business_units" {
-  ids          = null
-  partial_name = "Business Units"
-  skip         = 0
-  take         = 1
-}
-resource "octopusdeploy_tag_set" "tagset_business_units" {
-  name        = "Business Units"
-  description = "An example tag set that defined business units"
-  count       = length(data.octopusdeploy_tag_sets.tagset_business_units.tag_sets) != 0 ? 0 : 1
->>>>>>> a1e6bc24
-  lifecycle {
-    prevent_destroy = true
-  }
-}
-
-<<<<<<< HEAD
+  lifecycle {
+    prevent_destroy = true
+  }
+}
+
 data "octopusdeploy_machine_policies" "deploymentfreeze_xmas" {
   ids             = null
   environment_ids = null
@@ -2616,503 +2146,25 @@
   }
 }
 
-data "octopusdeploy_machine_proxies" "machine_proxy_machine_proxy" {
-  ids          = null
-  partial_name = "${var.machine_proxy_machine_proxy_name}"
-  skip         = 0
-  take         = 1
-}
-variable "machine_proxy_machine_proxy_name" {
-  type        = string
-  nullable    = false
-  sensitive   = false
-  description = "The name of the machine proxy to lookup"
-  default     = "Machine Proxy"
-}
-resource "octopusdeploy_machine_proxy" "machine_proxy_machine_proxy" {
-  count    = "${length(data.octopusdeploy_machine_proxies.machine_proxy_machine_proxy.machine_proxies) != 0 ? 0 : 1}"
-  name     = "${var.machine_proxy_machine_proxy_name}"
-  host     = "192.168.1.4"
-  password = "${var.machine_proxy_machine_proxy_password}"
-  username = "username"
-  port     = 80
-=======
-resource "octopusdeploy_tag" "tagset_business_units_tag_billing" {
-  name        = "Billing"
-  tag_set_id  = "${length(data.octopusdeploy_tag_sets.tagset_business_units.tag_sets) != 0 ? data.octopusdeploy_tag_sets.tagset_business_units.tag_sets[0].id : octopusdeploy_tag_set.tagset_business_units[0].id}"
-  color       = "#333333"
-  description = ""
-  count       = length(try([for item in data.octopusdeploy_tag_sets.tagset_business_units.tag_sets[0].tags : item if item.name == "Billing"], [])) != 0 ? 0 : 1
-}
-
-resource "octopusdeploy_tag" "tagset_business_units_tag_insurance" {
-  name        = "Insurance"
-  tag_set_id  = "${length(data.octopusdeploy_tag_sets.tagset_business_units.tag_sets) != 0 ? data.octopusdeploy_tag_sets.tagset_business_units.tag_sets[0].id : octopusdeploy_tag_set.tagset_business_units[0].id}"
-  color       = "#87BFEC"
-  description = ""
-  count       = length(try([for item in data.octopusdeploy_tag_sets.tagset_business_units.tag_sets[0].tags : item if item.name == "Insurance"], [])) != 0 ? 0 : 1
-}
-
-resource "octopusdeploy_tag" "tagset_business_units_tag_engineering" {
-  name        = "Engineering"
-  tag_set_id  = "${length(data.octopusdeploy_tag_sets.tagset_business_units.tag_sets) != 0 ? data.octopusdeploy_tag_sets.tagset_business_units.tag_sets[0].id : octopusdeploy_tag_set.tagset_business_units[0].id}"
-  color       = "#C5AEEE"
-  description = ""
-  count       = length(try([for item in data.octopusdeploy_tag_sets.tagset_business_units.tag_sets[0].tags : item if item.name == "Engineering"], [])) != 0 ? 0 : 1
-}
-
-resource "octopusdeploy_tag" "tagset_business_units_tag_hr" {
-  name        = "HR"
-  tag_set_id  = "${length(data.octopusdeploy_tag_sets.tagset_business_units.tag_sets) != 0 ? data.octopusdeploy_tag_sets.tagset_business_units.tag_sets[0].id : octopusdeploy_tag_set.tagset_business_units[0].id}"
-  color       = "#FFA461"
-  description = ""
-  count       = length(try([for item in data.octopusdeploy_tag_sets.tagset_business_units.tag_sets[0].tags : item if item.name == "HR"], [])) != 0 ? 0 : 1
-}
-
-data "octopusdeploy_tag_sets" "tagset_regions" {
-  ids          = null
-  partial_name = "Regions"
-  skip         = 0
-  take         = 1
-}
-resource "octopusdeploy_tag_set" "tagset_regions" {
-  name        = "Regions"
-  description = "A sample tag set that captures geographical regions"
-  count       = length(data.octopusdeploy_tag_sets.tagset_regions.tag_sets) != 0 ? 0 : 1
->>>>>>> a1e6bc24
-  lifecycle {
-    prevent_destroy = true
-  }
-}
-<<<<<<< HEAD
-variable "machine_proxy_machine_proxy_password" {
-  type        = string
-  nullable    = false
-  sensitive   = true
-  description = "The secret variable value associated with the machine proxy \"Machine Proxy\""
-  default     = "Change Me!"
-=======
-
-resource "octopusdeploy_tag" "tagset_regions_tag_us" {
-  name        = "US"
-  tag_set_id  = "${length(data.octopusdeploy_tag_sets.tagset_regions.tag_sets) != 0 ? data.octopusdeploy_tag_sets.tagset_regions.tag_sets[0].id : octopusdeploy_tag_set.tagset_regions[0].id}"
-  color       = "#333333"
-  description = ""
-  count       = length(try([for item in data.octopusdeploy_tag_sets.tagset_regions.tag_sets[0].tags : item if item.name == "US"], [])) != 0 ? 0 : 1
-}
-
-resource "octopusdeploy_tag" "tagset_regions_tag_europe" {
-  name        = "Europe"
-  tag_set_id  = "${length(data.octopusdeploy_tag_sets.tagset_regions.tag_sets) != 0 ? data.octopusdeploy_tag_sets.tagset_regions.tag_sets[0].id : octopusdeploy_tag_set.tagset_regions[0].id}"
-  color       = "#5ECD9E"
-  description = ""
-  count       = length(try([for item in data.octopusdeploy_tag_sets.tagset_regions.tag_sets[0].tags : item if item.name == "Europe"], [])) != 0 ? 0 : 1
-}
-
-resource "octopusdeploy_tag" "tagset_regions_tag_asia" {
-  name        = "Asia"
-  tag_set_id  = "${length(data.octopusdeploy_tag_sets.tagset_regions.tag_sets) != 0 ? data.octopusdeploy_tag_sets.tagset_regions.tag_sets[0].id : octopusdeploy_tag_set.tagset_regions[0].id}"
-  color       = "#FF9F9F"
-  description = ""
-  count       = length(try([for item in data.octopusdeploy_tag_sets.tagset_regions.tag_sets[0].tags : item if item.name == "Asia"], [])) != 0 ? 0 : 1
-}
-
-resource "octopusdeploy_tag" "tagset_regions_tag_anz" {
-  name        = "ANZ"
-  tag_set_id  = "${length(data.octopusdeploy_tag_sets.tagset_regions.tag_sets) != 0 ? data.octopusdeploy_tag_sets.tagset_regions.tag_sets[0].id : octopusdeploy_tag_set.tagset_regions[0].id}"
-  color       = "#C5AEEE"
-  description = ""
-  count       = length(try([for item in data.octopusdeploy_tag_sets.tagset_regions.tag_sets[0].tags : item if item.name == "ANZ"], [])) != 0 ? 0 : 1
-}
-
-data "octopusdeploy_deployment_targets" "target_kubernetes_target" {
-  ids                  = null
-  partial_name         = "Kubernetes Target"
-  skip                 = 0
-  take                 = 1
-  health_statuses      = null
-  communication_styles = null
-  environments         = null
-  roles                = null
-  shell_names          = null
-  tenant_tags          = null
-  tenants              = null
->>>>>>> a1e6bc24
-}
-resource "octopusdeploy_kubernetes_cluster_deployment_target" "target_kubernetes_target" {
-  count                             = "${length(data.octopusdeploy_deployment_targets.target_kubernetes_target.deployment_targets) != 0 ? 0 : 1}"
-  cluster_url                       = "https://example.org"
-  environments                      = ["${length(data.octopusdeploy_environments.environment_development.environments) != 0 ? data.octopusdeploy_environments.environment_development.environments[0].id : octopusdeploy_environment.environment_development[0].id}"]
-  name                              = "Kubernetes Target"
-  roles                             = ["Kubernetes"]
-  default_worker_pool_id            = "${length(data.octopusdeploy_worker_pools.workerpool_hosted_ubuntu.worker_pools) != 0 ? data.octopusdeploy_worker_pools.workerpool_hosted_ubuntu.worker_pools[0].id : null}"
-  machine_policy_id                 = "${data.octopusdeploy_machine_policies.default_machine_policy.machine_policies[0].id}"
-  skip_tls_verification             = true
-  tenant_tags                       = []
-  tenanted_deployment_participation = "Untenanted"
-  tenants                           = []
-
-  endpoint {
-    communication_style = "Kubernetes"
-  }
-
-  container {
-    feed_id = "Feeds-5455"
-    image   = "octopusdeploy/worker-tools:6.4.0-ubuntu.22.04"
-  }
-
-  aws_account_authentication {
-    account_id        = "${length(data.octopusdeploy_accounts.account_aws_oidc.accounts) != 0 ? data.octopusdeploy_accounts.account_aws_oidc.accounts[0].id : octopusdeploy_aws_openid_connect_account.account_aws_oidc[0].id}"
-    cluster_name      = "mytestcluster"
-    assume_role       = false
-    use_instance_role = false
-  }
-  lifecycle {
-    prevent_destroy = true
-  }
-  depends_on = []
-}
-
-data "octopusdeploy_deployment_targets" "target_kubernetes_with_auzre_auth" {
-  ids                  = null
-  partial_name         = "Kubernetes with Auzre Auth"
-  skip                 = 0
-  take                 = 1
-  health_statuses      = null
-  communication_styles = null
-  environments         = null
-  roles                = null
-  shell_names          = null
-  tenant_tags          = null
-  tenants              = null
-}
-resource "octopusdeploy_kubernetes_cluster_deployment_target" "target_kubernetes_with_auzre_auth" {
-  count                             = "${length(data.octopusdeploy_deployment_targets.target_kubernetes_with_auzre_auth.deployment_targets) != 0 ? 0 : 1}"
-  cluster_url                       = ""
-  environments                      = ["${length(data.octopusdeploy_environments.environment_production.environments) != 0 ? data.octopusdeploy_environments.environment_production.environments[0].id : octopusdeploy_environment.environment_production[0].id}"]
-  name                              = "Kubernetes with Auzre Auth"
-  roles                             = ["MyTargetName"]
-  default_worker_pool_id            = "${length(data.octopusdeploy_worker_pools.workerpool_hosted_ubuntu.worker_pools) != 0 ? data.octopusdeploy_worker_pools.workerpool_hosted_ubuntu.worker_pools[0].id : null}"
-  machine_policy_id                 = "${data.octopusdeploy_machine_policies.default_machine_policy.machine_policies[0].id}"
-  skip_tls_verification             = false
-  tenant_tags                       = []
-  tenanted_deployment_participation = "Untenanted"
-  tenants                           = []
-
-  endpoint {
-    communication_style = "Kubernetes"
-  }
-
-  container {
-    feed_id = "Feeds-5473"
-    image   = "ghcr.io/octopusdeploylabs/k8s-workertools"
-  }
-
-  azure_service_principal_authentication {
-    account_id             = "${length(data.octopusdeploy_accounts.account_azure_service_principal.accounts) != 0 ? data.octopusdeploy_accounts.account_azure_service_principal.accounts[0].id : octopusdeploy_azure_service_principal.account_azure_service_principal[0].id}"
-    cluster_name           = "clustername"
-    cluster_resource_group = "resourcegroupname"
-  }
-  lifecycle {
-    prevent_destroy = true
-  }
-  depends_on = []
-}
-
-data "octopusdeploy_deployment_targets" "target_kubernetes_with_certificate_auth" {
-  ids                  = null
-  partial_name         = "Kubernetes with Certificate Auth"
-  skip                 = 0
-  take                 = 1
-  health_statuses      = null
-  communication_styles = null
-  environments         = null
-  roles                = null
-  shell_names          = null
-  tenant_tags          = null
-  tenants              = null
-}
-resource "octopusdeploy_kubernetes_cluster_deployment_target" "target_kubernetes_with_certificate_auth" {
-  count                             = "${length(data.octopusdeploy_deployment_targets.target_kubernetes_with_certificate_auth.deployment_targets) != 0 ? 0 : 1}"
-  cluster_url                       = "http://cluster"
-  environments                      = ["${length(data.octopusdeploy_environments.environment_development.environments) != 0 ? data.octopusdeploy_environments.environment_development.environments[0].id : octopusdeploy_environment.environment_development[0].id}"]
-  name                              = "Kubernetes with Certificate Auth"
-  roles                             = ["MyTargetName"]
-  machine_policy_id                 = "${data.octopusdeploy_machine_policies.default_machine_policy.machine_policies[0].id}"
-  skip_tls_verification             = true
-  tenant_tags                       = []
-  tenanted_deployment_participation = "Untenanted"
-  tenants                           = []
-
-  endpoint {
-    communication_style = "Kubernetes"
-  }
-
-  container {
-    feed_id = ""
-    image   = ""
-  }
-
-  certificate_authentication {
-    client_certificate = "${length(data.octopusdeploy_certificates.certificate_development_certificate.certificates) != 0 ? data.octopusdeploy_certificates.certificate_development_certificate.certificates[0].id : octopusdeploy_certificate.certificate_development_certificate[0].id}"
-  }
-  lifecycle {
-    prevent_destroy = true
-  }
-  depends_on = []
-}
-
-data "octopusdeploy_deployment_targets" "target_kubernetes_with_google_auth" {
-  ids                  = null
-  partial_name         = "Kubernetes with Google Auth"
-  skip                 = 0
-  take                 = 1
-  health_statuses      = null
-  communication_styles = null
-  environments         = null
-  roles                = null
-  shell_names          = null
-  tenant_tags          = null
-  tenants              = null
-}
-resource "octopusdeploy_kubernetes_cluster_deployment_target" "target_kubernetes_with_google_auth" {
-  count                             = "${length(data.octopusdeploy_deployment_targets.target_kubernetes_with_google_auth.deployment_targets) != 0 ? 0 : 1}"
-  cluster_url                       = ""
-  environments                      = ["${length(data.octopusdeploy_environments.environment_development.environments) != 0 ? data.octopusdeploy_environments.environment_development.environments[0].id : octopusdeploy_environment.environment_development[0].id}"]
-  name                              = "Kubernetes with Google Auth"
-  roles                             = ["MyTargetName"]
-  machine_policy_id                 = "${data.octopusdeploy_machine_policies.default_machine_policy.machine_policies[0].id}"
-  skip_tls_verification             = false
-  tenant_tags                       = []
-  tenanted_deployment_participation = "Untenanted"
-  tenants                           = []
-
-  endpoint {
-    communication_style = "Kubernetes"
-  }
-
-  container {
-    feed_id = ""
-    image   = ""
-  }
-
-  gcp_account_authentication {
-    account_id                  = "${length(data.octopusdeploy_accounts.account_google_cloud_account.accounts) != 0 ? data.octopusdeploy_accounts.account_google_cloud_account.accounts[0].id : octopusdeploy_gcp_account.account_google_cloud_account[0].id}"
-    cluster_name                = "clustername"
-    project                     = "projectname"
-    impersonate_service_account = false
-    region                      = "us-west1-a"
-    use_vm_service_account      = false
-  }
-  lifecycle {
-    prevent_destroy = true
-  }
-  depends_on = []
-}
-
-<<<<<<< HEAD
-resource "octopusdeploy_variable" "variables_octoai_prompts_project_0__prompt_1" {
-  count        = "${length(data.octopusdeploy_library_variable_sets.library_variable_set_variables_octoai_prompts.library_variable_sets) != 0 ? 0 : 1}"
-  owner_id     = "${length(data.octopusdeploy_library_variable_sets.library_variable_set_variables_octoai_prompts.library_variable_sets) != 0 ? data.octopusdeploy_library_variable_sets.library_variable_set_variables_octoai_prompts.library_variable_sets[0].id : octopusdeploy_library_variable_set.library_variable_set_variables_octoai_prompts[0].id}"
-  value        = "Given the project and its steps, report any configuration that does not follow best practice."
-  name         = "Project[0].Prompt"
-=======
-data "octopusdeploy_deployment_targets" "target_kubernetes_with_pod_service_account_auth" {
-  ids                  = null
-  partial_name         = "Kubernetes with Pod Service Account Auth"
-  skip                 = 0
-  take                 = 1
-  health_statuses      = null
-  communication_styles = null
-  environments         = null
-  roles                = null
-  shell_names          = null
-  tenant_tags          = null
-  tenants              = null
-}
-resource "octopusdeploy_kubernetes_cluster_deployment_target" "target_kubernetes_with_pod_service_account_auth" {
-  count                             = "${length(data.octopusdeploy_deployment_targets.target_kubernetes_with_pod_service_account_auth.deployment_targets) != 0 ? 0 : 1}"
-  cluster_url                       = "http://mycluster"
-  environments                      = ["${length(data.octopusdeploy_environments.environment_development.environments) != 0 ? data.octopusdeploy_environments.environment_development.environments[0].id : octopusdeploy_environment.environment_development[0].id}"]
-  name                              = "Kubernetes with Pod Service Account Auth"
-  roles                             = ["MyTargetName"]
-  cluster_certificate_path          = "/var/run/secrets/kubernetes.io/serviceaccount/ca.crt"
-  default_worker_pool_id            = "${length(data.octopusdeploy_worker_pools.workerpool_worker_pool.worker_pools) != 0 ? data.octopusdeploy_worker_pools.workerpool_worker_pool.worker_pools[0].id : octopusdeploy_static_worker_pool.workerpool_worker_pool[0].id}"
-  machine_policy_id                 = "${data.octopusdeploy_machine_policies.default_machine_policy.machine_policies[0].id}"
-  skip_tls_verification             = false
-  tenant_tags                       = []
-  tenanted_deployment_participation = "Untenanted"
-  tenants                           = []
-
-  endpoint {
-    communication_style = "Kubernetes"
-  }
-
-  container {
-    feed_id = ""
-    image   = ""
-  }
-
-  pod_authentication {
-    token_path = "/var/run/secrets/kubernetes.io/serviceaccount/token"
-  }
-  lifecycle {
-    prevent_destroy = true
-  }
-  depends_on = []
-}
-
-data "octopusdeploy_deployment_targets" "target_kubernetes_with_token_auth" {
-  ids                  = null
-  partial_name         = "Kubernetes with Token Auth"
-  skip                 = 0
-  take                 = 1
-  health_statuses      = null
-  communication_styles = null
-  environments         = null
-  roles                = null
-  shell_names          = null
-  tenant_tags          = null
-  tenants              = null
-}
-resource "octopusdeploy_kubernetes_cluster_deployment_target" "target_kubernetes_with_token_auth" {
-  count                             = "${length(data.octopusdeploy_deployment_targets.target_kubernetes_with_token_auth.deployment_targets) != 0 ? 0 : 1}"
-  cluster_url                       = "http://clusterurl"
-  environments                      = ["${length(data.octopusdeploy_environments.environment_development.environments) != 0 ? data.octopusdeploy_environments.environment_development.environments[0].id : octopusdeploy_environment.environment_development[0].id}", "${length(data.octopusdeploy_environments.environment_security.environments) != 0 ? data.octopusdeploy_environments.environment_security.environments[0].id : octopusdeploy_environment.environment_security[0].id}"]
-  name                              = "Kubernetes with Token Auth"
-  roles                             = ["Kubernetes"]
-  cluster_certificate               = "${length(data.octopusdeploy_certificates.certificate_development_certificate.certificates) != 0 ? data.octopusdeploy_certificates.certificate_development_certificate.certificates[0].id : octopusdeploy_certificate.certificate_development_certificate[0].id}"
-  default_worker_pool_id            = "${length(data.octopusdeploy_worker_pools.workerpool_hosted_ubuntu.worker_pools) != 0 ? data.octopusdeploy_worker_pools.workerpool_hosted_ubuntu.worker_pools[0].id : null}"
-  machine_policy_id                 = "${data.octopusdeploy_machine_policies.default_machine_policy.machine_policies[0].id}"
-  skip_tls_verification             = false
-  tenant_tags                       = []
-  tenanted_deployment_participation = "Untenanted"
-  tenants                           = []
-
-  endpoint {
-    communication_style = "Kubernetes"
-  }
-
-  container {
-    feed_id = ""
-    image   = ""
-  }
-
-  authentication {
-    account_id = "${length(data.octopusdeploy_accounts.account_token.accounts) != 0 ? data.octopusdeploy_accounts.account_token.accounts[0].id : octopusdeploy_token_account.account_token[0].id}"
-  }
-  lifecycle {
-    prevent_destroy = true
-  }
-  depends_on = []
-}
-
-data "octopusdeploy_deployment_targets" "target_kubernetes_with_username_and_password_auth" {
-  ids                  = null
-  partial_name         = "Kubernetes with Username and Password Auth"
-  skip                 = 0
-  take                 = 1
-  health_statuses      = null
-  communication_styles = null
-  environments         = null
-  roles                = null
-  shell_names          = null
-  tenant_tags          = null
-  tenants              = null
-}
-resource "octopusdeploy_kubernetes_cluster_deployment_target" "target_kubernetes_with_username_and_password_auth" {
-  count                             = "${length(data.octopusdeploy_deployment_targets.target_kubernetes_with_username_and_password_auth.deployment_targets) != 0 ? 0 : 1}"
-  cluster_url                       = "http://10.1.2.3"
-  environments                      = ["${length(data.octopusdeploy_environments.environment_production.environments) != 0 ? data.octopusdeploy_environments.environment_production.environments[0].id : octopusdeploy_environment.environment_production[0].id}"]
-  name                              = "Kubernetes with Username and Password Auth"
-  roles                             = ["MyTargetName"]
-  machine_policy_id                 = "${data.octopusdeploy_machine_policies.default_machine_policy.machine_policies[0].id}"
-  skip_tls_verification             = true
-  tenant_tags                       = []
-  tenanted_deployment_participation = "Untenanted"
-  tenants                           = []
-
-  endpoint {
-    communication_style = "Kubernetes"
-  }
-
-  container {
-    feed_id = ""
-    image   = ""
-  }
-
-  authentication {
-    account_id = "${length(data.octopusdeploy_accounts.account_username_password.accounts) != 0 ? data.octopusdeploy_accounts.account_username_password.accounts[0].id : octopusdeploy_username_password_account.account_username_password[0].id}"
-  }
-  lifecycle {
-    prevent_destroy = true
-  }
-  depends_on = []
-}
-
-data "octopusdeploy_deployment_targets" "target_cloudregion1" {
-  ids                  = null
-  partial_name         = "CloudRegion1"
-  skip                 = 0
-  take                 = 1
-  health_statuses      = null
-  communication_styles = null
-  environments         = null
-  roles                = null
-  shell_names          = null
-  tenant_tags          = null
-  tenants              = null
-}
-resource "octopusdeploy_cloud_region_deployment_target" "target_cloudregion1" {
-  count                             = "${length(data.octopusdeploy_deployment_targets.target_cloudregion1.deployment_targets) != 0 ? 0 : 1}"
-  environments                      = ["${length(data.octopusdeploy_environments.environment_development.environments) != 0 ? data.octopusdeploy_environments.environment_development.environments[0].id : octopusdeploy_environment.environment_development[0].id}"]
-  name                              = "CloudRegion1"
-  roles                             = ["TestMe"]
-  default_worker_pool_id            = ""
-  health_status                     = "Healthy"
-  is_disabled                       = false
-  machine_policy_id                 = "${data.octopusdeploy_machine_policies.default_machine_policy.machine_policies[0].id}"
-  shell_name                        = "Unknown"
-  shell_version                     = "Unknown"
-  tenant_tags                       = []
-  tenanted_deployment_participation = "Untenanted"
-  tenants                           = []
-  thumbprint                        = ""
-  lifecycle {
-    prevent_destroy = true
-  }
-  depends_on = []
-}
-
-data "octopusdeploy_deployment_targets" "target_cloudregion2" {
-  ids                  = null
-  partial_name         = "CloudRegion2"
-  skip                 = 0
-  take                 = 1
-  health_statuses      = null
-  communication_styles = null
-  environments         = null
-  roles                = null
-  shell_names          = null
-  tenant_tags          = null
-  tenants              = null
-}
-resource "octopusdeploy_cloud_region_deployment_target" "target_cloudregion2" {
-  count                             = "${length(data.octopusdeploy_deployment_targets.target_cloudregion2.deployment_targets) != 0 ? 0 : 1}"
-  environments                      = ["${length(data.octopusdeploy_environments.environment_test.environments) != 0 ? data.octopusdeploy_environments.environment_test.environments[0].id : octopusdeploy_environment.environment_test[0].id}"]
-  name                              = "CloudRegion2"
-  roles                             = ["TestMe"]
-  default_worker_pool_id            = ""
-  health_status                     = "Healthy"
-  is_disabled                       = false
-  machine_policy_id                 = "${data.octopusdeploy_machine_policies.default_machine_policy.machine_policies[0].id}"
-  shell_name                        = "Unknown"
-  shell_version                     = "Unknown"
-  tenant_tags                       = []
-  tenanted_deployment_participation = "Untenanted"
-  tenants                           = []
-  thumbprint                        = ""
-  lifecycle {
+resource "octopusdeploy_variable" "variables_example_variable_set_database_password_1" {
+  count        = "${length(data.octopusdeploy_library_variable_sets.library_variable_set_variables_example_variable_set.library_variable_sets) != 0 ? 0 : 1}"
+  owner_id     = "${length(data.octopusdeploy_library_variable_sets.library_variable_set_variables_example_variable_set.library_variable_sets) != 0 ? data.octopusdeploy_library_variable_sets.library_variable_set_variables_example_variable_set.library_variable_sets[0].id : octopusdeploy_library_variable_set.library_variable_set_variables_example_variable_set[0].id}"
+  value        = "development.database.internal"
+  name         = "Database.Password"
+  type         = "String"
+  description  = "This is an example of a variable scoped to an environment"
+  is_sensitive = false
+
+  scope {
+    actions      = null
+    channels     = null
+    environments = ["${length(data.octopusdeploy_environments.environment_development.environments) != 0 ? data.octopusdeploy_environments.environment_development.environments[0].id : octopusdeploy_environment.environment_development[0].id}"]
+    machines     = null
+    roles        = null
+    tenant_tags  = null
+  }
+  lifecycle {
+    ignore_changes  = [sensitive_value]
     prevent_destroy = true
   }
   depends_on = []
@@ -3137,88 +2189,6 @@
   }
 }
 
-data "octopusdeploy_machine_policies" "deploymentfreeze_xmas" {
-  ids             = null
-  environment_ids = null
-  project_ids     = null
-  tenant_ids      = null
-  partial_name    = "Xmas"
-  skip            = 0
-  take            = 1
-}
-resource "octopusdeploy_deployment_freeze" "deploymentfreeze_xmas" {
-  count = "${length(data.octopusdeploy_deployment_freezes.deploymentfreeze_xmas.machine_policies) != 0 ? 0 : 1}"
-  name  = "Xmas"
-  start = "2024-12-24T14:00:00.000+00:00"
-  end   = "2025-12-26T16:00:00.000+00:00"
-  lifecycle {
-    prevent_destroy = true
-  }
-}
-
-data "octopusdeploy_machine_policies" "deploymentfreeze_xmas" {
-  ids             = null
-  environment_ids = null
-  project_ids     = null
-  tenant_ids      = null
-  partial_name    = "Xmas"
-  skip            = 0
-  take            = 1
-}
-resource "octopusdeploy_deployment_freeze" "deploymentfreeze_xmas" {
-  count = "${length(data.octopusdeploy_deployment_freezes.deploymentfreeze_xmas.machine_policies) != 0 ? 0 : 1}"
-  name  = "Xmas"
-  start = "2024-12-24T14:00:00.000+00:00"
-  end   = "2025-12-26T16:00:00.000+00:00"
-  lifecycle {
-    prevent_destroy = true
-  }
-}
-
-resource "octopusdeploy_variable" "variables_example_variable_set_database_password_1" {
-  count        = "${length(data.octopusdeploy_library_variable_sets.library_variable_set_variables_example_variable_set.library_variable_sets) != 0 ? 0 : 1}"
-  owner_id     = "${length(data.octopusdeploy_library_variable_sets.library_variable_set_variables_example_variable_set.library_variable_sets) != 0 ? data.octopusdeploy_library_variable_sets.library_variable_set_variables_example_variable_set.library_variable_sets[0].id : octopusdeploy_library_variable_set.library_variable_set_variables_example_variable_set[0].id}"
-  value        = "development.database.internal"
-  name         = "Database.Password"
->>>>>>> a1e6bc24
-  type         = "String"
-  description  = "This is an example of a variable scoped to an environment"
-  is_sensitive = false
-
-  scope {
-    actions      = null
-    channels     = null
-    environments = ["${length(data.octopusdeploy_environments.environment_development.environments) != 0 ? data.octopusdeploy_environments.environment_development.environments[0].id : octopusdeploy_environment.environment_development[0].id}"]
-    machines     = null
-    roles        = null
-    tenant_tags  = null
-  }
-  lifecycle {
-    ignore_changes  = [sensitive_value]
-    prevent_destroy = true
-  }
-  depends_on = []
-}
-
-data "octopusdeploy_machine_policies" "deploymentfreeze_xmas" {
-  ids             = null
-  environment_ids = null
-  project_ids     = null
-  tenant_ids      = null
-  partial_name    = "Xmas"
-  skip            = 0
-  take            = 1
-}
-resource "octopusdeploy_deployment_freeze" "deploymentfreeze_xmas" {
-  count = "${length(data.octopusdeploy_deployment_freezes.deploymentfreeze_xmas.machine_policies) != 0 ? 0 : 1}"
-  name  = "Xmas"
-  start = "2024-12-24T14:00:00.000+00:00"
-  end   = "2025-12-26T16:00:00.000+00:00"
-  lifecycle {
-    prevent_destroy = true
-  }
-}
-
 resource "octopusdeploy_variable" "variables_example_variable_set_database_password_2" {
   count        = "${length(data.octopusdeploy_library_variable_sets.library_variable_set_variables_example_variable_set.library_variable_sets) != 0 ? 0 : 1}"
   owner_id     = "${length(data.octopusdeploy_library_variable_sets.library_variable_set_variables_example_variable_set.library_variable_sets) != 0 ? data.octopusdeploy_library_variable_sets.library_variable_set_variables_example_variable_set.library_variable_sets[0].id : octopusdeploy_library_variable_set.library_variable_set_variables_example_variable_set[0].id}"
@@ -3346,8 +2316,6 @@
   }
 }
 
-<<<<<<< HEAD
-=======
 data "octopusdeploy_machine_proxies" "machine_proxy_machine_proxy" {
   ids          = null
   partial_name = "${var.machine_proxy_machine_proxy_name}"
@@ -3423,4 +2391,3 @@
   }
 }
 
->>>>>>> a1e6bc24
