# Azure Web App Instructions

* The supplied "Example Octopus Azure Web App Terraform Configuration" is the primary source of truth for the configuration.
* You must respond with Terraform configuration to create an Octopus project, and any supporting resources, based on the "Example Octopus Azure Web App Terraform Configuration".
* You must include the steps defined in the "Example Octopus Azure Web App Terraform Configuration" unless the prompt explicit states that steps should be removed or modified.
* If the prompt specifies that tenants, targets, machines, feeds, accounts, lifecycles, phases, or any other kind of resources are to be created or added, they must be created in addition to the resources from the "Example Octopus Azure Web App Terraform Configuration".

## Azure Web App Environment Instructions

You must include all the following environment resources from the "Example Octopus Azure Web App Terraform Configuration" once unless the prompt explicitly states that environments should be removed or modified:
* data "octopusdeploy_environments" "environment_development"
* resource "octopusdeploy_environment" "environment_development"
* data "octopusdeploy_environments" "environment_test"
* resource "octopusdeploy_environment" "environment_test"
* data "octopusdeploy_environments" "environment_production"
* resource "octopusdeploy_environment" "environment_production"
* data "octopusdeploy_environments" "environment_security"
* resource "octopusdeploy_environment" "environment_security"

<<<<<<< HEAD
## Azure Web App Project Scheduled Triggers Instructions
=======
## Azure Web App Feed Instructions

You must include all the following feed resources from the "Example Octopus Azure Web App Terraform Configuration" once unless the prompt explicitly states that feeds should be removed or modified:
* data "octopusdeploy_feeds" "feed_octopus_server__built_in_"
* data "octopusdeploy_feeds" "feed_ghcr_anonymous"
* resource "octopusdeploy_docker_container_registry" "feed_ghcr_anonymous"

## Azure Web App Project Instructions
>>>>>>> a1e6bc24

You must include all the following project resources from the "Example Octopus Azure Web App Terraform Configuration" once:
* data "octopusdeploy_projects" "project_azure_web_app"
* resource "octopusdeploy_project" "project_azure_web_app"

## Azure Web App Project Deployment Process Instructions

You must include all the following project deployment process resources from the "Example Octopus Azure Web App Terraform Configuration" once:
* resource "octopusdeploy_process" "process_azure_web_app"

## Azure Web App Project Deployment Process Steps Instructions

You must include all the following step resources from the "Example Octopus Azure Web App Terraform Configuration" once unless the prompt explicitly states that steps should be removed or modified:
* resource "octopusdeploy_process_step" "process_step_azure_web_app_validate_setup"
* resource "octopusdeploy_process_step" "process_step_azure_web_app_check_smtp_configuration"
* resource "octopusdeploy_process_step" "process_step_azure_web_app_deploy_azure_web_app_container"
* resource "octopusdeploy_process_step" "process_step_azure_web_app_smoke_test"
* resource "octopusdeploy_process_step" "process_step_azure_web_app_manual_approval"
* resource "octopusdeploy_process_step" "process_step_azure_web_app_swap_production_slot"
* resource "octopusdeploy_process_step" "process_step_azure_web_app_scan_for_vulnerabilities"
* resource "octopusdeploy_process_step" "process_step_azure_web_app_send_deployment_failure_notification"

You will be penalized for not including these steps if the prompt did not specifically ask for them to be removed or modified.

## Azure Web App Project Deployment Process Step Order Instructions

You must include all the following project deployment process step order resources from the "Example Octopus Azure Web App Terraform Configuration" once:
* resource "octopusdeploy_process_steps_order" "process_step_order_azure_web_app"
## Azure Web App Project Variable Instructions

You must include all the following variables from the "Example Octopus Azure Web App Terraform Configuration" once unless the prompt explicitly states that variables should be removed or modified:
* resource "octopusdeploy_variable" "azure_web_app_project_octopus_api_key_1"
* resource "octopusdeploy_variable" "azure_web_app_application_image_1"
* resource "octopusdeploy_variable" "azure_web_app_project_azure_account_1"
* resource "octopusdeploy_variable" "azure_web_app_project_azure_location_1"
* resource "octopusdeploy_variable" "azure_web_app_project_azure_resourcegroup_name_1"
* resource "octopusdeploy_variable" "azure_web_app_project_azure_resourcegroup_name_2"
* resource "octopusdeploy_variable" "azure_web_app_project_azure_resourcegroup_name_3"
* resource "octopusdeploy_variable" "azure_web_app_project_azure_webapp_octopub_name_1"
* resource "octopusdeploy_variable" "azure_web_app_project_azure_webapp_serviceplan_name_1"
* resource "octopusdeploy_variable" "azure_web_app_project_azure_webapp_serviceplan_sku_1"

## Azure Web App Lifecycle Instructions

You must include all the following lifecycle resources from the "Example Octopus Azure Web App Terraform Configuration" once unless the prompt explicitly states that lifecycles should be removed or modified:
* data "octopusdeploy_lifecycles" "lifecycle_devsecops"
* resource "octopusdeploy_lifecycle" "lifecycle_devsecops"
* data "octopusdeploy_lifecycles" "lifecycle_default_lifecycle"

<<<<<<< HEAD
## Azure Web App Project Instructions

You must include all the following project resources from the "Example Octopus Azure Web App Terraform Configuration" unless otherwise specified:
* data "octopusdeploy_projects" "projecttrigger_azure_web_app_daily_security_scan"
* data "octopusdeploy_projects" "runbook_azure_web_app_create_infrastructure"
* data "octopusdeploy_projects" "runbook_azure_web_app_destroy_infrastructure"
* data "octopusdeploy_projects" "project_azure_web_app"
* resource "octopusdeploy_project" "project_azure_web_app"
=======

## Azure Web App Project Scheduled Triggers Instructions

You must include all the following project scheduled trigger resources from the "Example Octopus Azure Web App Terraform Configuration" once unless the prompt explicitly states that triggers should be removed or modified:
* resource "octopusdeploy_project_scheduled_trigger" "projecttrigger_azure_web_app_daily_security_scan"
>>>>>>> a1e6bc24
<|MERGE_RESOLUTION|>--- conflicted
+++ resolved
@@ -17,9 +17,6 @@
 * data "octopusdeploy_environments" "environment_security"
 * resource "octopusdeploy_environment" "environment_security"
 
-<<<<<<< HEAD
-## Azure Web App Project Scheduled Triggers Instructions
-=======
 ## Azure Web App Feed Instructions
 
 You must include all the following feed resources from the "Example Octopus Azure Web App Terraform Configuration" once unless the prompt explicitly states that feeds should be removed or modified:
@@ -28,7 +25,6 @@
 * resource "octopusdeploy_docker_container_registry" "feed_ghcr_anonymous"
 
 ## Azure Web App Project Instructions
->>>>>>> a1e6bc24
 
 You must include all the following project resources from the "Example Octopus Azure Web App Terraform Configuration" once:
 * data "octopusdeploy_projects" "project_azure_web_app"
@@ -78,19 +74,8 @@
 * resource "octopusdeploy_lifecycle" "lifecycle_devsecops"
 * data "octopusdeploy_lifecycles" "lifecycle_default_lifecycle"
 
-<<<<<<< HEAD
-## Azure Web App Project Instructions
-
-You must include all the following project resources from the "Example Octopus Azure Web App Terraform Configuration" unless otherwise specified:
-* data "octopusdeploy_projects" "projecttrigger_azure_web_app_daily_security_scan"
-* data "octopusdeploy_projects" "runbook_azure_web_app_create_infrastructure"
-* data "octopusdeploy_projects" "runbook_azure_web_app_destroy_infrastructure"
-* data "octopusdeploy_projects" "project_azure_web_app"
-* resource "octopusdeploy_project" "project_azure_web_app"
-=======
 
 ## Azure Web App Project Scheduled Triggers Instructions
 
 You must include all the following project scheduled trigger resources from the "Example Octopus Azure Web App Terraform Configuration" once unless the prompt explicitly states that triggers should be removed or modified:
 * resource "octopusdeploy_project_scheduled_trigger" "projecttrigger_azure_web_app_daily_security_scan"
->>>>>>> a1e6bc24
