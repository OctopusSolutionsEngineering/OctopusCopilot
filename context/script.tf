provider "octopusdeploy" {
  space_id = "${trimspace(var.octopus_space_id)}"
}

terraform {

  required_providers {
    octopusdeploy = { source = "OctopusDeploy/octopusdeploy", version = "1.3.10" }
  }
  required_version = ">= 1.6.0"
}

variable "octopus_space_id" {
  type        = string
  nullable    = false
  sensitive   = false
  description = "The ID of the Octopus space to populate."
}

data "octopusdeploy_lifecycles" "system_lifecycle_firstlifecycle" {
  ids          = null
  partial_name = ""
  skip         = 0
  take         = 1
}

data "octopusdeploy_project_groups" "project_group_script" {
  ids          = null
  partial_name = "${var.project_group_script_name}"
  skip         = 0
  take         = 1
}
variable "project_group_script_name" {
  type        = string
  nullable    = false
  sensitive   = false
  description = "The name of the project group to lookup"
  default     = "Script"
}
resource "octopusdeploy_project_group" "project_group_script" {
  count = "${length(data.octopusdeploy_project_groups.project_group_script.project_groups) != 0 ? 0 : 1}"
  name  = "${var.project_group_script_name}"
  lifecycle {
    prevent_destroy = true
  }
}

data "octopusdeploy_environments" "environment_development" {
  ids          = null
  partial_name = "Development"
  skip         = 0
  take         = 1
}
resource "octopusdeploy_environment" "environment_development" {
  count                        = "${length(data.octopusdeploy_environments.environment_development.environments) != 0 ? 0 : 1}"
  name                         = "Development"
  description                  = ""
  allow_dynamic_infrastructure = true
  use_guided_failure           = false

  jira_extension_settings {
    environment_type = "unmapped"
  }

  jira_service_management_extension_settings {
    is_enabled = false
  }

  servicenow_extension_settings {
    is_enabled = false
  }
  depends_on = []
  lifecycle {
    prevent_destroy = true
  }
}

data "octopusdeploy_environments" "environment_test" {
  ids          = null
  partial_name = "Test"
  skip         = 0
  take         = 1
}
resource "octopusdeploy_environment" "environment_test" {
  count                        = "${length(data.octopusdeploy_environments.environment_test.environments) != 0 ? 0 : 1}"
  name                         = "Test"
  description                  = ""
  allow_dynamic_infrastructure = true
  use_guided_failure           = false

  jira_extension_settings {
    environment_type = "unmapped"
  }

  jira_service_management_extension_settings {
    is_enabled = false
  }

  servicenow_extension_settings {
    is_enabled = false
  }
  depends_on = [octopusdeploy_environment.environment_development]
  lifecycle {
    prevent_destroy = true
  }
}

data "octopusdeploy_environments" "environment_production" {
  ids          = null
  partial_name = "Production"
  skip         = 0
  take         = 1
}
resource "octopusdeploy_environment" "environment_production" {
  count                        = "${length(data.octopusdeploy_environments.environment_production.environments) != 0 ? 0 : 1}"
  name                         = "Production"
  description                  = ""
  allow_dynamic_infrastructure = true
  use_guided_failure           = false

  jira_extension_settings {
    environment_type = "unmapped"
  }

  jira_service_management_extension_settings {
    is_enabled = false
  }

  servicenow_extension_settings {
    is_enabled = false
  }
  depends_on = [octopusdeploy_environment.environment_development,octopusdeploy_environment.environment_test]
  lifecycle {
    prevent_destroy = true
  }
}

data "octopusdeploy_lifecycles" "lifecycle_application" {
  ids          = null
  partial_name = "Application"
  skip         = 0
  take         = 1
}
resource "octopusdeploy_lifecycle" "lifecycle_application" {
  count       = "${length(data.octopusdeploy_lifecycles.lifecycle_application.lifecycles) != 0 ? 0 : 1}"
  name        = "Application"
  description = "This is an example lifecycle that automatically deploys to the first environment"

  phase {
    automatic_deployment_targets          = []
    optional_deployment_targets           = ["${length(data.octopusdeploy_environments.environment_development.environments) != 0 ? data.octopusdeploy_environments.environment_development.environments[0].id : octopusdeploy_environment.environment_development[0].id}"]
    name                                  = "Development"
    is_optional_phase                     = false
    minimum_environments_before_promotion = 0
  }
  phase {
    automatic_deployment_targets          = []
    optional_deployment_targets           = ["${length(data.octopusdeploy_environments.environment_test.environments) != 0 ? data.octopusdeploy_environments.environment_test.environments[0].id : octopusdeploy_environment.environment_test[0].id}"]
    name                                  = "Test"
    is_optional_phase                     = false
    minimum_environments_before_promotion = 0
  }
  phase {
    automatic_deployment_targets          = []
    optional_deployment_targets           = ["${length(data.octopusdeploy_environments.environment_production.environments) != 0 ? data.octopusdeploy_environments.environment_production.environments[0].id : octopusdeploy_environment.environment_production[0].id}"]
    name                                  = "Production"
    is_optional_phase                     = false
    minimum_environments_before_promotion = 0
  }

  release_retention_policy {
    quantity_to_keep = 30
    unit             = "Days"
  }

  tentacle_retention_policy {
    quantity_to_keep = 30
    unit             = "Days"
  }
  lifecycle {
    prevent_destroy = true
  }
}

data "octopusdeploy_lifecycles" "lifecycle_default_lifecycle" {
  ids          = null
  partial_name = "Default Lifecycle"
  skip         = 0
  take         = 1
}

data "octopusdeploy_channels" "channel_script_default" {
  ids          = []
  partial_name = "Default"
  skip         = 0
  take         = 1
}

data "octopusdeploy_feeds" "feed_octopus_server__built_in_" {
  feed_type    = "BuiltIn"
  ids          = null
  partial_name = ""
  skip         = 0
  take         = 1
  lifecycle {
    postcondition {
      error_message = "Failed to resolve a feed called \"BuiltIn\". This resource must exist in the space before this Terraform configuration is applied."
      condition     = length(self.feeds) != 0
    }
  }
}

resource "octopusdeploy_process" "process_script" {
  count      = "${length(data.octopusdeploy_projects.project_script.projects) != 0 ? 0 : 1}"
  project_id = "${length(data.octopusdeploy_projects.project_script.projects) != 0 ? data.octopusdeploy_projects.project_script.projects[0].id : octopusdeploy_project.project_script[0].id}"
  depends_on = []
}

resource "octopusdeploy_process_step" "process_step_script_hello_world" {
  count                 = "${length(data.octopusdeploy_projects.project_script.projects) != 0 ? 0 : 1}"
  name                  = "Hello World"
  type                  = "Octopus.Script"
  process_id            = "${length(data.octopusdeploy_projects.project_script.projects) != 0 ? null : octopusdeploy_process.process_script[0].id}"
  channels              = null
  condition             = "Success"
  environments          = null
  excluded_environments = null
  notes                 = "An example script step."
  package_requirement   = "LetOctopusDecide"
  slug                  = "hello-world"
  start_trigger         = "StartAfterPrevious"
  tenant_tags           = null
  worker_pool_variable  = "Project.WorkerPool"
  properties            = {
      }
  execution_properties  = {
<<<<<<< HEAD
        "Octopus.Action.Script.ScriptSource" = "Inline"
        "Octopus.Action.Script.Syntax" = "PowerShell"
        "Octopus.Action.Script.ScriptBody" = "echo \"#{Project.Message}\""
        "OctopusUseBundledTooling" = "False"
        "Octopus.Action.RunOnServer" = "true"
=======
        "OctopusUseBundledTooling" = "False"
        "Octopus.Action.RunOnServer" = "true"
        "Octopus.Action.Script.ScriptSource" = "Inline"
        "Octopus.Action.Script.Syntax" = "PowerShell"
        "Octopus.Action.Script.ScriptBody" = "echo \"#{Project.Message}\""
>>>>>>> dd27a366
      }
}

resource "octopusdeploy_process_steps_order" "process_step_order_script" {
  count      = "${length(data.octopusdeploy_projects.project_script.projects) != 0 ? 0 : 1}"
  process_id = "${length(data.octopusdeploy_projects.project_script.projects) != 0 ? null : octopusdeploy_process.process_script[0].id}"
  steps      = ["${length(data.octopusdeploy_projects.project_script.projects) != 0 ? null : octopusdeploy_process_step.process_step_script_hello_world[0].id}"]
}

data "octopusdeploy_worker_pools" "workerpool_default_worker_pool" {
  ids          = null
  partial_name = "Default Worker Pool"
  skip         = 0
  take         = 1
}

data "octopusdeploy_worker_pools" "workerpool_hosted_ubuntu" {
  ids          = null
  partial_name = "Hosted Ubuntu"
  skip         = 0
  take         = 1
}

resource "octopusdeploy_variable" "script_project_workerpool_1" {
  count        = "${length(data.octopusdeploy_projects.project_script.projects) != 0 ? 0 : 1}"
  owner_id     = "${length(data.octopusdeploy_projects.project_script.projects) == 0 ?octopusdeploy_project.project_script[0].id : data.octopusdeploy_projects.project_script.projects[0].id}"
  value        = "${length(data.octopusdeploy_worker_pools.workerpool_hosted_ubuntu.worker_pools) != 0 ? data.octopusdeploy_worker_pools.workerpool_hosted_ubuntu.worker_pools[0].id : data.octopusdeploy_worker_pools.workerpool_default_worker_pool.worker_pools[0].id}"
  name         = "Project.WorkerPool"
  type         = "WorkerPool"
  description  = "The workerpool used by the steps. Defining the workerpool as a variable allows it to be changed in a single location for multiple steps."
  is_sensitive = false
  lifecycle {
    ignore_changes  = [sensitive_value]
    prevent_destroy = true
  }
  depends_on = []
}

resource "octopusdeploy_variable" "script_project_message_1" {
  count        = "${length(data.octopusdeploy_projects.project_script.projects) != 0 ? 0 : 1}"
  owner_id     = "${length(data.octopusdeploy_projects.project_script.projects) == 0 ?octopusdeploy_project.project_script[0].id : data.octopusdeploy_projects.project_script.projects[0].id}"
  value        = "Hello World!"
  name         = "Project.Message"
  type         = "String"
  is_sensitive = false
  lifecycle {
    ignore_changes  = [sensitive_value]
    prevent_destroy = true
  }
  depends_on = []
}

variable "project_script_name" {
  type        = string
  nullable    = false
  sensitive   = false
  description = "The name of the project exported from Script"
  default     = "Script"
}
variable "project_script_description_prefix" {
  type        = string
  nullable    = false
  sensitive   = false
  description = "An optional prefix to add to the project description for the project Script"
  default     = ""
}
variable "project_script_description_suffix" {
  type        = string
  nullable    = false
  sensitive   = false
  description = "An optional suffix to add to the project description for the project Script"
  default     = ""
}
variable "project_script_description" {
  type        = string
  nullable    = false
  sensitive   = false
  description = "The description of the project exported from Script"
  default     = "This project runs a script step."
}
variable "project_script_tenanted" {
  type        = string
  nullable    = false
  sensitive   = false
  description = "The tenanted setting for the project Untenanted"
  default     = "Untenanted"
}
data "octopusdeploy_projects" "project_script" {
  ids          = null
  partial_name = "${var.project_script_name}"
  skip         = 0
  take         = 1
}
resource "octopusdeploy_project" "project_script" {
  count                                = "${length(data.octopusdeploy_projects.project_script.projects) != 0 ? 0 : 1}"
  name                                 = "${var.project_script_name}"
  default_guided_failure_mode          = "EnvironmentDefault"
  default_to_skip_if_already_installed = false
  discrete_channel_release             = false
  is_disabled                          = false
  is_version_controlled                = false
  lifecycle_id                         = "${length(data.octopusdeploy_lifecycles.lifecycle_application.lifecycles) != 0 ? data.octopusdeploy_lifecycles.lifecycle_application.lifecycles[0].id : octopusdeploy_lifecycle.lifecycle_application[0].id}"
  project_group_id                     = "${length(data.octopusdeploy_project_groups.project_group_script.project_groups) != 0 ? data.octopusdeploy_project_groups.project_group_script.project_groups[0].id : octopusdeploy_project_group.project_group_script[0].id}"
  included_library_variable_sets       = []
  tenanted_deployment_participation    = "${var.project_script_tenanted}"

  connectivity_policy {
    allow_deployments_to_no_targets = true
    exclude_unhealthy_targets       = false
    skip_machine_behavior           = "None"
    target_roles                    = []
  }
  description = "${var.project_script_description_prefix}${var.project_script_description}${var.project_script_description_suffix}"
  lifecycle {
    prevent_destroy = true
  }
}
resource "octopusdeploy_project_versioning_strategy" "project_script" {
  count      = "${length(data.octopusdeploy_projects.project_script.projects) != 0 ? 0 : 1}"
  project_id = "${length(data.octopusdeploy_projects.project_script.projects) != 0 ? data.octopusdeploy_projects.project_script.projects[0].id : octopusdeploy_project.project_script[0].id}"
  template   = "#{Octopus.Date.Year}.#{Octopus.Date.Month}.#{Octopus.Date.Day}.i"
}

<|MERGE_RESOLUTION|>--- conflicted
+++ resolved
@@ -234,19 +234,11 @@
   properties            = {
       }
   execution_properties  = {
-<<<<<<< HEAD
-        "Octopus.Action.Script.ScriptSource" = "Inline"
-        "Octopus.Action.Script.Syntax" = "PowerShell"
-        "Octopus.Action.Script.ScriptBody" = "echo \"#{Project.Message}\""
-        "OctopusUseBundledTooling" = "False"
-        "Octopus.Action.RunOnServer" = "true"
-=======
         "OctopusUseBundledTooling" = "False"
         "Octopus.Action.RunOnServer" = "true"
         "Octopus.Action.Script.ScriptSource" = "Inline"
         "Octopus.Action.Script.Syntax" = "PowerShell"
         "Octopus.Action.Script.ScriptBody" = "echo \"#{Project.Message}\""
->>>>>>> dd27a366
       }
 }
 
