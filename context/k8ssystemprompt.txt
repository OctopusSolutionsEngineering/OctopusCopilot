# Kubernetes Instructions

* The supplied "Example Octopus Kubernetes Terraform Configuration" is the primary source of truth for the configuration.
<<<<<<< HEAD
=======
* You must respond with Terraform configuration to create an Octopus project, and any supporting resources, based on the "Example Octopus Kubernetes Terraform Configuration".
* You must include the steps defined in the "Example Octopus Kubernetes Terraform Configuration" unless the prompt explicit states that steps should be removed or modified.
* If the prompt specifies that tenants, targets, machines, feeds, accounts, or any other kind of resources are to be created or added, they must be created in addition to the resources from the "Example Octopus Kubernetes Terraform Configuration".
>>>>>>> a1e6bc24

## Kubernetes YAML Instructions

* You will be penalized for using asterisks as placeholders in the "Octopus.Action.KubernetesContainers.CustomResourceYaml" property.
* You will be penalized for using "*****" as a placeholder in the "Octopus.Action.KubernetesContainers.CustomResourceYaml" property.
* You will be penalized for generating invalid Kubernetes YAML.
* Sample Kubernetes names must follow these rules:
  * contain at most 63 characters
  * contain only lowercase alphanumeric characters or '-'
  * start with an alphabetic character
  * end with an alphanumeric character
* You will be penalized for creating a Kubernetes resource with a name that starts with "*****".
* You must respond with Terraform configuration to create an Octopus project deploying an application to Kubernetes using raw yaml based on examples provided.
* You must use define the "package" block in the "action" block for any image deployed by the project.
* The image defined in the "package" block is referenced in the YAML as "#{Octopus.Action.Package[<package name>].PackageId}:#{Octopus.Action.Package[<package name>].PackageVersion}"
* You will be penalized for directly referencing an image in the YAML.

## Kubernetes Environment Instructions

You must include all the following environment resources from the "Example Octopus Kubernetes Terraform Configuration" once unless the prompt explicitly states that environments should be removed or modified:
* data "octopusdeploy_environments" "environment_development"
* resource "octopusdeploy_environment" "environment_development"
* data "octopusdeploy_environments" "environment_test"
* resource "octopusdeploy_environment" "environment_test"
* data "octopusdeploy_environments" "environment_production"
* resource "octopusdeploy_environment" "environment_production"
* data "octopusdeploy_environments" "environment_security"
* resource "octopusdeploy_environment" "environment_security"

## Kubernetes Feed Instructions

You must include all the following feed resources from the "Example Octopus Kubernetes Terraform Configuration" once unless the prompt explicitly states that feeds should be removed or modified:
* data "octopusdeploy_feeds" "feed_octopus_server__built_in_"
* data "octopusdeploy_feeds" "feed_github_container_registry"
* resource "octopusdeploy_docker_container_registry" "feed_github_container_registry"
* data "octopusdeploy_feeds" "feed_ghcr_anonymous"
* resource "octopusdeploy_docker_container_registry" "feed_ghcr_anonymous"

## Kubernetes Project Instructions

You must include all the following project resources from the "Example Octopus Kubernetes Terraform Configuration" once:
* data "octopusdeploy_projects" "channel_kubernetes_web_app_hotfix"
* data "octopusdeploy_projects" "project_kubernetes_web_app"
* resource "octopusdeploy_project" "project_kubernetes_web_app"

## Kubernetes Project Deployment Process Instructions

You must include all the following project deployment process resources from the "Example Octopus Kubernetes Terraform Configuration" once:
* resource "octopusdeploy_process" "process_kubernetes_web_app"

## Kubernetes Project Deployment Process Steps Instructions

You must include all the following step resources from the "Example Octopus Kubernetes Terraform Configuration" once unless the prompt explicitly states that steps should be removed or modified:
* resource "octopusdeploy_process_step" "process_step_kubernetes_web_app_approve_production_deployment"
* resource "octopusdeploy_process_step" "process_step_kubernetes_web_app_deploy_a_kubernetes_web_app_via_yaml"
* resource "octopusdeploy_process_step" "process_step_kubernetes_web_app_print_message_when_no_targets"
* resource "octopusdeploy_process_step" "process_step_kubernetes_web_app_scan_for_vulnerabilities"

<<<<<<< HEAD
## Kubernetes Project Runbook Instructions

You must include all the following runbook resources unless otherwise specified:

## Kubernetes Project Runbook Deployment Process Instructions

## Kubernetes Lifecycle Instructions

You must include all the following lifecycle resources from the "Example Octopus Kubernetes Terraform Configuration" unless otherwise specified:
* data "octopusdeploy_lifecycles" "lifecycle_devsecops"
* resource "octopusdeploy_lifecycle" "lifecycle_devsecops"
* data "octopusdeploy_lifecycles" "lifecycle_default_lifecycle"

## Kubernetes Project Instructions

You must include all the following project resources from the "Example Octopus Kubernetes Terraform Configuration" unless otherwise specified:
* data "octopusdeploy_projects" "projecttrigger_kubernetes_web_app_daily_security_scan"
* data "octopusdeploy_projects" "project_kubernetes_web_app"
* resource "octopusdeploy_project" "project_kubernetes_web_app"
=======
You will be penalized for not including these steps if the prompt did not specifically ask for them to be removed or modified.

## Kubernetes Project Deployment Process Step Order Instructions

You must include all the following project deployment process step order resources from the "Example Octopus Kubernetes Terraform Configuration" once:
* resource "octopusdeploy_process_steps_order" "process_step_order_kubernetes_web_app"
## Kubernetes Project Variable Instructions

You must include all the following variables from the "Example Octopus Kubernetes Terraform Configuration" once unless the prompt explicitly states that variables should be removed or modified:
* resource "octopusdeploy_variable" "kubernetes_web_app_octopus_project_workerpool_1"
* resource "octopusdeploy_variable" "kubernetes_web_app_octopusprintevaluatedvariables_1"
* resource "octopusdeploy_variable" "kubernetes_web_app_octopusprintvariables_1"
* resource "octopusdeploy_variable" "kubernetes_web_app_application_image_1"
* resource "octopusdeploy_variable" "kubernetes_web_app_kubernetes_deployment_name_1"

## Kubernetes Lifecycle Instructions

You must include all the following lifecycle resources from the "Example Octopus Kubernetes Terraform Configuration" once unless the prompt explicitly states that lifecycles should be removed or modified:
* data "octopusdeploy_lifecycles" "lifecycle_devsecops"
* resource "octopusdeploy_lifecycle" "lifecycle_devsecops"
* data "octopusdeploy_lifecycles" "lifecycle_default_lifecycle"
* data "octopusdeploy_lifecycles" "lifecycle_hotfix"
* resource "octopusdeploy_lifecycle" "lifecycle_hotfix"


## Kubernetes Project Channels Instructions

You must include all the following project channel resources from the "Example Octopus Kubernetes Terraform Configuration" once unless the prompt explicitly states that channels should be removed or modified:
* resource "octopusdeploy_channel" "channel_kubernetes_web_app_hotfix"


## Kubernetes Project Scheduled Triggers Instructions

You must include all the following project scheduled trigger resources from the "Example Octopus Kubernetes Terraform Configuration" once unless the prompt explicitly states that triggers should be removed or modified:
* resource "octopusdeploy_project_scheduled_trigger" "projecttrigger_kubernetes_web_app_daily_security_scan"
>>>>>>> a1e6bc24
<|MERGE_RESOLUTION|>--- conflicted
+++ resolved
@@ -1,12 +1,9 @@
 # Kubernetes Instructions
 
 * The supplied "Example Octopus Kubernetes Terraform Configuration" is the primary source of truth for the configuration.
-<<<<<<< HEAD
-=======
 * You must respond with Terraform configuration to create an Octopus project, and any supporting resources, based on the "Example Octopus Kubernetes Terraform Configuration".
 * You must include the steps defined in the "Example Octopus Kubernetes Terraform Configuration" unless the prompt explicit states that steps should be removed or modified.
 * If the prompt specifies that tenants, targets, machines, feeds, accounts, or any other kind of resources are to be created or added, they must be created in addition to the resources from the "Example Octopus Kubernetes Terraform Configuration".
->>>>>>> a1e6bc24
 
 ## Kubernetes YAML Instructions
 
@@ -65,27 +62,6 @@
 * resource "octopusdeploy_process_step" "process_step_kubernetes_web_app_print_message_when_no_targets"
 * resource "octopusdeploy_process_step" "process_step_kubernetes_web_app_scan_for_vulnerabilities"
 
-<<<<<<< HEAD
-## Kubernetes Project Runbook Instructions
-
-You must include all the following runbook resources unless otherwise specified:
-
-## Kubernetes Project Runbook Deployment Process Instructions
-
-## Kubernetes Lifecycle Instructions
-
-You must include all the following lifecycle resources from the "Example Octopus Kubernetes Terraform Configuration" unless otherwise specified:
-* data "octopusdeploy_lifecycles" "lifecycle_devsecops"
-* resource "octopusdeploy_lifecycle" "lifecycle_devsecops"
-* data "octopusdeploy_lifecycles" "lifecycle_default_lifecycle"
-
-## Kubernetes Project Instructions
-
-You must include all the following project resources from the "Example Octopus Kubernetes Terraform Configuration" unless otherwise specified:
-* data "octopusdeploy_projects" "projecttrigger_kubernetes_web_app_daily_security_scan"
-* data "octopusdeploy_projects" "project_kubernetes_web_app"
-* resource "octopusdeploy_project" "project_kubernetes_web_app"
-=======
 You will be penalized for not including these steps if the prompt did not specifically ask for them to be removed or modified.
 
 ## Kubernetes Project Deployment Process Step Order Instructions
@@ -121,4 +97,3 @@
 
 You must include all the following project scheduled trigger resources from the "Example Octopus Kubernetes Terraform Configuration" once unless the prompt explicitly states that triggers should be removed or modified:
 * resource "octopusdeploy_project_scheduled_trigger" "projecttrigger_kubernetes_web_app_daily_security_scan"
->>>>>>> a1e6bc24
