--- conflicted
+++ resolved
@@ -365,15 +365,9 @@
         "Octopus.Action.RunOnServer" = "true"
       }
   parameters            = {
-<<<<<<< HEAD
-        "BlueGreen.Environment.Green.Name" = "Production - Green"
-        "BlueGreen.Octopus.Api.Key" = "#{Project.Octopus.Api.Key}"
-        "BlueGreen.Environment.Blue.Name" = "Production - Blue"
-=======
         "BlueGreen.Environment.Blue.Name" = "Production - Blue"
         "BlueGreen.Octopus.Api.Key" = "#{Project.Octopus.Api.Key}"
         "BlueGreen.Environment.Green.Name" = "Production - Green"
->>>>>>> dd27a366
       }
 }
 
@@ -422,13 +416,9 @@
         "Octopus.Action.RunOnServer" = "true"
       }
   parameters            = {
-<<<<<<< HEAD
-=======
         "CheckTargets.Message" = "See the [documentation](https://octopus.com/docs/infrastructure/deployment-targets) for details on creating targets."
->>>>>>> dd27a366
         "CheckTargets.Octopus.Role" = "randomquotes-iis-website"
         "CheckTargets.Octopus.Api.Key" = "#{Project.Octopus.Api.Key}"
-        "CheckTargets.Message" = "See the [documentation](https://octopus.com/docs/infrastructure/deployment-targets) for details on creating targets."
       }
 }
 
@@ -509,10 +499,6 @@
         "Octopus.Action.RunOnServer" = "true"
         "Octopus.Action.Email.To" = "releases@example.org"
         "Octopus.Action.Email.Subject" = "#{Octopus.Project.Name} succeeded!"
-<<<<<<< HEAD
-        "Octopus.Action.RunOnServer" = "true"
-=======
->>>>>>> dd27a366
         "Octopus.Action.Email.Body" = "The deployment succeeded."
       }
 }
