provider "octopusdeploy" {
  space_id = "${trimspace(var.octopus_space_id)}"
}

terraform {

  required_providers {
    octopusdeploy = { source = "OctopusDeploy/octopusdeploy", version = "1.3.8" }
  }
  required_version = ">= 1.6.0"
}

variable "octopus_space_id" {
  type        = string
  nullable    = false
  sensitive   = false
  description = "The ID of the Octopus space to populate."
}

data "octopusdeploy_lifecycles" "system_lifecycle_firstlifecycle" {
  ids          = null
  partial_name = ""
  skip         = 0
  take         = 1
}

data "octopusdeploy_project_groups" "project_group_azure" {
  ids          = null
  partial_name = "${var.project_group_azure_name}"
  skip         = 0
  take         = 1
}
variable "project_group_azure_name" {
  type        = string
  nullable    = false
  sensitive   = false
  description = "The name of the project group to lookup"
  default     = "Azure"
}
resource "octopusdeploy_project_group" "project_group_azure" {
  count       = "${length(data.octopusdeploy_project_groups.project_group_azure.project_groups) != 0 ? 0 : 1}"
  name        = "${var.project_group_azure_name}"
  description = ""
  lifecycle {
    prevent_destroy = true
  }
}

data "octopusdeploy_environments" "environment_development" {
  ids          = null
  partial_name = "Development"
  skip         = 0
  take         = 1
}
resource "octopusdeploy_environment" "environment_development" {
  count                        = "${length(data.octopusdeploy_environments.environment_development.environments) != 0 ? 0 : 1}"
  name                         = "Development"
  description                  = ""
  allow_dynamic_infrastructure = true
  use_guided_failure           = false

  jira_extension_settings {
    environment_type = "unmapped"
  }

  jira_service_management_extension_settings {
    is_enabled = false
  }

  servicenow_extension_settings {
    is_enabled = false
  }
  lifecycle {
    prevent_destroy = true
  }
}

data "octopusdeploy_environments" "environment_test" {
  ids          = null
  partial_name = "Test"
  skip         = 0
  take         = 1
}
resource "octopusdeploy_environment" "environment_test" {
  count                        = "${length(data.octopusdeploy_environments.environment_test.environments) != 0 ? 0 : 1}"
  name                         = "Test"
  description                  = ""
  allow_dynamic_infrastructure = true
  use_guided_failure           = false

  jira_extension_settings {
    environment_type = "unmapped"
  }

  jira_service_management_extension_settings {
    is_enabled = false
  }

  servicenow_extension_settings {
    is_enabled = false
  }
  lifecycle {
    prevent_destroy = true
  }
}

data "octopusdeploy_environments" "environment_production" {
  ids          = null
  partial_name = "Production"
  skip         = 0
  take         = 1
}
resource "octopusdeploy_environment" "environment_production" {
  count                        = "${length(data.octopusdeploy_environments.environment_production.environments) != 0 ? 0 : 1}"
  name                         = "Production"
  description                  = ""
  allow_dynamic_infrastructure = true
  use_guided_failure           = false

  jira_extension_settings {
    environment_type = "unmapped"
  }

  jira_service_management_extension_settings {
    is_enabled = false
  }

  servicenow_extension_settings {
    is_enabled = false
  }
  lifecycle {
    prevent_destroy = true
  }
}

data "octopusdeploy_environments" "environment_security" {
  ids          = null
  partial_name = "Security"
  skip         = 0
  take         = 1
}
resource "octopusdeploy_environment" "environment_security" {
  count                        = "${length(data.octopusdeploy_environments.environment_security.environments) != 0 ? 0 : 1}"
  name                         = "Security"
  description                  = ""
  allow_dynamic_infrastructure = true
  use_guided_failure           = false

  jira_extension_settings {
    environment_type = "unmapped"
  }

  jira_service_management_extension_settings {
    is_enabled = false
  }

  servicenow_extension_settings {
    is_enabled = false
  }
  lifecycle {
    prevent_destroy = true
  }
}

data "octopusdeploy_lifecycles" "lifecycle_devsecops" {
  ids          = null
  partial_name = "DevSecOps"
  skip         = 0
  take         = 1
}
resource "octopusdeploy_lifecycle" "lifecycle_devsecops" {
  count       = "${length(data.octopusdeploy_lifecycles.lifecycle_devsecops.lifecycles) != 0 ? 0 : 1}"
  name        = "DevSecOps"
  description = "This lifecycle automatically deploys to the Development environment, progresses through the Test and Production environments, and then automatically deploys to the Security environment. The Security environment is used to scan SBOMs for any vulnerabilities and deployments to the Security environment are initiated by triggers on a daily basis."

  phase {
    automatic_deployment_targets          = ["${length(data.octopusdeploy_environments.environment_development.environments) != 0 ? data.octopusdeploy_environments.environment_development.environments[0].id : octopusdeploy_environment.environment_development[0].id}"]
    optional_deployment_targets           = []
    name                                  = "Development"
    is_optional_phase                     = false
    minimum_environments_before_promotion = 0
  }
  phase {
    automatic_deployment_targets          = []
    optional_deployment_targets           = ["${length(data.octopusdeploy_environments.environment_test.environments) != 0 ? data.octopusdeploy_environments.environment_test.environments[0].id : octopusdeploy_environment.environment_test[0].id}"]
    name                                  = "Test"
    is_optional_phase                     = false
    minimum_environments_before_promotion = 0
  }
  phase {
    automatic_deployment_targets          = []
    optional_deployment_targets           = ["${length(data.octopusdeploy_environments.environment_production.environments) != 0 ? data.octopusdeploy_environments.environment_production.environments[0].id : octopusdeploy_environment.environment_production[0].id}"]
    name                                  = "Production"
    is_optional_phase                     = false
    minimum_environments_before_promotion = 0
  }
  phase {
    automatic_deployment_targets          = ["${length(data.octopusdeploy_environments.environment_security.environments) != 0 ? data.octopusdeploy_environments.environment_security.environments[0].id : octopusdeploy_environment.environment_security[0].id}"]
    optional_deployment_targets           = []
    name                                  = "Security"
    is_optional_phase                     = false
    minimum_environments_before_promotion = 0
  }

  release_retention_policy {
    quantity_to_keep = 30
    unit             = "Days"
  }

  tentacle_retention_policy {
    quantity_to_keep = 30
    unit             = "Days"
  }
  lifecycle {
    prevent_destroy = true
  }
}

data "octopusdeploy_lifecycles" "lifecycle_default_lifecycle" {
  ids          = null
  partial_name = "Default Lifecycle"
  skip         = 0
  take         = 1
}

data "octopusdeploy_channels" "channel_azure_function_default" {
  ids          = []
  partial_name = "Default"
  skip         = 0
  take         = 1
}

data "octopusdeploy_feeds" "feed_octopus_server__built_in_" {
  feed_type    = "BuiltIn"
  ids          = null
  partial_name = ""
  skip         = 0
  take         = 1
  lifecycle {
    postcondition {
      error_message = "Failed to resolve a feed called \"BuiltIn\". This resource must exist in the space before this Terraform configuration is applied."
      condition     = length(self.feeds) != 0
    }
  }
}

data "octopusdeploy_feeds" "feed_octopus_maven_feed" {
  feed_type    = "Maven"
  ids          = null
  partial_name = "Octopus Maven Feed"
  skip         = 0
  take         = 1
}
resource "octopusdeploy_maven_feed" "feed_octopus_maven_feed" {
  count                                = "${length(data.octopusdeploy_feeds.feed_octopus_maven_feed.feeds) != 0 ? 0 : 1}"
  name                                 = "Octopus Maven Feed"
  feed_uri                             = "http://octopus-sales-public-maven-repo.s3-website-ap-southeast-2.amazonaws.com/snapshot"
  package_acquisition_location_options = ["Server", "ExecutionTarget"]
  download_attempts                    = 5
  download_retry_backoff_seconds       = 10
  lifecycle {
    ignore_changes  = [password]
    prevent_destroy = true
  }
}

data "octopusdeploy_feeds" "feed_ghcr_anonymous" {
  feed_type    = "Docker"
  ids          = null
  partial_name = "GHCR Anonymous"
  skip         = 0
  take         = 1
}
resource "octopusdeploy_docker_container_registry" "feed_ghcr_anonymous" {
  count                                = "${length(data.octopusdeploy_feeds.feed_ghcr_anonymous.feeds) != 0 ? 0 : 1}"
  name                                 = "GHCR Anonymous"
  registry_path                        = ""
  api_version                          = "v2"
  feed_uri                             = "https://ghcrfacade-a6awccayfpcpg4cg.eastus-01.azurewebsites.net"
  package_acquisition_location_options = ["ExecutionTarget", "NotAcquired"]
  lifecycle {
    ignore_changes  = [password]
    prevent_destroy = true
  }
}

data "octopusdeploy_worker_pools" "workerpool_hosted_ubuntu" {
  ids          = null
  partial_name = "Hosted Ubuntu"
  skip         = 0
  take         = 1
}

resource "octopusdeploy_process" "process_azure_function" {
  count      = "${length(data.octopusdeploy_projects.project_azure_function.projects) != 0 ? 0 : 1}"
  project_id = "${length(data.octopusdeploy_projects.project_azure_function.projects) != 0 ? data.octopusdeploy_projects.project_azure_function.projects[0].id : octopusdeploy_project.project_azure_function[0].id}"
  depends_on = []
}

resource "octopusdeploy_process_step" "process_step_azure_function_validate_setup" {
  count                 = "${length(data.octopusdeploy_projects.project_azure_function.projects) != 0 ? 0 : 1}"
  name                  = "Validate setup"
  type                  = "Octopus.Script"
  process_id            = "${length(data.octopusdeploy_projects.project_azure_function.projects) != 0 ? null : octopusdeploy_process.process_azure_function[0].id}"
  channels              = null
  condition             = "Success"
  environments          = null
  excluded_environments = ["${length(data.octopusdeploy_environments.environment_security.environments) != 0 ? data.octopusdeploy_environments.environment_security.environments[0].id : octopusdeploy_environment.environment_security[0].id}"]
  git_dependencies      = { "" = { default_branch = "main", file_path_filters = null, git_credential_id = "", git_credential_type = "Anonymous", repository_uri = "https://github.com/OctopusSolutionsEngineering/Octopub.git" } }
  notes                 = "This step detects any default values that must be updated before a deployment to Azure can be performed."
  package_requirement   = "LetOctopusDecide"
  slug                  = "verify-setup"
  start_trigger         = "StartAfterPrevious"
  tenant_tags           = null
  worker_pool_id        = "${length(data.octopusdeploy_worker_pools.workerpool_hosted_ubuntu.worker_pools) != 0 ? data.octopusdeploy_worker_pools.workerpool_hosted_ubuntu.worker_pools[0].id : null}"
  properties            = {
      }
  execution_properties  = {
<<<<<<< HEAD
        "Octopus.Action.RunOnServer" = "true"
        "Octopus.Action.Script.ScriptSource" = "GitRepository"
        "Octopus.Action.GitRepository.Source" = "External"
        "Octopus.Action.Script.ScriptFileName" = "octopus/Azure/ValidateSetup.ps1"
        "Octopus.Action.Script.ScriptParameters" = "-Role \"Octopub-Products-Function\" -CheckForTargets $true"
        "OctopusUseBundledTooling" = "False"
=======
        "Octopus.Action.Script.ScriptSource" = "GitRepository"
        "OctopusUseBundledTooling" = "False"
        "Octopus.Action.RunOnServer" = "true"
        "Octopus.Action.GitRepository.Source" = "External"
        "Octopus.Action.Script.ScriptFileName" = "octopus/Azure/ValidateSetup.ps1"
        "Octopus.Action.Script.ScriptParameters" = "-Role \"Octopub-Products-Function\" -CheckForTargets $true"
>>>>>>> a1e6bc24
      }
}

resource "octopusdeploy_process_step" "process_step_azure_function_check_smtp_configuration" {
  count                 = "${length(data.octopusdeploy_projects.project_azure_function.projects) != 0 ? 0 : 1}"
  name                  = "Check SMTP configuration"
  type                  = "Octopus.Script"
  process_id            = "${length(data.octopusdeploy_projects.project_azure_function.projects) != 0 ? null : octopusdeploy_process.process_azure_function[0].id}"
  channels              = null
  condition             = "Success"
  environments          = null
  excluded_environments = ["${length(data.octopusdeploy_environments.environment_security.environments) != 0 ? data.octopusdeploy_environments.environment_security.environments[0].id : octopusdeploy_environment.environment_security[0].id}"]
  git_dependencies      = { "" = { default_branch = "main", file_path_filters = null, git_credential_id = "", git_credential_type = "Anonymous", repository_uri = "https://github.com/OctopusSolutionsEngineering/Octopub.git" } }
  notes                 = "This step checks to see if SMTP has been configured.  It sets an output variable that can be used in subsequent steps that send email."
  package_requirement   = "LetOctopusDecide"
  slug                  = "check-smtp-configuration"
  start_trigger         = "StartAfterPrevious"
  tenant_tags           = null
  worker_pool_id        = "${length(data.octopusdeploy_worker_pools.workerpool_hosted_ubuntu.worker_pools) != 0 ? data.octopusdeploy_worker_pools.workerpool_hosted_ubuntu.worker_pools[0].id : null}"
  properties            = {
      }
  execution_properties  = {
<<<<<<< HEAD
        "OctopusUseBundledTooling" = "False"
        "Octopus.Action.RunOnServer" = "true"
        "Octopus.Action.Script.ScriptSource" = "GitRepository"
        "Octopus.Action.GitRepository.Source" = "External"
        "Octopus.Action.Script.ScriptFileName" = "octopus/CheckSMTPConfigured.ps1"
      }
}

resource "octopusdeploy_process_step" "process_step_azure_function_send_deployment_start_notification" {
  count                 = "${length(data.octopusdeploy_projects.project_azure_function.projects) != 0 ? 0 : 1}"
  name                  = "Send deployment start notification"
  type                  = "Octopus.Email"
  process_id            = "${length(data.octopusdeploy_projects.project_azure_function.projects) != 0 ? null : octopusdeploy_process.process_azure_function[0].id}"
  channels              = null
  condition             = "Variable"
  environments          = null
  excluded_environments = ["${length(data.octopusdeploy_environments.environment_security.environments) != 0 ? data.octopusdeploy_environments.environment_security.environments[0].id : octopusdeploy_environment.environment_security[0].id}"]
  notes                 = "This step sends an email notification that the deployment has started.  It only runs when the output variable `Octopus.Action[Check SMTP configuration].Output.SmtpConfigured` is set to true."
  package_requirement   = "LetOctopusDecide"
  slug                  = "send-deployment-start-notification"
  start_trigger         = "StartAfterPrevious"
  tenant_tags           = null
  properties            = {
        "Octopus.Step.ConditionVariableExpression" = "#{if Octopus.Action[Check SMTP configuration].Output.SmtpConfigured == \"True\"}true#{/if}"
      }
  execution_properties  = {
        "Octopus.Action.Email.Body" = "#{Octopus.Project.Name} release version #{Octopus.Release.Number} is deploying to #{Octopus.Environment.Name}"
        "Octopus.Action.Email.To" = "#{Octopus.Deployment.CreatedBy.EmailAddress}"
        "Octopus.Action.Email.Subject" = "#{Octopus.Project.Name} is deploying to #{Octopus.Environment.Name}"
=======
        "Octopus.Action.GitRepository.Source" = "External"
        "Octopus.Action.Script.ScriptFileName" = "octopus/CheckSMTPConfigured.ps1"
        "Octopus.Action.Script.ScriptSource" = "GitRepository"
        "OctopusUseBundledTooling" = "False"
        "Octopus.Action.RunOnServer" = "true"
>>>>>>> a1e6bc24
      }
}

variable "project_azure_function_step_deploy_products_microservice_azurefunction_jvm_azure_function___staging_slot_packageid" {
  type        = string
  nullable    = false
  sensitive   = false
  description = "The package ID for the package named  from step Deploy products-microservice-azurefunction-jvm Azure Function - Staging Slot in project Azure Function"
  default     = "com.octopus:products-microservice-azurefunction-jvm"
}
resource "octopusdeploy_process_step" "process_step_azure_function_deploy_products_microservice_azurefunction_jvm_azure_function___staging_slot" {
  count                 = "${length(data.octopusdeploy_projects.project_azure_function.projects) != 0 ? 0 : 1}"
  name                  = "Deploy products-microservice-azurefunction-jvm Azure Function - Staging Slot"
  type                  = "Octopus.AzureAppService"
  process_id            = "${length(data.octopusdeploy_projects.project_azure_function.projects) != 0 ? null : octopusdeploy_process.process_azure_function[0].id}"
  channels              = null
  condition             = "Success"
  environments          = null
  excluded_environments = ["${length(data.octopusdeploy_environments.environment_security.environments) != 0 ? data.octopusdeploy_environments.environment_security.environments[0].id : octopusdeploy_environment.environment_security[0].id}"]
  notes                 = "This step deploys the web app to the staging slot."
  package_requirement   = "LetOctopusDecide"
  primary_package       = { acquisition_location = "Server", feed_id = "${length(data.octopusdeploy_feeds.feed_octopus_maven_feed.feeds) != 0 ? data.octopusdeploy_feeds.feed_octopus_maven_feed.feeds[0].id : octopusdeploy_maven_feed.feed_octopus_maven_feed[0].id}", id = null, package_id = "${var.project_azure_function_step_deploy_products_microservice_azurefunction_jvm_azure_function___staging_slot_packageid}", properties = { SelectionMode = "immediate" } }
  slug                  = "deploy-products-microservice-azurefunction-jvm-azure-function-staging-slot"
  start_trigger         = "StartAfterPrevious"
  tenant_tags           = null
  worker_pool_id        = "${length(data.octopusdeploy_worker_pools.workerpool_hosted_ubuntu.worker_pools) != 0 ? data.octopusdeploy_worker_pools.workerpool_hosted_ubuntu.worker_pools[0].id : null}"
  properties            = {
        "Octopus.Action.TargetRoles" = "Octopub-Products-Function"
      }
  execution_properties  = {
<<<<<<< HEAD
        "Octopus.Action.EnabledFeatures" = "Octopus.Features.JsonConfigurationVariables,Octopus.Features.ConfigurationTransforms,Octopus.Features.SubstituteInFiles"
=======
>>>>>>> a1e6bc24
        "Octopus.Action.RunOnServer" = "true"
        "Octopus.Action.Azure.DeploymentType" = "Package"
        "Octopus.Action.Azure.DeploymentSlot" = "staging"
<<<<<<< HEAD
        "OctopusUseBundledTooling" = "False"
        "Octopus.Action.Azure.DeploymentType" = "Package"
=======
        "Octopus.Action.EnabledFeatures" = "Octopus.Features.JsonConfigurationVariables,Octopus.Features.ConfigurationTransforms,Octopus.Features.SubstituteInFiles"
        "OctopusUseBundledTooling" = "False"
>>>>>>> a1e6bc24
      }
}

resource "octopusdeploy_process_step" "process_step_azure_function_smoke_test" {
  count                 = "${length(data.octopusdeploy_projects.project_azure_function.projects) != 0 ? 0 : 1}"
  name                  = "Smoke test"
  type                  = "Octopus.AzurePowerShell"
  process_id            = "${length(data.octopusdeploy_projects.project_azure_function.projects) != 0 ? null : octopusdeploy_process.process_azure_function[0].id}"
  channels              = null
  condition             = "Variable"
  container             = { feed_id = "${length(data.octopusdeploy_feeds.feed_ghcr_anonymous.feeds) != 0 ? data.octopusdeploy_feeds.feed_ghcr_anonymous.feeds[0].id : octopusdeploy_docker_container_registry.feed_ghcr_anonymous[0].id}", image = "octopusdeploylabs/azure-workertools" }
  environments          = null
  excluded_environments = ["${length(data.octopusdeploy_environments.environment_security.environments) != 0 ? data.octopusdeploy_environments.environment_security.environments[0].id : octopusdeploy_environment.environment_security[0].id}"]
  package_requirement   = "LetOctopusDecide"
  slug                  = "smoke-test"
  start_trigger         = "StartAfterPrevious"
  tenant_tags           = null
  worker_pool_id        = "${length(data.octopusdeploy_worker_pools.workerpool_hosted_ubuntu.worker_pools) != 0 ? data.octopusdeploy_worker_pools.workerpool_hosted_ubuntu.worker_pools[0].id : null}"
  properties            = {
        "Octopus.Step.ConditionVariableExpression" = "#{unless Octopus.Deployment.Error}#{if Octopus.Action[Validate Setup].Output.SetupValid == \"True\"}true#{/if}#{/unless}"
      }
  execution_properties  = {
<<<<<<< HEAD
        "Octopus.Action.RunOnServer" = "true"
        "Octopus.Action.Azure.AccountId" = "#{Project.Azure.Account}"
        "Octopus.Action.Script.ScriptBody" = "# Get variables\n$resourceGroupName = \"#{Project.Azure.ResourceGroup.Name}\"\n$functionName = \"#{Project.Azure.Function.Octopub.Products.Name}\"\n\n# Get list of deployment slots\n$deploymentSlots = (az functionapp deployment slot list --resource-group $resourceGroupName --name $functionName | ConvertFrom-JSON)\n\n# Check to see if anything was returned\nif ($null -ne $deploymentSlots -and $null -ne ($deploymentSlots | Where-Object {$_.Name -eq \"staging\"}))\n{\n  # Assing the hostname of the deployment slot\n  $testUrl = ($deploymentSlots | Where-Object {$_.Name -eq \"staging\"}).defaultHostName\n}\nelse\n{\n  # No deployments slots are available, use the function app instead\n  $testUrl = (az functionapp show --resource-group $resourceGroupName --name $functionName | ConvertFrom-JSON).defaultHostName\n}\n\ntry\n{\n  # Make a web request  \n  $response = Invoke-WebRequest -Uri \"https://$testUrl\"\n\n  # Check for a 200 response\n  if ($response.StatusCode -ne 200)\n  {\n    # Throw an error\n    throw $response.StatusCode\n  }\n  else\n  {\n    Write-Host \"Smoke test succeeded!\"\n  }\n}\ncatch\n{\n  Write-Warning \"An error occurred: $($_.Exception.Message)\"\n}"
        "OctopusUseBundledTooling" = "False"
        "Octopus.Action.Script.ScriptSource" = "Inline"
        "Octopus.Action.Script.Syntax" = "PowerShell"
=======
        "Octopus.Action.Script.ScriptSource" = "Inline"
        "Octopus.Action.Script.Syntax" = "PowerShell"
        "OctopusUseBundledTooling" = "False"
        "Octopus.Action.RunOnServer" = "true"
        "Octopus.Action.Azure.AccountId" = "#{Project.Azure.Account}"
        "Octopus.Action.Script.ScriptBody" = "# Get variables\n$resourceGroupName = \"#{Project.Azure.ResourceGroup.Name}\"\n$functionName = \"#{Project.Azure.Function.Octopub.Products.Name}\"\n\n# Get list of deployment slots\n$deploymentSlots = (az functionapp deployment slot list --resource-group $resourceGroupName --name $functionName | ConvertFrom-JSON)\n\n# Check to see if anything was returned\nif ($null -ne $deploymentSlots -and $null -ne ($deploymentSlots | Where-Object {$_.Name -eq \"staging\"}))\n{\n  # Assing the hostname of the deployment slot\n  $testUrl = ($deploymentSlots | Where-Object {$_.Name -eq \"staging\"}).defaultHostName\n}\nelse\n{\n  # No deployments slots are available, use the function app instead\n  $testUrl = (az functionapp show --resource-group $resourceGroupName --name $functionName | ConvertFrom-JSON).defaultHostName\n}\n\ntry\n{\n  # Make a web request  \n  $response = Invoke-WebRequest -Uri \"https://$testUrl\"\n\n  # Check for a 200 response\n  if ($response.StatusCode -ne 200)\n  {\n    # Throw an error\n    throw $response.StatusCode\n  }\n  else\n  {\n    Write-Host \"Smoke test succeeded!\"\n  }\n}\ncatch\n{\n  Write-Warning \"An error occurred: $($_.Exception.Message)\"\n}"
>>>>>>> a1e6bc24
      }
}

resource "octopusdeploy_process_step" "process_step_azure_function_manual_approval" {
  count                 = "${length(data.octopusdeploy_projects.project_azure_function.projects) != 0 ? 0 : 1}"
  name                  = "Manual approval"
  type                  = "Octopus.Manual"
  process_id            = "${length(data.octopusdeploy_projects.project_azure_function.projects) != 0 ? null : octopusdeploy_process.process_azure_function[0].id}"
  channels              = null
  condition             = "Success"
  environments          = ["${length(data.octopusdeploy_environments.environment_production.environments) != 0 ? data.octopusdeploy_environments.environment_production.environments[0].id : octopusdeploy_environment.environment_production[0].id}"]
  excluded_environments = null
  notes                 = "A production deployment must be approved before deploying to the production Web App slot."
  package_requirement   = "LetOctopusDecide"
  slug                  = "manual-approval"
  start_trigger         = "StartAfterPrevious"
  tenant_tags           = null
  properties            = {
      }
  execution_properties  = {
        "Octopus.Action.Manual.ResponsibleTeamIds" = "teams-managers"
        "Octopus.Action.RunOnServer" = "true"
        "Octopus.Action.Manual.BlockConcurrentDeployments" = "False"
        "Octopus.Action.Manual.Instructions" = "Please review the Staging slot for the function apps"
      }
}

resource "octopusdeploy_process_step" "process_step_azure_function_swap_deployment_slots" {
  count                 = "${length(data.octopusdeploy_projects.project_azure_function.projects) != 0 ? 0 : 1}"
  name                  = "Swap deployment slots"
  type                  = "Octopus.AzurePowerShell"
  process_id            = "${length(data.octopusdeploy_projects.project_azure_function.projects) != 0 ? null : octopusdeploy_process.process_azure_function[0].id}"
  channels              = null
  condition             = "Variable"
  container             = { feed_id = "${length(data.octopusdeploy_feeds.feed_ghcr_anonymous.feeds) != 0 ? data.octopusdeploy_feeds.feed_ghcr_anonymous.feeds[0].id : octopusdeploy_docker_container_registry.feed_ghcr_anonymous[0].id}", image = "octopusdeploylabs/azure-workertools" }
  environments          = null
  excluded_environments = ["${length(data.octopusdeploy_environments.environment_security.environments) != 0 ? data.octopusdeploy_environments.environment_security.environments[0].id : octopusdeploy_environment.environment_security[0].id}"]
  notes                 = "This step swaps the staging and production deployment slots.  This allows for blue/green style deployments."
  package_requirement   = "LetOctopusDecide"
  slug                  = "swap-deployment-slots"
  start_trigger         = "StartAfterPrevious"
  tenant_tags           = null
  worker_pool_id        = "${length(data.octopusdeploy_worker_pools.workerpool_hosted_ubuntu.worker_pools) != 0 ? data.octopusdeploy_worker_pools.workerpool_hosted_ubuntu.worker_pools[0].id : null}"
  properties            = {
        "Octopus.Step.ConditionVariableExpression" = "#{unless Octopus.Deployment.Error}#{if Octopus.Action[Validate Setup].Output.SetupValid == \"True\"}true#{/if}#{/unless}"
      }
  execution_properties  = {
<<<<<<< HEAD
        "Octopus.Action.Script.ScriptSource" = "Inline"
        "Octopus.Action.Script.Syntax" = "PowerShell"
        "Octopus.Action.RunOnServer" = "true"
        "Octopus.Action.Azure.AccountId" = "#{Project.Azure.Account}"
        "Octopus.Action.Script.ScriptBody" = "# Get variables\n$resourceGroupName = $OctopusParameters[\"Project.Azure.ResourceGroup.Name\"]\n$functionAppName = $OctopusParameters[\"Project.Azure.Function.Octopub.Products.Name\"]\n\n# Swap the staging and production slots\nWrite-Host \"Swapping Staging and Production slots...\"\naz functionapp deployment slot swap --slot \"Staging\" --target-slot \"Production\" --resource-group $resourceGroupName --name $functionAppName\nWrite-Host \"Swap complete!\""
        "OctopusUseBundledTooling" = "False"
=======
        "OctopusUseBundledTooling" = "False"
        "Octopus.Action.RunOnServer" = "true"
        "Octopus.Action.Azure.AccountId" = "#{Project.Azure.Account}"
        "Octopus.Action.Script.ScriptBody" = "# Get variables\n$resourceGroupName = $OctopusParameters[\"Project.Azure.ResourceGroup.Name\"]\n$functionAppName = $OctopusParameters[\"Project.Azure.Function.Octopub.Products.Name\"]\n\n# Swap the staging and production slots\nWrite-Host \"Swapping Staging and Production slots...\"\naz functionapp deployment slot swap --slot \"Staging\" --target-slot \"Production\" --resource-group $resourceGroupName --name $functionAppName\nWrite-Host \"Swap complete!\""
        "Octopus.Action.Script.ScriptSource" = "Inline"
        "Octopus.Action.Script.Syntax" = "PowerShell"
>>>>>>> a1e6bc24
      }
}

variable "project_azure_function_step_scan_for_vulnerabilities_package_products_microservice_azurefunction_jvm_packageid" {
  type        = string
  nullable    = false
  sensitive   = false
  description = "The package ID for the package named products-microservice-azurefunction-jvm from step Scan for Vulnerabilities in project Azure Function"
  default     = "com.octopus:products-microservice-azurefunction-jvm"
}
resource "octopusdeploy_process_step" "process_step_azure_function_scan_for_vulnerabilities" {
  count                 = "${length(data.octopusdeploy_projects.project_azure_function.projects) != 0 ? 0 : 1}"
  name                  = "Scan for Vulnerabilities"
  type                  = "Octopus.Script"
  process_id            = "${length(data.octopusdeploy_projects.project_azure_function.projects) != 0 ? null : octopusdeploy_process.process_azure_function[0].id}"
  channels              = null
  condition             = "Success"
  environments          = null
  excluded_environments = null
  git_dependencies      = { "" = { default_branch = "main", file_path_filters = null, git_credential_id = "", git_credential_type = "Anonymous", repository_uri = "https://github.com/OctopusSolutionsEngineering/Octopub.git" } }
  notes                 = "This step extracts the Docker image, finds any bom.json files, and scans them for vulnerabilities using Trivy. \n\nThis step is expected to be run with each deployment to ensure vulnerabilities are discovered as early as possible. \n\nIt is also run daily via a project trigger that reruns the deployment in the Security environment. This allows unknown vulnerabilities to be discovered after a production deployment."
  package_requirement   = "LetOctopusDecide"
  packages              = { products-microservice-azurefunction-jvm = { acquisition_location = "ExecutionTarget", feed_id = "${length(data.octopusdeploy_feeds.feed_octopus_maven_feed.feeds) != 0 ? data.octopusdeploy_feeds.feed_octopus_maven_feed.feeds[0].id : octopusdeploy_maven_feed.feed_octopus_maven_feed[0].id}", id = null, package_id = "${var.project_azure_function_step_scan_for_vulnerabilities_package_products_microservice_azurefunction_jvm_packageid}", properties = { Extract = "True", Purpose = "", SelectionMode = "immediate" } } }
  slug                  = "scan-for-vulnerabilities"
  start_trigger         = "StartAfterPrevious"
  tenant_tags           = null
  worker_pool_id        = "${length(data.octopusdeploy_worker_pools.workerpool_hosted_ubuntu.worker_pools) != 0 ? data.octopusdeploy_worker_pools.workerpool_hosted_ubuntu.worker_pools[0].id : null}"
  properties            = {
      }
  execution_properties  = {
<<<<<<< HEAD
        "Octopus.Action.Script.ScriptSource" = "GitRepository"
        "Octopus.Action.GitRepository.Source" = "External"
        "Octopus.Action.Script.ScriptFileName" = "octopus/DirectorySbomScan.ps1"
        "OctopusUseBundledTooling" = "False"
        "Octopus.Action.RunOnServer" = "true"
=======
        "OctopusUseBundledTooling" = "False"
        "Octopus.Action.RunOnServer" = "true"
        "Octopus.Action.GitRepository.Source" = "External"
        "Octopus.Action.Script.ScriptFileName" = "octopus/DirectorySbomScan.ps1"
        "Octopus.Action.Script.ScriptSource" = "GitRepository"
>>>>>>> a1e6bc24
      }
}

resource "octopusdeploy_process_step" "process_step_azure_function_send_deployment_failure_notification" {
  count                 = "${length(data.octopusdeploy_projects.project_azure_function.projects) != 0 ? 0 : 1}"
  name                  = "Send deployment failure notification"
  type                  = "Octopus.Email"
  process_id            = "${length(data.octopusdeploy_projects.project_azure_function.projects) != 0 ? null : octopusdeploy_process.process_azure_function[0].id}"
  channels              = null
  condition             = "Variable"
  environments          = null
  excluded_environments = ["${length(data.octopusdeploy_environments.environment_security.environments) != 0 ? data.octopusdeploy_environments.environment_security.environments[0].id : octopusdeploy_environment.environment_security[0].id}"]
  notes                 = "This step sends an email notification that the deployment has failed.  It includes the error details.  This step only runs when `Octopus.Error` has a value and the output variable `Octopus.Action[Check SMTP configuration].Output.SmtpConfigured` is set to true."
  package_requirement   = "LetOctopusDecide"
  slug                  = "send-deployment-failure-notification"
  start_trigger         = "StartAfterPrevious"
  tenant_tags           = null
  properties            = {
        "Octopus.Step.ConditionVariableExpression" = "#{if Octopus.Deployment.Error}#{if Octopus.Action[Check SMTP configuration].Output.SmtpConfigured == \"True\"}true#{/if}#{/if}"
      }
  execution_properties  = {
        "Octopus.Action.Email.Subject" = "#{Octopus.Project.Name} failed to deploy to #{Octopus.Environment.Name}!"
        "Octopus.Action.Email.To" = "#{Octopus.Deployment.CreatedBy.EmailAddress}"
        "Octopus.Action.RunOnServer" = "true"
        "Octopus.Action.Email.Body" = "#{Octopus.Project.Name} release version #{Octopus.Release.Number} has failed deployed to #{Octopus.Environment.Name}\n\n#{Octopus.Deployment.Error}:\n#{Octopus.Deployment.ErrorDetail}"
        "Octopus.Action.Email.Priority" = "High"
        "Octopus.Action.Email.To" = "#{Octopus.Deployment.CreatedBy.EmailAddress}"
      }
}

resource "octopusdeploy_process_steps_order" "process_step_order_azure_function" {
  count      = "${length(data.octopusdeploy_projects.project_azure_function.projects) != 0 ? 0 : 1}"
  process_id = "${length(data.octopusdeploy_projects.project_azure_function.projects) != 0 ? null : octopusdeploy_process.process_azure_function[0].id}"
  steps      = ["${length(data.octopusdeploy_projects.project_azure_function.projects) != 0 ? null : octopusdeploy_process_step.process_step_azure_function_validate_setup[0].id}", "${length(data.octopusdeploy_projects.project_azure_function.projects) != 0 ? null : octopusdeploy_process_step.process_step_azure_function_check_smtp_configuration[0].id}", "${length(data.octopusdeploy_projects.project_azure_function.projects) != 0 ? null : octopusdeploy_process_step.process_step_azure_function_deploy_products_microservice_azurefunction_jvm_azure_function___staging_slot[0].id}", "${length(data.octopusdeploy_projects.project_azure_function.projects) != 0 ? null : octopusdeploy_process_step.process_step_azure_function_smoke_test[0].id}", "${length(data.octopusdeploy_projects.project_azure_function.projects) != 0 ? null : octopusdeploy_process_step.process_step_azure_function_manual_approval[0].id}", "${length(data.octopusdeploy_projects.project_azure_function.projects) != 0 ? null : octopusdeploy_process_step.process_step_azure_function_swap_deployment_slots[0].id}", "${length(data.octopusdeploy_projects.project_azure_function.projects) != 0 ? null : octopusdeploy_process_step.process_step_azure_function_scan_for_vulnerabilities[0].id}", "${length(data.octopusdeploy_projects.project_azure_function.projects) != 0 ? null : octopusdeploy_process_step.process_step_azure_function_send_deployment_failure_notification[0].id}"]
}

resource "octopusdeploy_variable" "azure_function_project_octopus_api_key_1" {
  count           = "${length(data.octopusdeploy_projects.project_azure_function.projects) != 0 ? 0 : 1}"
  owner_id        = "${length(data.octopusdeploy_projects.project_azure_function.projects) == 0 ?octopusdeploy_project.project_azure_function[0].id : data.octopusdeploy_projects.project_azure_function.projects[0].id}"
  name            = "Project.Octopus.Api.Key"
  type            = "Sensitive"
  description     = "The Octopus API Key used to make API calls to the Octopus Server."
  is_sensitive    = true
  sensitive_value = "Change Me!"
  lifecycle {
    ignore_changes  = [sensitive_value]
    prevent_destroy = true
  }
  depends_on = []
}

data "octopusdeploy_accounts" "account_octopussamples_azure_account" {
  ids          = null
  partial_name = "OctopusSamples Azure Account"
  skip         = 0
  take         = 1
  account_type = "AzureServicePrincipal"
}
resource "octopusdeploy_azure_service_principal" "account_octopussamples_azure_account" {
  count                             = "${length(data.octopusdeploy_accounts.account_octopussamples_azure_account.accounts) != 0 ? 0 : 1}"
  name                              = "OctopusSamples Azure Account"
  description                       = "This account was added to give the Octopus Samples projects an account to work with.  It is initially set with dummy values and will need to be configured."
  environments                      = ["${length(data.octopusdeploy_environments.environment_development.environments) != 0 ? data.octopusdeploy_environments.environment_development.environments[0].id : octopusdeploy_environment.environment_development[0].id}", "${length(data.octopusdeploy_environments.environment_test.environments) != 0 ? data.octopusdeploy_environments.environment_test.environments[0].id : octopusdeploy_environment.environment_test[0].id}", "${length(data.octopusdeploy_environments.environment_production.environments) != 0 ? data.octopusdeploy_environments.environment_production.environments[0].id : octopusdeploy_environment.environment_production[0].id}"]
  tenant_tags                       = []
  tenants                           = []
  tenanted_deployment_participation = "Untenanted"
  application_id                    = "00000000-0000-0000-0000-000000000000"
  password                          = "${var.account_octopussamples_azure_account}"
  subscription_id                   = "00000000-0000-0000-0000-000000000000"
  tenant_id                         = "00000000-0000-0000-0000-000000000000"
  depends_on                        = []
  lifecycle {
    ignore_changes  = [password]
    prevent_destroy = true
  }
}
variable "account_octopussamples_azure_account" {
  type        = string
  nullable    = false
  sensitive   = true
  description = "The Azure secret associated with the account OctopusSamples Azure Account"
  default     = "Change Me!"
}

resource "octopusdeploy_variable" "azure_function_project_azure_account_1" {
  count        = "${length(data.octopusdeploy_projects.project_azure_function.projects) != 0 ? 0 : 1}"
  owner_id     = "${length(data.octopusdeploy_projects.project_azure_function.projects) == 0 ?octopusdeploy_project.project_azure_function[0].id : data.octopusdeploy_projects.project_azure_function.projects[0].id}"
  value        = "${length(data.octopusdeploy_accounts.account_octopussamples_azure_account.accounts) != 0 ? data.octopusdeploy_accounts.account_octopussamples_azure_account.accounts[0].id : octopusdeploy_azure_service_principal.account_octopussamples_azure_account[0].id}"
  name         = "Project.Azure.Account"
  type         = "AzureAccount"
  description  = "The Azure Account to use to authenticate to Azure."
  is_sensitive = false
  lifecycle {
    ignore_changes  = [sensitive_value]
    prevent_destroy = true
  }
  depends_on = []
}

resource "octopusdeploy_variable" "azure_function_project_azure_function_octopub_products_name_1" {
  count        = "${length(data.octopusdeploy_projects.project_azure_function.projects) != 0 ? 0 : 1}"
  owner_id     = "${length(data.octopusdeploy_projects.project_azure_function.projects) == 0 ?octopusdeploy_project.project_azure_function[0].id : data.octopusdeploy_projects.project_azure_function.projects[0].id}"
  value        = "octopub-products-#{Octopus.Environment.Name | ToLower}"
  name         = "Project.Azure.Function.Octopub.Products.Name"
  type         = "String"
  description  = "The name of the Azure Function App to create or deploy to."
  is_sensitive = false
  lifecycle {
    ignore_changes  = [sensitive_value]
    prevent_destroy = true
  }
  depends_on = []
}

resource "octopusdeploy_variable" "azure_function_project_azure_function_octopub_products_os_1" {
  count        = "${length(data.octopusdeploy_projects.project_azure_function.projects) != 0 ? 0 : 1}"
  owner_id     = "${length(data.octopusdeploy_projects.project_azure_function.projects) == 0 ?octopusdeploy_project.project_azure_function[0].id : data.octopusdeploy_projects.project_azure_function.projects[0].id}"
  value        = "Windows"
  name         = "Project.Azure.Function.Octopub.Products.OS"
  type         = "String"
  description  = "The Operating System (OS) to use to execute the Azure Function."
  is_sensitive = false
  lifecycle {
    ignore_changes  = [sensitive_value]
    prevent_destroy = true
  }
  depends_on = []
}

resource "octopusdeploy_variable" "azure_function_project_azure_function_octopub_products_runtime_1" {
  count        = "${length(data.octopusdeploy_projects.project_azure_function.projects) != 0 ? 0 : 1}"
  owner_id     = "${length(data.octopusdeploy_projects.project_azure_function.projects) == 0 ?octopusdeploy_project.project_azure_function[0].id : data.octopusdeploy_projects.project_azure_function.projects[0].id}"
  value        = "java"
  name         = "Project.Azure.Function.Octopub.Products.Runtime"
  type         = "String"
  description  = "The runtime the Azure Function needs to execute.  See list (https://learn.microsoft.com/en-us/azure/azure-functions/functions-app-settings#functions_worker_runtime) for supported Runtimes."
  is_sensitive = false
  lifecycle {
    ignore_changes  = [sensitive_value]
    prevent_destroy = true
  }
  depends_on = []
}

resource "octopusdeploy_variable" "azure_function_project_azure_function_octopub_products_version_1" {
  count        = "${length(data.octopusdeploy_projects.project_azure_function.projects) != 0 ? 0 : 1}"
  owner_id     = "${length(data.octopusdeploy_projects.project_azure_function.projects) == 0 ?octopusdeploy_project.project_azure_function[0].id : data.octopusdeploy_projects.project_azure_function.projects[0].id}"
  value        = "4"
  name         = "Project.Azure.Function.Octopub.Products.Version"
  type         = "String"
  description  = "The Runtime Target version, the value of 4 is the stable release."
  is_sensitive = false
  lifecycle {
    ignore_changes  = [sensitive_value]
    prevent_destroy = true
  }
  depends_on = []
}

resource "octopusdeploy_variable" "azure_function_project_azure_location_1" {
  count        = "${length(data.octopusdeploy_projects.project_azure_function.projects) != 0 ? 0 : 1}"
  owner_id     = "${length(data.octopusdeploy_projects.project_azure_function.projects) == 0 ?octopusdeploy_project.project_azure_function[0].id : data.octopusdeploy_projects.project_azure_function.projects[0].id}"
  value        = "canadacentral"
  name         = "Project.Azure.Location"
  type         = "String"
  description  = "The Azure Location to create the resources in."
  is_sensitive = false
  lifecycle {
    ignore_changes  = [sensitive_value]
    prevent_destroy = true
  }
  depends_on = []
}

resource "octopusdeploy_variable" "azure_function_project_azure_resourcegroup_name_1" {
  count        = "${length(data.octopusdeploy_projects.project_azure_function.projects) != 0 ? 0 : 1}"
  owner_id     = "${length(data.octopusdeploy_projects.project_azure_function.projects) == 0 ?octopusdeploy_project.project_azure_function[0].id : data.octopusdeploy_projects.project_azure_function.projects[0].id}"
  value        = "Octopub-Products-Function-Development"
  name         = "Project.Azure.ResourceGroup.Name"
  type         = "String"
  is_sensitive = false

  scope {
    actions      = null
    channels     = null
    environments = ["${length(data.octopusdeploy_environments.environment_development.environments) != 0 ? data.octopusdeploy_environments.environment_development.environments[0].id : octopusdeploy_environment.environment_development[0].id}"]
    machines     = null
    roles        = null
    tenant_tags  = null
  }
  lifecycle {
    ignore_changes  = [sensitive_value]
    prevent_destroy = true
  }
  depends_on = []
}

resource "octopusdeploy_variable" "azure_function_project_azure_resourcegroup_name_2" {
  count        = "${length(data.octopusdeploy_projects.project_azure_function.projects) != 0 ? 0 : 1}"
  owner_id     = "${length(data.octopusdeploy_projects.project_azure_function.projects) == 0 ?octopusdeploy_project.project_azure_function[0].id : data.octopusdeploy_projects.project_azure_function.projects[0].id}"
  value        = "Octopub-Products-Function-Test"
  name         = "Project.Azure.ResourceGroup.Name"
  type         = "String"
  description  = ""
  is_sensitive = false

  scope {
    actions      = null
    channels     = null
    environments = ["${length(data.octopusdeploy_environments.environment_test.environments) != 0 ? data.octopusdeploy_environments.environment_test.environments[0].id : octopusdeploy_environment.environment_test[0].id}"]
    machines     = null
    roles        = null
    tenant_tags  = null
  }
  lifecycle {
    ignore_changes  = [sensitive_value]
    prevent_destroy = true
  }
  depends_on = []
}

resource "octopusdeploy_variable" "azure_function_project_azure_resourcegroup_name_3" {
  count        = "${length(data.octopusdeploy_projects.project_azure_function.projects) != 0 ? 0 : 1}"
  owner_id     = "${length(data.octopusdeploy_projects.project_azure_function.projects) == 0 ?octopusdeploy_project.project_azure_function[0].id : data.octopusdeploy_projects.project_azure_function.projects[0].id}"
  value        = "Octopub-Products-Function-Production"
  name         = "Project.Azure.ResourceGroup.Name"
  type         = "String"
  description  = ""
  is_sensitive = false

  scope {
    actions      = null
    channels     = null
    environments = ["${length(data.octopusdeploy_environments.environment_production.environments) != 0 ? data.octopusdeploy_environments.environment_production.environments[0].id : octopusdeploy_environment.environment_production[0].id}"]
    machines     = null
    roles        = null
    tenant_tags  = null
  }
  lifecycle {
    ignore_changes  = [sensitive_value]
    prevent_destroy = true
  }
  depends_on = []
}

resource "octopusdeploy_variable" "azure_function_project_azure_storageaccount_name_1" {
  count        = "${length(data.octopusdeploy_projects.project_azure_function.projects) != 0 ? 0 : 1}"
  owner_id     = "${length(data.octopusdeploy_projects.project_azure_function.projects) == 0 ?octopusdeploy_project.project_azure_function[0].id : data.octopusdeploy_projects.project_azure_function.projects[0].id}"
  value        = "octopub#{Octopus.Environment.Name | ToLower}"
  name         = "Project.Azure.StorageAccount.Name"
  type         = "String"
  description  = "The name of the Azure Storage Account to create.  Must be unique within your subscription."
  is_sensitive = false
  lifecycle {
    ignore_changes  = [sensitive_value]
    prevent_destroy = true
  }
  depends_on = []
}

resource "octopusdeploy_project_scheduled_trigger" "projecttrigger_azure_function_daily_security_scan" {
  count       = "${length(data.octopusdeploy_projects.project_azure_function.projects) != 0 ? 0 : 1}"
  space_id    = "${trimspace(var.octopus_space_id)}"
  name        = "Daily Security Scan"
  description = "Performs a daily security scan of the production deployment"
  timezone    = "UTC"
  is_disabled = false
  project_id  = "${length(data.octopusdeploy_projects.project_azure_function.projects) != 0 ? data.octopusdeploy_projects.project_azure_function.projects[0].id : octopusdeploy_project.project_azure_function[0].id}"
  tenant_ids  = []

  once_daily_schedule {
    start_time   = "2025-06-22T09:00:00"
    days_of_week = ["Sunday", "Monday", "Tuesday", "Wednesday", "Thursday", "Friday", "Saturday"]
  }

  deploy_latest_release_action {
    source_environment_id      = "${length(data.octopusdeploy_environments.environment_security.environments) != 0 ? data.octopusdeploy_environments.environment_security.environments[0].id : octopusdeploy_environment.environment_security[0].id}"
    destination_environment_id = "${length(data.octopusdeploy_environments.environment_security.environments) != 0 ? data.octopusdeploy_environments.environment_security.environments[0].id : octopusdeploy_environment.environment_security[0].id}"
    should_redeploy            = true
  }
  lifecycle {
    prevent_destroy = true
  }
}

<<<<<<< HEAD
resource "octopusdeploy_process" "process_azure_function_create_infrastructure" {
  count      = "${length(data.octopusdeploy_projects.project_azure_function.projects) != 0 ? 0 : 1}"
  project_id = "${length(data.octopusdeploy_projects.project_azure_function.projects) != 0 ? data.octopusdeploy_projects.project_azure_function.projects[0].id : octopusdeploy_project.project_azure_function[0].id}"
  runbook_id = "${length(data.octopusdeploy_projects.runbook_azure_function_create_infrastructure.projects) != 0 ? null : octopusdeploy_runbook.runbook_azure_function_create_infrastructure[0].id}"
  depends_on = []
}

resource "octopusdeploy_process_step" "process_step_azure_function_create_infrastructure_validate_setup" {
  count                 = "${length(data.octopusdeploy_projects.project_azure_function.projects) != 0 ? 0 : 1}"
  name                  = "Validate Setup"
  type                  = "Octopus.Script"
  process_id            = "${length(data.octopusdeploy_projects.project_azure_function.projects) != 0 ? null : octopusdeploy_process.process_azure_function_create_infrastructure[0].id}"
  channels              = null
  condition             = "Success"
  environments          = null
  excluded_environments = null
  git_dependencies      = { "" = { default_branch = "main", file_path_filters = null, git_credential_id = "", git_credential_type = "Anonymous", repository_uri = "https://github.com/OctopusSolutionsEngineering/Octopub.git" } }
  notes                 = "This step detects any default values tha must be updated before runbook can create Azure resources."
  package_requirement   = "LetOctopusDecide"
  slug                  = "validate-setup"
  start_trigger         = "StartAfterPrevious"
  tenant_tags           = null
  worker_pool_id        = "${length(data.octopusdeploy_worker_pools.workerpool_hosted_ubuntu.worker_pools) != 0 ? data.octopusdeploy_worker_pools.workerpool_hosted_ubuntu.worker_pools[0].id : data.octopusdeploy_worker_pools.workerpool_default_worker_pool.worker_pools[0].id}"
  properties            = {
      }
  execution_properties  = {
        "OctopusUseBundledTooling" = "False"
        "Octopus.Action.RunOnServer" = "true"
        "Octopus.Action.Script.ScriptSource" = "GitRepository"
        "Octopus.Action.GitRepository.Source" = "External"
        "Octopus.Action.Script.ScriptFileName" = "octopus/Azure/ValidateSetup.ps1"
        "Octopus.Action.Script.ScriptParameters" = "-Role \"Octopub-Products-Function\" -CheckForTargets $false"
      }
}

resource "octopusdeploy_process_step" "process_step_azure_function_create_infrastructure_get_azure_access_token" {
  count                 = "${length(data.octopusdeploy_projects.project_azure_function.projects) != 0 ? 0 : 1}"
  name                  = "Get Azure Access Token"
  type                  = "Octopus.AzurePowerShell"
  process_id            = "${length(data.octopusdeploy_projects.project_azure_function.projects) != 0 ? null : octopusdeploy_process.process_azure_function_create_infrastructure[0].id}"
  channels              = null
  condition             = "Variable"
  environments          = null
  excluded_environments = null
  package_requirement   = "LetOctopusDecide"
  slug                  = "get-azure-access-token"
  start_trigger         = "StartAfterPrevious"
  tenant_tags           = null
  worker_pool_id        = "${length(data.octopusdeploy_worker_pools.workerpool_hosted_ubuntu.worker_pools) != 0 ? data.octopusdeploy_worker_pools.workerpool_hosted_ubuntu.worker_pools[0].id : data.octopusdeploy_worker_pools.workerpool_default_worker_pool.worker_pools[0].id}"
  properties            = {
        "Octopus.Step.ConditionVariableExpression" = "#{unless Octopus.Deployment.Error}#{if Octopus.Action[Validate Setup].Output.SetupValid == \"True\"}true#{/if}#{/unless}"
      }
  execution_properties  = {
        "Octopus.Action.RunOnServer" = "true"
        "Octopus.Action.Azure.AccountId" = "${length(data.octopusdeploy_accounts.account_octopussamples_azure_account.accounts) != 0 ? data.octopusdeploy_accounts.account_octopussamples_azure_account.accounts[0].id : octopusdeploy_azure_service_principal.account_octopussamples_azure_account[0].id}"
        "Octopus.Action.Script.ScriptBody" = "# Get Azure Access Token -- an upcoming breaking change changes this to a secure string\n$accessToken = Get-AzAccessToken -AsSecureString\n\n# Convert secure string token to plain text so we can add it as a Sensitive Octopus Output variable\n$UnsecurePassword = (New-Object PSCredential 0, $accessToken.Token).GetNetworkCredential().Password\n\nSet-OctopusVariable -Name \"AzureToken\" -Value $UnsecurePassword -Sensitive"
        "OctopusUseBundledTooling" = "False"
        "Octopus.Action.Script.ScriptSource" = "Inline"
        "Octopus.Action.Script.Syntax" = "PowerShell"
      }
}

resource "octopusdeploy_process_step" "process_step_azure_function_create_infrastructure_validate_function_name_availability" {
  count                 = "${length(data.octopusdeploy_projects.project_azure_function.projects) != 0 ? 0 : 1}"
  name                  = "Validate Function Name Availability"
  type                  = "Octopus.Script"
  process_id            = "${length(data.octopusdeploy_projects.project_azure_function.projects) != 0 ? null : octopusdeploy_process.process_azure_function_create_infrastructure[0].id}"
  channels              = null
  condition             = "Variable"
  environments          = null
  excluded_environments = null
  git_dependencies      = { "" = { default_branch = "main", file_path_filters = null, git_credential_id = "", git_credential_type = "Anonymous", repository_uri = "https://github.com/OctopusSolutionsEngineering/Octopub.git" } }
  notes                 = "This steps calls the Azure API to determine if Function name specified in the Project.Azure.Function.Octopub.Products.Name Project variable is available."
  package_requirement   = "LetOctopusDecide"
  slug                  = "validate-function-name-availability"
  start_trigger         = "StartAfterPrevious"
  tenant_tags           = null
  worker_pool_id        = "${length(data.octopusdeploy_worker_pools.workerpool_hosted_ubuntu.worker_pools) != 0 ? data.octopusdeploy_worker_pools.workerpool_hosted_ubuntu.worker_pools[0].id : data.octopusdeploy_worker_pools.workerpool_default_worker_pool.worker_pools[0].id}"
  properties            = {
        "Octopus.Step.ConditionVariableExpression" = "#{unless Octopus.Deployment.Error}#{if Octopus.Action[Validate Setup].Output.SetupValid == \"True\"}true#{/if}#{/unless}"
      }
  execution_properties  = {
        "Octopus.Action.Script.ScriptSource" = "GitRepository"
        "Octopus.Action.GitRepository.Source" = "External"
        "Octopus.Action.Script.ScriptFileName" = "octopus/Azure/CheckForSiteAvailability.ps1"
        "Octopus.Action.Script.ScriptParameters" = "-AzureSiteName #{Project.Azure.Function.Octopub.Products.Name}"
        "OctopusUseBundledTooling" = "False"
        "Octopus.Action.RunOnServer" = "true"
      }
}

resource "octopusdeploy_process_step" "process_step_azure_function_create_infrastructure_create_resource_group" {
  count                 = "${length(data.octopusdeploy_projects.project_azure_function.projects) != 0 ? 0 : 1}"
  name                  = "Create Resource Group"
  type                  = "Octopus.AzurePowerShell"
  process_id            = "${length(data.octopusdeploy_projects.project_azure_function.projects) != 0 ? null : octopusdeploy_process.process_azure_function_create_infrastructure[0].id}"
  channels              = null
  condition             = "Variable"
  environments          = null
  excluded_environments = null
  notes                 = "This step uses the Azure CLI to create a Resource Group."
  package_requirement   = "LetOctopusDecide"
  slug                  = "create-resource-group"
  start_trigger         = "StartAfterPrevious"
  tenant_tags           = null
  worker_pool_id        = "${length(data.octopusdeploy_worker_pools.workerpool_hosted_ubuntu.worker_pools) != 0 ? data.octopusdeploy_worker_pools.workerpool_hosted_ubuntu.worker_pools[0].id : data.octopusdeploy_worker_pools.workerpool_default_worker_pool.worker_pools[0].id}"
  properties            = {
        "Octopus.Step.ConditionVariableExpression" = "#{if Octopus.Action[Validate Setup].Output.SetupValid == \"True\"}true#{/if}"
      }
  execution_properties  = {
        "Octopus.Action.Script.ScriptSource" = "Inline"
        "Octopus.Action.Script.Syntax" = "PowerShell"
        "Octopus.Action.RunOnServer" = "true"
        "Octopus.Action.Azure.AccountId" = "#{Project.Azure.Account}"
        "Octopus.Action.Script.ScriptBody" = "# Get variables\n$resourceGroupName = $OctopusParameters['Project.Azure.ResourceGroup.Name']\n$azureLocation = $OctopusParameters['Project.Azure.Location']\n$resourceGroupCreated = $false\n\n# Check to see if the group already exists\n$groupExists = az group exists --name $resourceGroupName\n\nif ($groupExists -eq $true)\n{\n  Write-Highlight \"A Resource Group with the name of $resourceGroupName already exists.  We recommend creating a new Resource Group for this example.\"\n}\nelse\n{\n  # Create resourece group\n  Write-Host \"Creating resource group $resourceGroupName in $azureLocation...\"\n  az group create --location $azureLocation --name $resourceGroupName\n\n  $resourceGroupCreated = $true\n}\n\n# Set output variable\nSet-OctopusVariable -Name \"ResourceGroupCreated\" -Value $resourceGroupCreated"
        "OctopusUseBundledTooling" = "False"
      }
}

resource "octopusdeploy_process_step" "process_step_azure_function_create_infrastructure_create_storage_account" {
  count                 = "${length(data.octopusdeploy_projects.project_azure_function.projects) != 0 ? 0 : 1}"
  name                  = "Create Storage Account"
  type                  = "Octopus.AzurePowerShell"
  process_id            = "${length(data.octopusdeploy_projects.project_azure_function.projects) != 0 ? null : octopusdeploy_process.process_azure_function_create_infrastructure[0].id}"
  channels              = null
  condition             = "Variable"
  environments          = null
  excluded_environments = null
  notes                 = "This step uses the Azure CLI to create a Storage Account resource."
  package_requirement   = "LetOctopusDecide"
  slug                  = "create-storage-account"
  start_trigger         = "StartAfterPrevious"
  tenant_tags           = null
  worker_pool_id        = "${length(data.octopusdeploy_worker_pools.workerpool_hosted_ubuntu.worker_pools) != 0 ? data.octopusdeploy_worker_pools.workerpool_hosted_ubuntu.worker_pools[0].id : data.octopusdeploy_worker_pools.workerpool_default_worker_pool.worker_pools[0].id}"
  properties            = {
        "Octopus.Step.ConditionVariableExpression" = "#{if Octopus.Action[Create Resource Group].Output.ResourceGroupCreated == \"True\"}true#{/if}"
      }
  execution_properties  = {
        "Octopus.Action.Script.ScriptSource" = "Inline"
        "Octopus.Action.Script.Syntax" = "PowerShell"
        "Octopus.Action.RunOnServer" = "true"
        "Octopus.Action.Azure.AccountId" = "#{Project.Azure.Account}"
        "Octopus.Action.Script.ScriptBody" = "# Get variables\n$storageAccountName = $OctopusParameters['Project.Azure.StorageAccount.Name']\n$resourceGroupName = $OctopusParameters['Project.Azure.ResourceGroup.Name']\n$azureLocation = $OctopusParameters['Project.Azure.Location']\n$storageAccountCreated = $false\n\n# Check to see if name is already being used in this subscription\n$accountExists = ((az storage account check-name --name $storageAccountName) | ConvertFrom-Json)\n\nif ($accountExists.nameAvailable -ne $true)\n{\n  Write-Highlight \"A storage account with the name $storageAccountName already exists in your subscription.  Please update the Project Variable Project.Azure.StorageAccount.Name\"\n}\nelse\n{\n  # Create Azure storage account\n  Write-Host \"Creating storage account ...\"\n  az storage account create --name $storageAccountName --resource-group $resourceGroupName --location $azureLocation\n\n  $storageAccountCreated = $true\n}\n\nSet-OctopusVariable -Name StorageAccountCreated -Value  $storageAccountCreated\n# Get account keys\n$accountKeys = (az storage account keys list --account-name $storageAccountName --resource-group $resourceGroupName) | ConvertFrom-JSON"
        "OctopusUseBundledTooling" = "False"
      }
}

resource "octopusdeploy_process_step" "process_step_azure_function_create_infrastructure_create_octopub_products_function_app" {
  count                 = "${length(data.octopusdeploy_projects.project_azure_function.projects) != 0 ? 0 : 1}"
  name                  = "Create Octopub Products Function App"
  type                  = "Octopus.AzurePowerShell"
  process_id            = "${length(data.octopusdeploy_projects.project_azure_function.projects) != 0 ? null : octopusdeploy_process.process_azure_function_create_infrastructure[0].id}"
  channels              = null
  condition             = "Variable"
  environments          = null
  excluded_environments = null
  notes                 = "This step uses the Azure CLI to create an Azure Function App."
  package_requirement   = "LetOctopusDecide"
  slug                  = "create-octopub-products-function-app"
  start_trigger         = "StartAfterPrevious"
  tenant_tags           = null
  worker_pool_id        = "${length(data.octopusdeploy_worker_pools.workerpool_hosted_ubuntu.worker_pools) != 0 ? data.octopusdeploy_worker_pools.workerpool_hosted_ubuntu.worker_pools[0].id : data.octopusdeploy_worker_pools.workerpool_default_worker_pool.worker_pools[0].id}"
  properties            = {
        "Octopus.Step.ConditionVariableExpression" = "#{if Octopus.Action[Validate Function Name Availability].Output.NameAvailable == \"True\"}#{if Octopus.Action[Create Storage Account].Output.StorageAccountCreated == \"True\"}true#{/if}#{/if}"
      }
  execution_properties  = {
        "Octopus.Action.Script.ScriptSource" = "Inline"
        "Octopus.Action.Script.Syntax" = "PowerShell"
        "Octopus.Action.RunOnServer" = "true"
        "Octopus.Action.Azure.AccountId" = "#{Project.Azure.Account}"
        "Octopus.Action.Script.ScriptBody" = "# Get variables\n$resourceGroupName = \"#{Project.Azure.ResourceGroup.Name}\"\n$appServiceName = \"#{Project.Azure.Function.Octopub.Products.Name}\"\n$appServiceRuntime = \"#{Project.Azure.Function.Octopub.Products.Runtime}\"\n$osType = \"#{Project.Azure.Function.Octopub.Products.OS}\"\n$functionsVersion = [int]\"#{Project.Azure.Function.Octopub.Products.Version}\"\n$azureLocation = \"#{Project.Azure.Location}\"\n$azureAccount = \"#{Project.Azure.Account}\"\n$storageAccountName = \"#{Project.Azure.StorageAccount.Name}\"\n\n# Fix ANSI Color on PWSH Core issues when displaying objects\nif ($PSEdition -eq \"Core\") {\n    $PSStyle.OutputRendering = \"PlainText\"\n}\n\n# Create App Service\nWrite-Host \"Creating $appServiceName app service ...\"\n$functionApp = (az functionapp create --name $appServiceName --consumption-plan-location $azureLocation --resource-group $resourceGroupName --runtime $appServiceRuntime --storage-account $storageAccountName --os-type $osType --functions-version $functionsVersion | ConvertFrom-Json)\n\n# Consumption plans are created automatically in the resource group, however, take a bit show up\n$planName = $functionApp.serverfarmId.SubString($functionApp.serverFarmId.LastIndexOf(\"/\") + 1)\n$functionAppPlans = (az functionapp plan list --resource-group $resourceGroupName | ConvertFrom-Json)\n\nWrite-Host \"Consumption based plans auto create and will sometimes take a bit to show up in the resource group, this loop will wait until it's available so the Slot creation doesn't fail ...\"\nwhile ($null -eq ($functionAppPlans | Where-Object {$_.Name -eq $planName}))\n{\n  Write-Host \"Waiting 10 seconds for app plan $planName in $resourceGroupName to show up ...\"\n  Start-Sleep -Seconds 10\n  $functionAppPlans = (az functionapp plan list --resource-group $resourceGroupName | ConvertFrom-Json)\n}\n\nWrite-Host \"It showed up!\"\n\n# Create deployment slots\nWrite-Host \"Creating deployment slots ...\"\naz functionapp deployment slot create --resource-group $resourceGroupName --name $appServiceName --slot \"staging\"\n\nWrite-Host \"Creating Octopus Azure Web App target for $appServiceName\"\nNew-OctopusAzureWebAppTarget -Name $appServiceName -AzureWebApp $appServiceName -AzureResourceGroupName $resourceGroupName -OctopusAccountIdOrName $azureAccount -OctopusRoles \"Octopub-Products-Function\" -updateIfExisting"
        "OctopusUseBundledTooling" = "False"
      }
}

resource "octopusdeploy_process_steps_order" "process_step_order_azure_function_create_infrastructure" {
  count      = "${length(data.octopusdeploy_projects.project_azure_function.projects) != 0 ? 0 : 1}"
  process_id = "${length(data.octopusdeploy_projects.project_azure_function.projects) != 0 ? null : octopusdeploy_process.process_azure_function_create_infrastructure[0].id}"
  steps      = ["${length(data.octopusdeploy_projects.project_azure_function.projects) != 0 ? null : octopusdeploy_process_step.process_step_azure_function_create_infrastructure_validate_setup[0].id}", "${length(data.octopusdeploy_projects.project_azure_function.projects) != 0 ? null : octopusdeploy_process_step.process_step_azure_function_create_infrastructure_get_azure_access_token[0].id}", "${length(data.octopusdeploy_projects.project_azure_function.projects) != 0 ? null : octopusdeploy_process_step.process_step_azure_function_create_infrastructure_validate_function_name_availability[0].id}", "${length(data.octopusdeploy_projects.project_azure_function.projects) != 0 ? null : octopusdeploy_process_step.process_step_azure_function_create_infrastructure_create_resource_group[0].id}", "${length(data.octopusdeploy_projects.project_azure_function.projects) != 0 ? null : octopusdeploy_process_step.process_step_azure_function_create_infrastructure_create_storage_account[0].id}", "${length(data.octopusdeploy_projects.project_azure_function.projects) != 0 ? null : octopusdeploy_process_step.process_step_azure_function_create_infrastructure_create_octopub_products_function_app[0].id}"]
}

data "octopusdeploy_projects" "runbook_azure_function_create_infrastructure" {
  ids          = null
  partial_name = "Azure Function"
  skip         = 0
  take         = 1
}
variable "runbook_azure_function_create_infrastructure_name" {
  type        = string
  nullable    = false
  sensitive   = false
  description = "The name of the runbook exported from Create Infrastructure"
  default     = "Create Infrastructure"
}
resource "octopusdeploy_runbook" "runbook_azure_function_create_infrastructure" {
  count                       = "${length(data.octopusdeploy_projects.runbook_azure_function_create_infrastructure.projects) != 0 ? 0 : 1}"
  name                        = "${var.runbook_azure_function_create_infrastructure_name}"
  project_id                  = "${length(data.octopusdeploy_projects.project_azure_function.projects) != 0 ? data.octopusdeploy_projects.project_azure_function.projects[0].id : octopusdeploy_project.project_azure_function[0].id}"
  environment_scope           = "Specified"
  environments                = ["${length(data.octopusdeploy_environments.environment_development.environments) != 0 ? data.octopusdeploy_environments.environment_development.environments[0].id : octopusdeploy_environment.environment_development[0].id}", "${length(data.octopusdeploy_environments.environment_test.environments) != 0 ? data.octopusdeploy_environments.environment_test.environments[0].id : octopusdeploy_environment.environment_test[0].id}", "${length(data.octopusdeploy_environments.environment_production.environments) != 0 ? data.octopusdeploy_environments.environment_production.environments[0].id : octopusdeploy_environment.environment_production[0].id}"]
  force_package_download      = false
  default_guided_failure_mode = "EnvironmentDefault"
  description                 = "Creates the infrastructure necessary to support this Azure function:\n- Resource group\n- octopub-products Function\n- Storage Account\n- Consumption-based App Service Plan"
  multi_tenancy_mode          = "Untenanted"

  retention_policy {
    quantity_to_keep = 100
  }

  connectivity_policy {
    allow_deployments_to_no_targets = true
    exclude_unhealthy_targets       = false
    skip_machine_behavior           = "None"
  }
}

resource "octopusdeploy_process" "process_azure_function_destroy_infrastructure" {
  count      = "${length(data.octopusdeploy_projects.project_azure_function.projects) != 0 ? 0 : 1}"
  project_id = "${length(data.octopusdeploy_projects.project_azure_function.projects) != 0 ? data.octopusdeploy_projects.project_azure_function.projects[0].id : octopusdeploy_project.project_azure_function[0].id}"
  runbook_id = "${length(data.octopusdeploy_projects.runbook_azure_function_destroy_infrastructure.projects) != 0 ? null : octopusdeploy_runbook.runbook_azure_function_destroy_infrastructure[0].id}"
  depends_on = []
}

resource "octopusdeploy_process_step" "process_step_azure_function_destroy_infrastructure_validate_setup" {
  count                 = "${length(data.octopusdeploy_projects.project_azure_function.projects) != 0 ? 0 : 1}"
  name                  = "Validate Setup"
  type                  = "Octopus.Script"
  process_id            = "${length(data.octopusdeploy_projects.project_azure_function.projects) != 0 ? null : octopusdeploy_process.process_azure_function_destroy_infrastructure[0].id}"
  channels              = null
  condition             = "Success"
  environments          = null
  excluded_environments = null
  git_dependencies      = { "" = { default_branch = "main", file_path_filters = null, git_credential_id = "", git_credential_type = "Anonymous", repository_uri = "https://github.com/OctopusSolutionsEngineering/Octopub.git" } }
  notes                 = "This step detects any default values that must be updated before the runbook can be executed."
  package_requirement   = "LetOctopusDecide"
  slug                  = "validate-setup"
  start_trigger         = "StartAfterPrevious"
  tenant_tags           = null
  worker_pool_id        = "${length(data.octopusdeploy_worker_pools.workerpool_hosted_ubuntu.worker_pools) != 0 ? data.octopusdeploy_worker_pools.workerpool_hosted_ubuntu.worker_pools[0].id : data.octopusdeploy_worker_pools.workerpool_default_worker_pool.worker_pools[0].id}"
  properties            = {
      }
  execution_properties  = {
        "Octopus.Action.Script.ScriptFileName" = "octopus/Azure/ValidateSetup.ps1"
        "Octopus.Action.Script.ScriptParameters" = "-Role \"Octopub-Products-Function\" -CheckForTargets $true"
        "OctopusUseBundledTooling" = "False"
        "Octopus.Action.RunOnServer" = "true"
        "Octopus.Action.Script.ScriptSource" = "GitRepository"
        "Octopus.Action.GitRepository.Source" = "External"
      }
}

resource "octopusdeploy_process_step" "process_step_azure_function_destroy_infrastructure_deregister_target" {
  count                 = "${length(data.octopusdeploy_projects.project_azure_function.projects) != 0 ? 0 : 1}"
  name                  = "Deregister target"
  type                  = "Octopus.Script"
  process_id            = "${length(data.octopusdeploy_projects.project_azure_function.projects) != 0 ? null : octopusdeploy_process.process_azure_function_destroy_infrastructure[0].id}"
  channels              = null
  condition             = "Variable"
  environments          = null
  excluded_environments = null
  notes                 = "Deregisters the Azure Function App as a Target."
  package_requirement   = "LetOctopusDecide"
  slug                  = "deregister-target"
  start_trigger         = "StartAfterPrevious"
  tenant_tags           = null
  worker_pool_id        = "${length(data.octopusdeploy_worker_pools.workerpool_hosted_ubuntu.worker_pools) != 0 ? data.octopusdeploy_worker_pools.workerpool_hosted_ubuntu.worker_pools[0].id : data.octopusdeploy_worker_pools.workerpool_default_worker_pool.worker_pools[0].id}"
  properties            = {
        "Octopus.Step.ConditionVariableExpression" = "#{if Octopus.Action[Validate Setup].Output.SetupValid == \"True\"}true#{/if}"
      }
  execution_properties  = {
        "Octopus.Action.Script.ScriptBody" = "$appServiceName = \"#{Project.Azure.Function.Octopub.Products.Name}\"\n$apiKey = \"#{Project.Octopus.Api.Key}\"\n$spaceId = \"#{Octopus.Space.Id}\"\n$headers = @{\"X-Octopus-ApiKey\"=$apiKey}\n\nif ([String]::IsNullOrWhitespace(\"#{Octopus.Web.ServerUri}\"))\n{\n  $octopusUrl = \"#{Octopus.Web.BaseUrl}\"\n}\nelse\n{\n  $octopusUrl = \"#{Octopus.Web.ServerUri}\"\n}\n\n$uriBuilder = New-Object System.UriBuilder(\"$octopusUrl/api/$spaceId/machines\")\n$query = [System.Web.HttpUtility]::ParseQueryString(\"\")\n$query[\"name\"] = $appServiceName\n$query[\"environmentIds\"] = \"#{Octopus.Environment.Id}\"\n$uriBuilder.Query = $query.ToString()\n$uri = $uriBuilder.ToString()\n\n$octopubTarget = Invoke-RestMethod -Method Get -Uri $uri -Headers $headers\n\nforeach ($target in $octopubTarget.Items)\n{\n  if ($target.Name -eq $appServiceName)\n  {\n    Write-Host \"Deregistering\" + $target.Name\n    $uri = \"$octopusUrl/api/$spaceId/machines/$($target.Id)\"\n    Invoke-RestMethod -Method Delete -Uri $uri -Headers $headers\n  }\n}"
        "OctopusUseBundledTooling" = "False"
        "Octopus.Action.RunOnServer" = "true"
        "Octopus.Action.Script.ScriptSource" = "Inline"
        "Octopus.Action.Script.Syntax" = "PowerShell"
      }
}

resource "octopusdeploy_process_step" "process_step_azure_function_destroy_infrastructure_destroy_resource_group" {
  count                 = "${length(data.octopusdeploy_projects.project_azure_function.projects) != 0 ? 0 : 1}"
  name                  = "Destroy resource group"
  type                  = "Octopus.AzurePowerShell"
  process_id            = "${length(data.octopusdeploy_projects.project_azure_function.projects) != 0 ? null : octopusdeploy_process.process_azure_function_destroy_infrastructure[0].id}"
  channels              = null
  condition             = "Variable"
  environments          = null
  excluded_environments = null
  notes                 = "This step uses the Azure CLI to delete a resource group."
  package_requirement   = "LetOctopusDecide"
  slug                  = "destroy-resource-group"
  start_trigger         = "StartAfterPrevious"
  tenant_tags           = null
  worker_pool_id        = "${length(data.octopusdeploy_worker_pools.workerpool_hosted_ubuntu.worker_pools) != 0 ? data.octopusdeploy_worker_pools.workerpool_hosted_ubuntu.worker_pools[0].id : data.octopusdeploy_worker_pools.workerpool_default_worker_pool.worker_pools[0].id}"
  properties            = {
        "Octopus.Step.ConditionVariableExpression" = "#{if Octopus.Action[Validate Setup].Output.SetupValid == \"True\"}true#{/if}"
      }
  execution_properties  = {
        "Octopus.Action.Script.ScriptBody" = "# Get variables\n$resourceGroupName = $OctopusParameters['Project.Azure.ResourceGroup.Name']\n\n$groupExists = az group exists --name $resourceGroupName\n\nif($groupExists -eq $true) {\n\tWrite-Host \"Deleting Resource Group: $resourceGroupName\"\n    az group delete --name $resourceGroupName --yes \n\tWrite-Highlight \"Deleted Resource Group: $resourceGroupName\"\n}\nelse {\n\tWrite-Highlight \"Resource Group: $resourceGroupName doesn't exist.\"\n}"
        "OctopusUseBundledTooling" = "False"
        "Octopus.Action.Script.ScriptSource" = "Inline"
        "Octopus.Action.RunOnServer" = "true"
        "Octopus.Action.Azure.AccountId" = "#{Project.Azure.Account}"
        "Octopus.Action.Script.Syntax" = "PowerShell"
      }
}

resource "octopusdeploy_process_steps_order" "process_step_order_azure_function_destroy_infrastructure" {
  count      = "${length(data.octopusdeploy_projects.project_azure_function.projects) != 0 ? 0 : 1}"
  process_id = "${length(data.octopusdeploy_projects.project_azure_function.projects) != 0 ? null : octopusdeploy_process.process_azure_function_destroy_infrastructure[0].id}"
  steps      = ["${length(data.octopusdeploy_projects.project_azure_function.projects) != 0 ? null : octopusdeploy_process_step.process_step_azure_function_destroy_infrastructure_validate_setup[0].id}", "${length(data.octopusdeploy_projects.project_azure_function.projects) != 0 ? null : octopusdeploy_process_step.process_step_azure_function_destroy_infrastructure_deregister_target[0].id}", "${length(data.octopusdeploy_projects.project_azure_function.projects) != 0 ? null : octopusdeploy_process_step.process_step_azure_function_destroy_infrastructure_destroy_resource_group[0].id}"]
}

data "octopusdeploy_projects" "runbook_azure_function_destroy_infrastructure" {
  ids          = null
  partial_name = "Azure Function"
  skip         = 0
  take         = 1
}
variable "runbook_azure_function_destroy_infrastructure_name" {
  type        = string
  nullable    = false
  sensitive   = false
  description = "The name of the runbook exported from Destroy Infrastructure"
  default     = "Destroy Infrastructure"
}
resource "octopusdeploy_runbook" "runbook_azure_function_destroy_infrastructure" {
  count                       = "${length(data.octopusdeploy_projects.runbook_azure_function_destroy_infrastructure.projects) != 0 ? 0 : 1}"
  name                        = "${var.runbook_azure_function_destroy_infrastructure_name}"
  project_id                  = "${length(data.octopusdeploy_projects.project_azure_function.projects) != 0 ? data.octopusdeploy_projects.project_azure_function.projects[0].id : octopusdeploy_project.project_azure_function[0].id}"
  environment_scope           = "Specified"
  environments                = ["${length(data.octopusdeploy_environments.environment_development.environments) != 0 ? data.octopusdeploy_environments.environment_development.environments[0].id : octopusdeploy_environment.environment_development[0].id}", "${length(data.octopusdeploy_environments.environment_test.environments) != 0 ? data.octopusdeploy_environments.environment_test.environments[0].id : octopusdeploy_environment.environment_test[0].id}", "${length(data.octopusdeploy_environments.environment_production.environments) != 0 ? data.octopusdeploy_environments.environment_production.environments[0].id : octopusdeploy_environment.environment_production[0].id}"]
  force_package_download      = false
  default_guided_failure_mode = "EnvironmentDefault"
  description                 = "Destroys the Infrastructure for the Azure Functions:\n- Destroys Resource Group\n - This will remove all other resources for the Functions\n- Deregisters the Octopus Targets"
  multi_tenancy_mode          = "Untenanted"

  retention_policy {
    quantity_to_keep = 100
  }

  connectivity_policy {
    allow_deployments_to_no_targets = true
    exclude_unhealthy_targets       = false
    skip_machine_behavior           = "None"
  }
}

=======
>>>>>>> a1e6bc24
variable "project_azure_function_name" {
  type        = string
  nullable    = false
  sensitive   = false
  description = "The name of the project exported from Azure Function"
  default     = "Azure Function"
}
variable "project_azure_function_description_prefix" {
  type        = string
  nullable    = false
  sensitive   = false
  description = "An optional prefix to add to the project description for the project Azure Function"
  default     = ""
}
variable "project_azure_function_description_suffix" {
  type        = string
  nullable    = false
  sensitive   = false
  description = "An optional suffix to add to the project description for the project Azure Function"
  default     = ""
}
variable "project_azure_function_description" {
  type        = string
  nullable    = false
  sensitive   = false
  description = "The description of the project exported from Azure Function"
  default     = "Demo deploying an Azure Function."
}
variable "project_azure_function_tenanted" {
  type        = string
  nullable    = false
  sensitive   = false
  description = "The tenanted setting for the project Untenanted"
  default     = "Untenanted"
}
data "octopusdeploy_projects" "project_azure_function" {
  ids          = null
  partial_name = "${var.project_azure_function_name}"
  skip         = 0
  take         = 1
}
resource "octopusdeploy_project" "project_azure_function" {
  count                                = "${length(data.octopusdeploy_projects.project_azure_function.projects) != 0 ? 0 : 1}"
  name                                 = "${var.project_azure_function_name}"
  default_guided_failure_mode          = "EnvironmentDefault"
  default_to_skip_if_already_installed = false
  discrete_channel_release             = false
  is_disabled                          = false
  is_version_controlled                = false
  lifecycle_id                         = "${length(data.octopusdeploy_lifecycles.lifecycle_devsecops.lifecycles) != 0 ? data.octopusdeploy_lifecycles.lifecycle_devsecops.lifecycles[0].id : octopusdeploy_lifecycle.lifecycle_devsecops[0].id}"
  project_group_id                     = "${length(data.octopusdeploy_project_groups.project_group_azure.project_groups) != 0 ? data.octopusdeploy_project_groups.project_group_azure.project_groups[0].id : octopusdeploy_project_group.project_group_azure[0].id}"
  included_library_variable_sets       = []
  tenanted_deployment_participation    = "${var.project_azure_function_tenanted}"

  connectivity_policy {
    allow_deployments_to_no_targets = true
    exclude_unhealthy_targets       = false
    skip_machine_behavior           = "None"
    target_roles                    = []
  }
  description = "${var.project_azure_function_description_prefix}${var.project_azure_function_description}${var.project_azure_function_description_suffix}"
  lifecycle {
    prevent_destroy = true
  }
}
resource "octopusdeploy_project_versioning_strategy" "project_azure_function" {
  count      = "${length(data.octopusdeploy_projects.project_azure_function.projects) != 0 ? 0 : 1}"
  project_id = "${length(data.octopusdeploy_projects.project_azure_function.projects) != 0 ? data.octopusdeploy_projects.project_azure_function.projects[0].id : octopusdeploy_project.project_azure_function[0].id}"
  template   = "#{Octopus.Date.Year}.#{Octopus.Date.Month}.#{Octopus.Date.Day}.i"
}

<|MERGE_RESOLUTION|>--- conflicted
+++ resolved
@@ -316,21 +316,12 @@
   properties            = {
       }
   execution_properties  = {
-<<<<<<< HEAD
-        "Octopus.Action.RunOnServer" = "true"
-        "Octopus.Action.Script.ScriptSource" = "GitRepository"
-        "Octopus.Action.GitRepository.Source" = "External"
-        "Octopus.Action.Script.ScriptFileName" = "octopus/Azure/ValidateSetup.ps1"
-        "Octopus.Action.Script.ScriptParameters" = "-Role \"Octopub-Products-Function\" -CheckForTargets $true"
-        "OctopusUseBundledTooling" = "False"
-=======
         "Octopus.Action.Script.ScriptSource" = "GitRepository"
         "OctopusUseBundledTooling" = "False"
         "Octopus.Action.RunOnServer" = "true"
         "Octopus.Action.GitRepository.Source" = "External"
         "Octopus.Action.Script.ScriptFileName" = "octopus/Azure/ValidateSetup.ps1"
         "Octopus.Action.Script.ScriptParameters" = "-Role \"Octopub-Products-Function\" -CheckForTargets $true"
->>>>>>> a1e6bc24
       }
 }
 
@@ -353,43 +344,11 @@
   properties            = {
       }
   execution_properties  = {
-<<<<<<< HEAD
-        "OctopusUseBundledTooling" = "False"
-        "Octopus.Action.RunOnServer" = "true"
-        "Octopus.Action.Script.ScriptSource" = "GitRepository"
-        "Octopus.Action.GitRepository.Source" = "External"
-        "Octopus.Action.Script.ScriptFileName" = "octopus/CheckSMTPConfigured.ps1"
-      }
-}
-
-resource "octopusdeploy_process_step" "process_step_azure_function_send_deployment_start_notification" {
-  count                 = "${length(data.octopusdeploy_projects.project_azure_function.projects) != 0 ? 0 : 1}"
-  name                  = "Send deployment start notification"
-  type                  = "Octopus.Email"
-  process_id            = "${length(data.octopusdeploy_projects.project_azure_function.projects) != 0 ? null : octopusdeploy_process.process_azure_function[0].id}"
-  channels              = null
-  condition             = "Variable"
-  environments          = null
-  excluded_environments = ["${length(data.octopusdeploy_environments.environment_security.environments) != 0 ? data.octopusdeploy_environments.environment_security.environments[0].id : octopusdeploy_environment.environment_security[0].id}"]
-  notes                 = "This step sends an email notification that the deployment has started.  It only runs when the output variable `Octopus.Action[Check SMTP configuration].Output.SmtpConfigured` is set to true."
-  package_requirement   = "LetOctopusDecide"
-  slug                  = "send-deployment-start-notification"
-  start_trigger         = "StartAfterPrevious"
-  tenant_tags           = null
-  properties            = {
-        "Octopus.Step.ConditionVariableExpression" = "#{if Octopus.Action[Check SMTP configuration].Output.SmtpConfigured == \"True\"}true#{/if}"
-      }
-  execution_properties  = {
-        "Octopus.Action.Email.Body" = "#{Octopus.Project.Name} release version #{Octopus.Release.Number} is deploying to #{Octopus.Environment.Name}"
-        "Octopus.Action.Email.To" = "#{Octopus.Deployment.CreatedBy.EmailAddress}"
-        "Octopus.Action.Email.Subject" = "#{Octopus.Project.Name} is deploying to #{Octopus.Environment.Name}"
-=======
         "Octopus.Action.GitRepository.Source" = "External"
         "Octopus.Action.Script.ScriptFileName" = "octopus/CheckSMTPConfigured.ps1"
         "Octopus.Action.Script.ScriptSource" = "GitRepository"
         "OctopusUseBundledTooling" = "False"
         "Octopus.Action.RunOnServer" = "true"
->>>>>>> a1e6bc24
       }
 }
 
@@ -420,20 +379,11 @@
         "Octopus.Action.TargetRoles" = "Octopub-Products-Function"
       }
   execution_properties  = {
-<<<<<<< HEAD
-        "Octopus.Action.EnabledFeatures" = "Octopus.Features.JsonConfigurationVariables,Octopus.Features.ConfigurationTransforms,Octopus.Features.SubstituteInFiles"
-=======
->>>>>>> a1e6bc24
         "Octopus.Action.RunOnServer" = "true"
         "Octopus.Action.Azure.DeploymentType" = "Package"
         "Octopus.Action.Azure.DeploymentSlot" = "staging"
-<<<<<<< HEAD
-        "OctopusUseBundledTooling" = "False"
-        "Octopus.Action.Azure.DeploymentType" = "Package"
-=======
         "Octopus.Action.EnabledFeatures" = "Octopus.Features.JsonConfigurationVariables,Octopus.Features.ConfigurationTransforms,Octopus.Features.SubstituteInFiles"
         "OctopusUseBundledTooling" = "False"
->>>>>>> a1e6bc24
       }
 }
 
@@ -456,21 +406,12 @@
         "Octopus.Step.ConditionVariableExpression" = "#{unless Octopus.Deployment.Error}#{if Octopus.Action[Validate Setup].Output.SetupValid == \"True\"}true#{/if}#{/unless}"
       }
   execution_properties  = {
-<<<<<<< HEAD
-        "Octopus.Action.RunOnServer" = "true"
-        "Octopus.Action.Azure.AccountId" = "#{Project.Azure.Account}"
-        "Octopus.Action.Script.ScriptBody" = "# Get variables\n$resourceGroupName = \"#{Project.Azure.ResourceGroup.Name}\"\n$functionName = \"#{Project.Azure.Function.Octopub.Products.Name}\"\n\n# Get list of deployment slots\n$deploymentSlots = (az functionapp deployment slot list --resource-group $resourceGroupName --name $functionName | ConvertFrom-JSON)\n\n# Check to see if anything was returned\nif ($null -ne $deploymentSlots -and $null -ne ($deploymentSlots | Where-Object {$_.Name -eq \"staging\"}))\n{\n  # Assing the hostname of the deployment slot\n  $testUrl = ($deploymentSlots | Where-Object {$_.Name -eq \"staging\"}).defaultHostName\n}\nelse\n{\n  # No deployments slots are available, use the function app instead\n  $testUrl = (az functionapp show --resource-group $resourceGroupName --name $functionName | ConvertFrom-JSON).defaultHostName\n}\n\ntry\n{\n  # Make a web request  \n  $response = Invoke-WebRequest -Uri \"https://$testUrl\"\n\n  # Check for a 200 response\n  if ($response.StatusCode -ne 200)\n  {\n    # Throw an error\n    throw $response.StatusCode\n  }\n  else\n  {\n    Write-Host \"Smoke test succeeded!\"\n  }\n}\ncatch\n{\n  Write-Warning \"An error occurred: $($_.Exception.Message)\"\n}"
-        "OctopusUseBundledTooling" = "False"
-        "Octopus.Action.Script.ScriptSource" = "Inline"
-        "Octopus.Action.Script.Syntax" = "PowerShell"
-=======
         "Octopus.Action.Script.ScriptSource" = "Inline"
         "Octopus.Action.Script.Syntax" = "PowerShell"
         "OctopusUseBundledTooling" = "False"
         "Octopus.Action.RunOnServer" = "true"
         "Octopus.Action.Azure.AccountId" = "#{Project.Azure.Account}"
         "Octopus.Action.Script.ScriptBody" = "# Get variables\n$resourceGroupName = \"#{Project.Azure.ResourceGroup.Name}\"\n$functionName = \"#{Project.Azure.Function.Octopub.Products.Name}\"\n\n# Get list of deployment slots\n$deploymentSlots = (az functionapp deployment slot list --resource-group $resourceGroupName --name $functionName | ConvertFrom-JSON)\n\n# Check to see if anything was returned\nif ($null -ne $deploymentSlots -and $null -ne ($deploymentSlots | Where-Object {$_.Name -eq \"staging\"}))\n{\n  # Assing the hostname of the deployment slot\n  $testUrl = ($deploymentSlots | Where-Object {$_.Name -eq \"staging\"}).defaultHostName\n}\nelse\n{\n  # No deployments slots are available, use the function app instead\n  $testUrl = (az functionapp show --resource-group $resourceGroupName --name $functionName | ConvertFrom-JSON).defaultHostName\n}\n\ntry\n{\n  # Make a web request  \n  $response = Invoke-WebRequest -Uri \"https://$testUrl\"\n\n  # Check for a 200 response\n  if ($response.StatusCode -ne 200)\n  {\n    # Throw an error\n    throw $response.StatusCode\n  }\n  else\n  {\n    Write-Host \"Smoke test succeeded!\"\n  }\n}\ncatch\n{\n  Write-Warning \"An error occurred: $($_.Exception.Message)\"\n}"
->>>>>>> a1e6bc24
       }
 }
 
@@ -518,21 +459,12 @@
         "Octopus.Step.ConditionVariableExpression" = "#{unless Octopus.Deployment.Error}#{if Octopus.Action[Validate Setup].Output.SetupValid == \"True\"}true#{/if}#{/unless}"
       }
   execution_properties  = {
-<<<<<<< HEAD
-        "Octopus.Action.Script.ScriptSource" = "Inline"
-        "Octopus.Action.Script.Syntax" = "PowerShell"
-        "Octopus.Action.RunOnServer" = "true"
-        "Octopus.Action.Azure.AccountId" = "#{Project.Azure.Account}"
-        "Octopus.Action.Script.ScriptBody" = "# Get variables\n$resourceGroupName = $OctopusParameters[\"Project.Azure.ResourceGroup.Name\"]\n$functionAppName = $OctopusParameters[\"Project.Azure.Function.Octopub.Products.Name\"]\n\n# Swap the staging and production slots\nWrite-Host \"Swapping Staging and Production slots...\"\naz functionapp deployment slot swap --slot \"Staging\" --target-slot \"Production\" --resource-group $resourceGroupName --name $functionAppName\nWrite-Host \"Swap complete!\""
-        "OctopusUseBundledTooling" = "False"
-=======
         "OctopusUseBundledTooling" = "False"
         "Octopus.Action.RunOnServer" = "true"
         "Octopus.Action.Azure.AccountId" = "#{Project.Azure.Account}"
         "Octopus.Action.Script.ScriptBody" = "# Get variables\n$resourceGroupName = $OctopusParameters[\"Project.Azure.ResourceGroup.Name\"]\n$functionAppName = $OctopusParameters[\"Project.Azure.Function.Octopub.Products.Name\"]\n\n# Swap the staging and production slots\nWrite-Host \"Swapping Staging and Production slots...\"\naz functionapp deployment slot swap --slot \"Staging\" --target-slot \"Production\" --resource-group $resourceGroupName --name $functionAppName\nWrite-Host \"Swap complete!\""
         "Octopus.Action.Script.ScriptSource" = "Inline"
         "Octopus.Action.Script.Syntax" = "PowerShell"
->>>>>>> a1e6bc24
       }
 }
 
@@ -563,19 +495,11 @@
   properties            = {
       }
   execution_properties  = {
-<<<<<<< HEAD
-        "Octopus.Action.Script.ScriptSource" = "GitRepository"
-        "Octopus.Action.GitRepository.Source" = "External"
-        "Octopus.Action.Script.ScriptFileName" = "octopus/DirectorySbomScan.ps1"
-        "OctopusUseBundledTooling" = "False"
-        "Octopus.Action.RunOnServer" = "true"
-=======
         "OctopusUseBundledTooling" = "False"
         "Octopus.Action.RunOnServer" = "true"
         "Octopus.Action.GitRepository.Source" = "External"
         "Octopus.Action.Script.ScriptFileName" = "octopus/DirectorySbomScan.ps1"
         "Octopus.Action.Script.ScriptSource" = "GitRepository"
->>>>>>> a1e6bc24
       }
 }
 
@@ -602,7 +526,6 @@
         "Octopus.Action.RunOnServer" = "true"
         "Octopus.Action.Email.Body" = "#{Octopus.Project.Name} release version #{Octopus.Release.Number} has failed deployed to #{Octopus.Environment.Name}\n\n#{Octopus.Deployment.Error}:\n#{Octopus.Deployment.ErrorDetail}"
         "Octopus.Action.Email.Priority" = "High"
-        "Octopus.Action.Email.To" = "#{Octopus.Deployment.CreatedBy.EmailAddress}"
       }
 }
 
@@ -861,356 +784,6 @@
   }
 }
 
-<<<<<<< HEAD
-resource "octopusdeploy_process" "process_azure_function_create_infrastructure" {
-  count      = "${length(data.octopusdeploy_projects.project_azure_function.projects) != 0 ? 0 : 1}"
-  project_id = "${length(data.octopusdeploy_projects.project_azure_function.projects) != 0 ? data.octopusdeploy_projects.project_azure_function.projects[0].id : octopusdeploy_project.project_azure_function[0].id}"
-  runbook_id = "${length(data.octopusdeploy_projects.runbook_azure_function_create_infrastructure.projects) != 0 ? null : octopusdeploy_runbook.runbook_azure_function_create_infrastructure[0].id}"
-  depends_on = []
-}
-
-resource "octopusdeploy_process_step" "process_step_azure_function_create_infrastructure_validate_setup" {
-  count                 = "${length(data.octopusdeploy_projects.project_azure_function.projects) != 0 ? 0 : 1}"
-  name                  = "Validate Setup"
-  type                  = "Octopus.Script"
-  process_id            = "${length(data.octopusdeploy_projects.project_azure_function.projects) != 0 ? null : octopusdeploy_process.process_azure_function_create_infrastructure[0].id}"
-  channels              = null
-  condition             = "Success"
-  environments          = null
-  excluded_environments = null
-  git_dependencies      = { "" = { default_branch = "main", file_path_filters = null, git_credential_id = "", git_credential_type = "Anonymous", repository_uri = "https://github.com/OctopusSolutionsEngineering/Octopub.git" } }
-  notes                 = "This step detects any default values tha must be updated before runbook can create Azure resources."
-  package_requirement   = "LetOctopusDecide"
-  slug                  = "validate-setup"
-  start_trigger         = "StartAfterPrevious"
-  tenant_tags           = null
-  worker_pool_id        = "${length(data.octopusdeploy_worker_pools.workerpool_hosted_ubuntu.worker_pools) != 0 ? data.octopusdeploy_worker_pools.workerpool_hosted_ubuntu.worker_pools[0].id : data.octopusdeploy_worker_pools.workerpool_default_worker_pool.worker_pools[0].id}"
-  properties            = {
-      }
-  execution_properties  = {
-        "OctopusUseBundledTooling" = "False"
-        "Octopus.Action.RunOnServer" = "true"
-        "Octopus.Action.Script.ScriptSource" = "GitRepository"
-        "Octopus.Action.GitRepository.Source" = "External"
-        "Octopus.Action.Script.ScriptFileName" = "octopus/Azure/ValidateSetup.ps1"
-        "Octopus.Action.Script.ScriptParameters" = "-Role \"Octopub-Products-Function\" -CheckForTargets $false"
-      }
-}
-
-resource "octopusdeploy_process_step" "process_step_azure_function_create_infrastructure_get_azure_access_token" {
-  count                 = "${length(data.octopusdeploy_projects.project_azure_function.projects) != 0 ? 0 : 1}"
-  name                  = "Get Azure Access Token"
-  type                  = "Octopus.AzurePowerShell"
-  process_id            = "${length(data.octopusdeploy_projects.project_azure_function.projects) != 0 ? null : octopusdeploy_process.process_azure_function_create_infrastructure[0].id}"
-  channels              = null
-  condition             = "Variable"
-  environments          = null
-  excluded_environments = null
-  package_requirement   = "LetOctopusDecide"
-  slug                  = "get-azure-access-token"
-  start_trigger         = "StartAfterPrevious"
-  tenant_tags           = null
-  worker_pool_id        = "${length(data.octopusdeploy_worker_pools.workerpool_hosted_ubuntu.worker_pools) != 0 ? data.octopusdeploy_worker_pools.workerpool_hosted_ubuntu.worker_pools[0].id : data.octopusdeploy_worker_pools.workerpool_default_worker_pool.worker_pools[0].id}"
-  properties            = {
-        "Octopus.Step.ConditionVariableExpression" = "#{unless Octopus.Deployment.Error}#{if Octopus.Action[Validate Setup].Output.SetupValid == \"True\"}true#{/if}#{/unless}"
-      }
-  execution_properties  = {
-        "Octopus.Action.RunOnServer" = "true"
-        "Octopus.Action.Azure.AccountId" = "${length(data.octopusdeploy_accounts.account_octopussamples_azure_account.accounts) != 0 ? data.octopusdeploy_accounts.account_octopussamples_azure_account.accounts[0].id : octopusdeploy_azure_service_principal.account_octopussamples_azure_account[0].id}"
-        "Octopus.Action.Script.ScriptBody" = "# Get Azure Access Token -- an upcoming breaking change changes this to a secure string\n$accessToken = Get-AzAccessToken -AsSecureString\n\n# Convert secure string token to plain text so we can add it as a Sensitive Octopus Output variable\n$UnsecurePassword = (New-Object PSCredential 0, $accessToken.Token).GetNetworkCredential().Password\n\nSet-OctopusVariable -Name \"AzureToken\" -Value $UnsecurePassword -Sensitive"
-        "OctopusUseBundledTooling" = "False"
-        "Octopus.Action.Script.ScriptSource" = "Inline"
-        "Octopus.Action.Script.Syntax" = "PowerShell"
-      }
-}
-
-resource "octopusdeploy_process_step" "process_step_azure_function_create_infrastructure_validate_function_name_availability" {
-  count                 = "${length(data.octopusdeploy_projects.project_azure_function.projects) != 0 ? 0 : 1}"
-  name                  = "Validate Function Name Availability"
-  type                  = "Octopus.Script"
-  process_id            = "${length(data.octopusdeploy_projects.project_azure_function.projects) != 0 ? null : octopusdeploy_process.process_azure_function_create_infrastructure[0].id}"
-  channels              = null
-  condition             = "Variable"
-  environments          = null
-  excluded_environments = null
-  git_dependencies      = { "" = { default_branch = "main", file_path_filters = null, git_credential_id = "", git_credential_type = "Anonymous", repository_uri = "https://github.com/OctopusSolutionsEngineering/Octopub.git" } }
-  notes                 = "This steps calls the Azure API to determine if Function name specified in the Project.Azure.Function.Octopub.Products.Name Project variable is available."
-  package_requirement   = "LetOctopusDecide"
-  slug                  = "validate-function-name-availability"
-  start_trigger         = "StartAfterPrevious"
-  tenant_tags           = null
-  worker_pool_id        = "${length(data.octopusdeploy_worker_pools.workerpool_hosted_ubuntu.worker_pools) != 0 ? data.octopusdeploy_worker_pools.workerpool_hosted_ubuntu.worker_pools[0].id : data.octopusdeploy_worker_pools.workerpool_default_worker_pool.worker_pools[0].id}"
-  properties            = {
-        "Octopus.Step.ConditionVariableExpression" = "#{unless Octopus.Deployment.Error}#{if Octopus.Action[Validate Setup].Output.SetupValid == \"True\"}true#{/if}#{/unless}"
-      }
-  execution_properties  = {
-        "Octopus.Action.Script.ScriptSource" = "GitRepository"
-        "Octopus.Action.GitRepository.Source" = "External"
-        "Octopus.Action.Script.ScriptFileName" = "octopus/Azure/CheckForSiteAvailability.ps1"
-        "Octopus.Action.Script.ScriptParameters" = "-AzureSiteName #{Project.Azure.Function.Octopub.Products.Name}"
-        "OctopusUseBundledTooling" = "False"
-        "Octopus.Action.RunOnServer" = "true"
-      }
-}
-
-resource "octopusdeploy_process_step" "process_step_azure_function_create_infrastructure_create_resource_group" {
-  count                 = "${length(data.octopusdeploy_projects.project_azure_function.projects) != 0 ? 0 : 1}"
-  name                  = "Create Resource Group"
-  type                  = "Octopus.AzurePowerShell"
-  process_id            = "${length(data.octopusdeploy_projects.project_azure_function.projects) != 0 ? null : octopusdeploy_process.process_azure_function_create_infrastructure[0].id}"
-  channels              = null
-  condition             = "Variable"
-  environments          = null
-  excluded_environments = null
-  notes                 = "This step uses the Azure CLI to create a Resource Group."
-  package_requirement   = "LetOctopusDecide"
-  slug                  = "create-resource-group"
-  start_trigger         = "StartAfterPrevious"
-  tenant_tags           = null
-  worker_pool_id        = "${length(data.octopusdeploy_worker_pools.workerpool_hosted_ubuntu.worker_pools) != 0 ? data.octopusdeploy_worker_pools.workerpool_hosted_ubuntu.worker_pools[0].id : data.octopusdeploy_worker_pools.workerpool_default_worker_pool.worker_pools[0].id}"
-  properties            = {
-        "Octopus.Step.ConditionVariableExpression" = "#{if Octopus.Action[Validate Setup].Output.SetupValid == \"True\"}true#{/if}"
-      }
-  execution_properties  = {
-        "Octopus.Action.Script.ScriptSource" = "Inline"
-        "Octopus.Action.Script.Syntax" = "PowerShell"
-        "Octopus.Action.RunOnServer" = "true"
-        "Octopus.Action.Azure.AccountId" = "#{Project.Azure.Account}"
-        "Octopus.Action.Script.ScriptBody" = "# Get variables\n$resourceGroupName = $OctopusParameters['Project.Azure.ResourceGroup.Name']\n$azureLocation = $OctopusParameters['Project.Azure.Location']\n$resourceGroupCreated = $false\n\n# Check to see if the group already exists\n$groupExists = az group exists --name $resourceGroupName\n\nif ($groupExists -eq $true)\n{\n  Write-Highlight \"A Resource Group with the name of $resourceGroupName already exists.  We recommend creating a new Resource Group for this example.\"\n}\nelse\n{\n  # Create resourece group\n  Write-Host \"Creating resource group $resourceGroupName in $azureLocation...\"\n  az group create --location $azureLocation --name $resourceGroupName\n\n  $resourceGroupCreated = $true\n}\n\n# Set output variable\nSet-OctopusVariable -Name \"ResourceGroupCreated\" -Value $resourceGroupCreated"
-        "OctopusUseBundledTooling" = "False"
-      }
-}
-
-resource "octopusdeploy_process_step" "process_step_azure_function_create_infrastructure_create_storage_account" {
-  count                 = "${length(data.octopusdeploy_projects.project_azure_function.projects) != 0 ? 0 : 1}"
-  name                  = "Create Storage Account"
-  type                  = "Octopus.AzurePowerShell"
-  process_id            = "${length(data.octopusdeploy_projects.project_azure_function.projects) != 0 ? null : octopusdeploy_process.process_azure_function_create_infrastructure[0].id}"
-  channels              = null
-  condition             = "Variable"
-  environments          = null
-  excluded_environments = null
-  notes                 = "This step uses the Azure CLI to create a Storage Account resource."
-  package_requirement   = "LetOctopusDecide"
-  slug                  = "create-storage-account"
-  start_trigger         = "StartAfterPrevious"
-  tenant_tags           = null
-  worker_pool_id        = "${length(data.octopusdeploy_worker_pools.workerpool_hosted_ubuntu.worker_pools) != 0 ? data.octopusdeploy_worker_pools.workerpool_hosted_ubuntu.worker_pools[0].id : data.octopusdeploy_worker_pools.workerpool_default_worker_pool.worker_pools[0].id}"
-  properties            = {
-        "Octopus.Step.ConditionVariableExpression" = "#{if Octopus.Action[Create Resource Group].Output.ResourceGroupCreated == \"True\"}true#{/if}"
-      }
-  execution_properties  = {
-        "Octopus.Action.Script.ScriptSource" = "Inline"
-        "Octopus.Action.Script.Syntax" = "PowerShell"
-        "Octopus.Action.RunOnServer" = "true"
-        "Octopus.Action.Azure.AccountId" = "#{Project.Azure.Account}"
-        "Octopus.Action.Script.ScriptBody" = "# Get variables\n$storageAccountName = $OctopusParameters['Project.Azure.StorageAccount.Name']\n$resourceGroupName = $OctopusParameters['Project.Azure.ResourceGroup.Name']\n$azureLocation = $OctopusParameters['Project.Azure.Location']\n$storageAccountCreated = $false\n\n# Check to see if name is already being used in this subscription\n$accountExists = ((az storage account check-name --name $storageAccountName) | ConvertFrom-Json)\n\nif ($accountExists.nameAvailable -ne $true)\n{\n  Write-Highlight \"A storage account with the name $storageAccountName already exists in your subscription.  Please update the Project Variable Project.Azure.StorageAccount.Name\"\n}\nelse\n{\n  # Create Azure storage account\n  Write-Host \"Creating storage account ...\"\n  az storage account create --name $storageAccountName --resource-group $resourceGroupName --location $azureLocation\n\n  $storageAccountCreated = $true\n}\n\nSet-OctopusVariable -Name StorageAccountCreated -Value  $storageAccountCreated\n# Get account keys\n$accountKeys = (az storage account keys list --account-name $storageAccountName --resource-group $resourceGroupName) | ConvertFrom-JSON"
-        "OctopusUseBundledTooling" = "False"
-      }
-}
-
-resource "octopusdeploy_process_step" "process_step_azure_function_create_infrastructure_create_octopub_products_function_app" {
-  count                 = "${length(data.octopusdeploy_projects.project_azure_function.projects) != 0 ? 0 : 1}"
-  name                  = "Create Octopub Products Function App"
-  type                  = "Octopus.AzurePowerShell"
-  process_id            = "${length(data.octopusdeploy_projects.project_azure_function.projects) != 0 ? null : octopusdeploy_process.process_azure_function_create_infrastructure[0].id}"
-  channels              = null
-  condition             = "Variable"
-  environments          = null
-  excluded_environments = null
-  notes                 = "This step uses the Azure CLI to create an Azure Function App."
-  package_requirement   = "LetOctopusDecide"
-  slug                  = "create-octopub-products-function-app"
-  start_trigger         = "StartAfterPrevious"
-  tenant_tags           = null
-  worker_pool_id        = "${length(data.octopusdeploy_worker_pools.workerpool_hosted_ubuntu.worker_pools) != 0 ? data.octopusdeploy_worker_pools.workerpool_hosted_ubuntu.worker_pools[0].id : data.octopusdeploy_worker_pools.workerpool_default_worker_pool.worker_pools[0].id}"
-  properties            = {
-        "Octopus.Step.ConditionVariableExpression" = "#{if Octopus.Action[Validate Function Name Availability].Output.NameAvailable == \"True\"}#{if Octopus.Action[Create Storage Account].Output.StorageAccountCreated == \"True\"}true#{/if}#{/if}"
-      }
-  execution_properties  = {
-        "Octopus.Action.Script.ScriptSource" = "Inline"
-        "Octopus.Action.Script.Syntax" = "PowerShell"
-        "Octopus.Action.RunOnServer" = "true"
-        "Octopus.Action.Azure.AccountId" = "#{Project.Azure.Account}"
-        "Octopus.Action.Script.ScriptBody" = "# Get variables\n$resourceGroupName = \"#{Project.Azure.ResourceGroup.Name}\"\n$appServiceName = \"#{Project.Azure.Function.Octopub.Products.Name}\"\n$appServiceRuntime = \"#{Project.Azure.Function.Octopub.Products.Runtime}\"\n$osType = \"#{Project.Azure.Function.Octopub.Products.OS}\"\n$functionsVersion = [int]\"#{Project.Azure.Function.Octopub.Products.Version}\"\n$azureLocation = \"#{Project.Azure.Location}\"\n$azureAccount = \"#{Project.Azure.Account}\"\n$storageAccountName = \"#{Project.Azure.StorageAccount.Name}\"\n\n# Fix ANSI Color on PWSH Core issues when displaying objects\nif ($PSEdition -eq \"Core\") {\n    $PSStyle.OutputRendering = \"PlainText\"\n}\n\n# Create App Service\nWrite-Host \"Creating $appServiceName app service ...\"\n$functionApp = (az functionapp create --name $appServiceName --consumption-plan-location $azureLocation --resource-group $resourceGroupName --runtime $appServiceRuntime --storage-account $storageAccountName --os-type $osType --functions-version $functionsVersion | ConvertFrom-Json)\n\n# Consumption plans are created automatically in the resource group, however, take a bit show up\n$planName = $functionApp.serverfarmId.SubString($functionApp.serverFarmId.LastIndexOf(\"/\") + 1)\n$functionAppPlans = (az functionapp plan list --resource-group $resourceGroupName | ConvertFrom-Json)\n\nWrite-Host \"Consumption based plans auto create and will sometimes take a bit to show up in the resource group, this loop will wait until it's available so the Slot creation doesn't fail ...\"\nwhile ($null -eq ($functionAppPlans | Where-Object {$_.Name -eq $planName}))\n{\n  Write-Host \"Waiting 10 seconds for app plan $planName in $resourceGroupName to show up ...\"\n  Start-Sleep -Seconds 10\n  $functionAppPlans = (az functionapp plan list --resource-group $resourceGroupName | ConvertFrom-Json)\n}\n\nWrite-Host \"It showed up!\"\n\n# Create deployment slots\nWrite-Host \"Creating deployment slots ...\"\naz functionapp deployment slot create --resource-group $resourceGroupName --name $appServiceName --slot \"staging\"\n\nWrite-Host \"Creating Octopus Azure Web App target for $appServiceName\"\nNew-OctopusAzureWebAppTarget -Name $appServiceName -AzureWebApp $appServiceName -AzureResourceGroupName $resourceGroupName -OctopusAccountIdOrName $azureAccount -OctopusRoles \"Octopub-Products-Function\" -updateIfExisting"
-        "OctopusUseBundledTooling" = "False"
-      }
-}
-
-resource "octopusdeploy_process_steps_order" "process_step_order_azure_function_create_infrastructure" {
-  count      = "${length(data.octopusdeploy_projects.project_azure_function.projects) != 0 ? 0 : 1}"
-  process_id = "${length(data.octopusdeploy_projects.project_azure_function.projects) != 0 ? null : octopusdeploy_process.process_azure_function_create_infrastructure[0].id}"
-  steps      = ["${length(data.octopusdeploy_projects.project_azure_function.projects) != 0 ? null : octopusdeploy_process_step.process_step_azure_function_create_infrastructure_validate_setup[0].id}", "${length(data.octopusdeploy_projects.project_azure_function.projects) != 0 ? null : octopusdeploy_process_step.process_step_azure_function_create_infrastructure_get_azure_access_token[0].id}", "${length(data.octopusdeploy_projects.project_azure_function.projects) != 0 ? null : octopusdeploy_process_step.process_step_azure_function_create_infrastructure_validate_function_name_availability[0].id}", "${length(data.octopusdeploy_projects.project_azure_function.projects) != 0 ? null : octopusdeploy_process_step.process_step_azure_function_create_infrastructure_create_resource_group[0].id}", "${length(data.octopusdeploy_projects.project_azure_function.projects) != 0 ? null : octopusdeploy_process_step.process_step_azure_function_create_infrastructure_create_storage_account[0].id}", "${length(data.octopusdeploy_projects.project_azure_function.projects) != 0 ? null : octopusdeploy_process_step.process_step_azure_function_create_infrastructure_create_octopub_products_function_app[0].id}"]
-}
-
-data "octopusdeploy_projects" "runbook_azure_function_create_infrastructure" {
-  ids          = null
-  partial_name = "Azure Function"
-  skip         = 0
-  take         = 1
-}
-variable "runbook_azure_function_create_infrastructure_name" {
-  type        = string
-  nullable    = false
-  sensitive   = false
-  description = "The name of the runbook exported from Create Infrastructure"
-  default     = "Create Infrastructure"
-}
-resource "octopusdeploy_runbook" "runbook_azure_function_create_infrastructure" {
-  count                       = "${length(data.octopusdeploy_projects.runbook_azure_function_create_infrastructure.projects) != 0 ? 0 : 1}"
-  name                        = "${var.runbook_azure_function_create_infrastructure_name}"
-  project_id                  = "${length(data.octopusdeploy_projects.project_azure_function.projects) != 0 ? data.octopusdeploy_projects.project_azure_function.projects[0].id : octopusdeploy_project.project_azure_function[0].id}"
-  environment_scope           = "Specified"
-  environments                = ["${length(data.octopusdeploy_environments.environment_development.environments) != 0 ? data.octopusdeploy_environments.environment_development.environments[0].id : octopusdeploy_environment.environment_development[0].id}", "${length(data.octopusdeploy_environments.environment_test.environments) != 0 ? data.octopusdeploy_environments.environment_test.environments[0].id : octopusdeploy_environment.environment_test[0].id}", "${length(data.octopusdeploy_environments.environment_production.environments) != 0 ? data.octopusdeploy_environments.environment_production.environments[0].id : octopusdeploy_environment.environment_production[0].id}"]
-  force_package_download      = false
-  default_guided_failure_mode = "EnvironmentDefault"
-  description                 = "Creates the infrastructure necessary to support this Azure function:\n- Resource group\n- octopub-products Function\n- Storage Account\n- Consumption-based App Service Plan"
-  multi_tenancy_mode          = "Untenanted"
-
-  retention_policy {
-    quantity_to_keep = 100
-  }
-
-  connectivity_policy {
-    allow_deployments_to_no_targets = true
-    exclude_unhealthy_targets       = false
-    skip_machine_behavior           = "None"
-  }
-}
-
-resource "octopusdeploy_process" "process_azure_function_destroy_infrastructure" {
-  count      = "${length(data.octopusdeploy_projects.project_azure_function.projects) != 0 ? 0 : 1}"
-  project_id = "${length(data.octopusdeploy_projects.project_azure_function.projects) != 0 ? data.octopusdeploy_projects.project_azure_function.projects[0].id : octopusdeploy_project.project_azure_function[0].id}"
-  runbook_id = "${length(data.octopusdeploy_projects.runbook_azure_function_destroy_infrastructure.projects) != 0 ? null : octopusdeploy_runbook.runbook_azure_function_destroy_infrastructure[0].id}"
-  depends_on = []
-}
-
-resource "octopusdeploy_process_step" "process_step_azure_function_destroy_infrastructure_validate_setup" {
-  count                 = "${length(data.octopusdeploy_projects.project_azure_function.projects) != 0 ? 0 : 1}"
-  name                  = "Validate Setup"
-  type                  = "Octopus.Script"
-  process_id            = "${length(data.octopusdeploy_projects.project_azure_function.projects) != 0 ? null : octopusdeploy_process.process_azure_function_destroy_infrastructure[0].id}"
-  channels              = null
-  condition             = "Success"
-  environments          = null
-  excluded_environments = null
-  git_dependencies      = { "" = { default_branch = "main", file_path_filters = null, git_credential_id = "", git_credential_type = "Anonymous", repository_uri = "https://github.com/OctopusSolutionsEngineering/Octopub.git" } }
-  notes                 = "This step detects any default values that must be updated before the runbook can be executed."
-  package_requirement   = "LetOctopusDecide"
-  slug                  = "validate-setup"
-  start_trigger         = "StartAfterPrevious"
-  tenant_tags           = null
-  worker_pool_id        = "${length(data.octopusdeploy_worker_pools.workerpool_hosted_ubuntu.worker_pools) != 0 ? data.octopusdeploy_worker_pools.workerpool_hosted_ubuntu.worker_pools[0].id : data.octopusdeploy_worker_pools.workerpool_default_worker_pool.worker_pools[0].id}"
-  properties            = {
-      }
-  execution_properties  = {
-        "Octopus.Action.Script.ScriptFileName" = "octopus/Azure/ValidateSetup.ps1"
-        "Octopus.Action.Script.ScriptParameters" = "-Role \"Octopub-Products-Function\" -CheckForTargets $true"
-        "OctopusUseBundledTooling" = "False"
-        "Octopus.Action.RunOnServer" = "true"
-        "Octopus.Action.Script.ScriptSource" = "GitRepository"
-        "Octopus.Action.GitRepository.Source" = "External"
-      }
-}
-
-resource "octopusdeploy_process_step" "process_step_azure_function_destroy_infrastructure_deregister_target" {
-  count                 = "${length(data.octopusdeploy_projects.project_azure_function.projects) != 0 ? 0 : 1}"
-  name                  = "Deregister target"
-  type                  = "Octopus.Script"
-  process_id            = "${length(data.octopusdeploy_projects.project_azure_function.projects) != 0 ? null : octopusdeploy_process.process_azure_function_destroy_infrastructure[0].id}"
-  channels              = null
-  condition             = "Variable"
-  environments          = null
-  excluded_environments = null
-  notes                 = "Deregisters the Azure Function App as a Target."
-  package_requirement   = "LetOctopusDecide"
-  slug                  = "deregister-target"
-  start_trigger         = "StartAfterPrevious"
-  tenant_tags           = null
-  worker_pool_id        = "${length(data.octopusdeploy_worker_pools.workerpool_hosted_ubuntu.worker_pools) != 0 ? data.octopusdeploy_worker_pools.workerpool_hosted_ubuntu.worker_pools[0].id : data.octopusdeploy_worker_pools.workerpool_default_worker_pool.worker_pools[0].id}"
-  properties            = {
-        "Octopus.Step.ConditionVariableExpression" = "#{if Octopus.Action[Validate Setup].Output.SetupValid == \"True\"}true#{/if}"
-      }
-  execution_properties  = {
-        "Octopus.Action.Script.ScriptBody" = "$appServiceName = \"#{Project.Azure.Function.Octopub.Products.Name}\"\n$apiKey = \"#{Project.Octopus.Api.Key}\"\n$spaceId = \"#{Octopus.Space.Id}\"\n$headers = @{\"X-Octopus-ApiKey\"=$apiKey}\n\nif ([String]::IsNullOrWhitespace(\"#{Octopus.Web.ServerUri}\"))\n{\n  $octopusUrl = \"#{Octopus.Web.BaseUrl}\"\n}\nelse\n{\n  $octopusUrl = \"#{Octopus.Web.ServerUri}\"\n}\n\n$uriBuilder = New-Object System.UriBuilder(\"$octopusUrl/api/$spaceId/machines\")\n$query = [System.Web.HttpUtility]::ParseQueryString(\"\")\n$query[\"name\"] = $appServiceName\n$query[\"environmentIds\"] = \"#{Octopus.Environment.Id}\"\n$uriBuilder.Query = $query.ToString()\n$uri = $uriBuilder.ToString()\n\n$octopubTarget = Invoke-RestMethod -Method Get -Uri $uri -Headers $headers\n\nforeach ($target in $octopubTarget.Items)\n{\n  if ($target.Name -eq $appServiceName)\n  {\n    Write-Host \"Deregistering\" + $target.Name\n    $uri = \"$octopusUrl/api/$spaceId/machines/$($target.Id)\"\n    Invoke-RestMethod -Method Delete -Uri $uri -Headers $headers\n  }\n}"
-        "OctopusUseBundledTooling" = "False"
-        "Octopus.Action.RunOnServer" = "true"
-        "Octopus.Action.Script.ScriptSource" = "Inline"
-        "Octopus.Action.Script.Syntax" = "PowerShell"
-      }
-}
-
-resource "octopusdeploy_process_step" "process_step_azure_function_destroy_infrastructure_destroy_resource_group" {
-  count                 = "${length(data.octopusdeploy_projects.project_azure_function.projects) != 0 ? 0 : 1}"
-  name                  = "Destroy resource group"
-  type                  = "Octopus.AzurePowerShell"
-  process_id            = "${length(data.octopusdeploy_projects.project_azure_function.projects) != 0 ? null : octopusdeploy_process.process_azure_function_destroy_infrastructure[0].id}"
-  channels              = null
-  condition             = "Variable"
-  environments          = null
-  excluded_environments = null
-  notes                 = "This step uses the Azure CLI to delete a resource group."
-  package_requirement   = "LetOctopusDecide"
-  slug                  = "destroy-resource-group"
-  start_trigger         = "StartAfterPrevious"
-  tenant_tags           = null
-  worker_pool_id        = "${length(data.octopusdeploy_worker_pools.workerpool_hosted_ubuntu.worker_pools) != 0 ? data.octopusdeploy_worker_pools.workerpool_hosted_ubuntu.worker_pools[0].id : data.octopusdeploy_worker_pools.workerpool_default_worker_pool.worker_pools[0].id}"
-  properties            = {
-        "Octopus.Step.ConditionVariableExpression" = "#{if Octopus.Action[Validate Setup].Output.SetupValid == \"True\"}true#{/if}"
-      }
-  execution_properties  = {
-        "Octopus.Action.Script.ScriptBody" = "# Get variables\n$resourceGroupName = $OctopusParameters['Project.Azure.ResourceGroup.Name']\n\n$groupExists = az group exists --name $resourceGroupName\n\nif($groupExists -eq $true) {\n\tWrite-Host \"Deleting Resource Group: $resourceGroupName\"\n    az group delete --name $resourceGroupName --yes \n\tWrite-Highlight \"Deleted Resource Group: $resourceGroupName\"\n}\nelse {\n\tWrite-Highlight \"Resource Group: $resourceGroupName doesn't exist.\"\n}"
-        "OctopusUseBundledTooling" = "False"
-        "Octopus.Action.Script.ScriptSource" = "Inline"
-        "Octopus.Action.RunOnServer" = "true"
-        "Octopus.Action.Azure.AccountId" = "#{Project.Azure.Account}"
-        "Octopus.Action.Script.Syntax" = "PowerShell"
-      }
-}
-
-resource "octopusdeploy_process_steps_order" "process_step_order_azure_function_destroy_infrastructure" {
-  count      = "${length(data.octopusdeploy_projects.project_azure_function.projects) != 0 ? 0 : 1}"
-  process_id = "${length(data.octopusdeploy_projects.project_azure_function.projects) != 0 ? null : octopusdeploy_process.process_azure_function_destroy_infrastructure[0].id}"
-  steps      = ["${length(data.octopusdeploy_projects.project_azure_function.projects) != 0 ? null : octopusdeploy_process_step.process_step_azure_function_destroy_infrastructure_validate_setup[0].id}", "${length(data.octopusdeploy_projects.project_azure_function.projects) != 0 ? null : octopusdeploy_process_step.process_step_azure_function_destroy_infrastructure_deregister_target[0].id}", "${length(data.octopusdeploy_projects.project_azure_function.projects) != 0 ? null : octopusdeploy_process_step.process_step_azure_function_destroy_infrastructure_destroy_resource_group[0].id}"]
-}
-
-data "octopusdeploy_projects" "runbook_azure_function_destroy_infrastructure" {
-  ids          = null
-  partial_name = "Azure Function"
-  skip         = 0
-  take         = 1
-}
-variable "runbook_azure_function_destroy_infrastructure_name" {
-  type        = string
-  nullable    = false
-  sensitive   = false
-  description = "The name of the runbook exported from Destroy Infrastructure"
-  default     = "Destroy Infrastructure"
-}
-resource "octopusdeploy_runbook" "runbook_azure_function_destroy_infrastructure" {
-  count                       = "${length(data.octopusdeploy_projects.runbook_azure_function_destroy_infrastructure.projects) != 0 ? 0 : 1}"
-  name                        = "${var.runbook_azure_function_destroy_infrastructure_name}"
-  project_id                  = "${length(data.octopusdeploy_projects.project_azure_function.projects) != 0 ? data.octopusdeploy_projects.project_azure_function.projects[0].id : octopusdeploy_project.project_azure_function[0].id}"
-  environment_scope           = "Specified"
-  environments                = ["${length(data.octopusdeploy_environments.environment_development.environments) != 0 ? data.octopusdeploy_environments.environment_development.environments[0].id : octopusdeploy_environment.environment_development[0].id}", "${length(data.octopusdeploy_environments.environment_test.environments) != 0 ? data.octopusdeploy_environments.environment_test.environments[0].id : octopusdeploy_environment.environment_test[0].id}", "${length(data.octopusdeploy_environments.environment_production.environments) != 0 ? data.octopusdeploy_environments.environment_production.environments[0].id : octopusdeploy_environment.environment_production[0].id}"]
-  force_package_download      = false
-  default_guided_failure_mode = "EnvironmentDefault"
-  description                 = "Destroys the Infrastructure for the Azure Functions:\n- Destroys Resource Group\n - This will remove all other resources for the Functions\n- Deregisters the Octopus Targets"
-  multi_tenancy_mode          = "Untenanted"
-
-  retention_policy {
-    quantity_to_keep = 100
-  }
-
-  connectivity_policy {
-    allow_deployments_to_no_targets = true
-    exclude_unhealthy_targets       = false
-    skip_machine_behavior           = "None"
-  }
-}
-
-=======
->>>>>>> a1e6bc24
 variable "project_azure_function_name" {
   type        = string
   nullable    = false
