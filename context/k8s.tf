--- conflicted
+++ resolved
@@ -341,27 +341,15 @@
       is_required                        = false
       worker_pool_variable               = "Octopus.Project.WorkerPool"
       properties                         = {
-<<<<<<< HEAD
-        "Octopus.Action.Kubernetes.ServerSideApply.Enabled" = "True"
-=======
         "Octopus.Action.Kubernetes.ResourceStatusCheck" = "True"
         "Octopus.Action.Kubernetes.ServerSideApply.ForceConflicts" = "True"
         "Octopus.Action.Script.ScriptSource" = "Inline"
->>>>>>> 55eba35c
         "Octopus.Action.RunOnServer" = "true"
         "Octopus.Action.KubernetesContainers.CustomResourceYaml" = "apiVersion: apps/v1\nkind: Deployment\nmetadata:\n  name: \"#{Kubernetes.Deployment.Name}\"\n  labels:\n    app: \"#{Kubernetes.Deployment.Name}\"\nspec:\n  replicas: 1\n  selector:\n    matchLabels:\n      app: \"#{Kubernetes.Deployment.Name}\"\n  template:\n    metadata:\n      labels:\n        app: \"#{Kubernetes.Deployment.Name}\"\n    spec:\n      containers:\n      - name: octopub\n        # The image is sourced from the package reference. This allows the package version to be selected\n        # at release creation time.\n        image: \"ghcr.io/#{Octopus.Action.Package[octopub-selfcontained].PackageId}:#{Octopus.Action.Package[octopub-selfcontained].PackageVersion}\"\n        ports:\n        - containerPort: 8080\n        resources:\n          limits:\n            cpu: \"1\"\n            memory: \"512Mi\"\n          requests:\n            cpu: \"0.5\"\n            memory: \"256Mi\"\n        livenessProbe:\n          httpGet:\n            path: /health/products\n            port: 8080\n          initialDelaySeconds: 30\n          periodSeconds: 10\n        readinessProbe:\n          httpGet:\n            path: /health/products\n            port: 8080\n          initialDelaySeconds: 5\n          periodSeconds: 5"
-<<<<<<< HEAD
-        "Octopus.Action.Script.ScriptSource" = "Inline"
-        "Octopus.Action.Kubernetes.DeploymentTimeout" = "180"
-        "Octopus.Action.KubernetesContainers.Namespace" = "#{Octopus.Environment.Name | ToLower}"
-        "OctopusUseBundledTooling" = "False"
-        "Octopus.Action.Kubernetes.ServerSideApply.ForceConflicts" = "True"
-=======
         "OctopusUseBundledTooling" = "False"
         "Octopus.Action.Kubernetes.ServerSideApply.Enabled" = "True"
         "Octopus.Action.Kubernetes.DeploymentTimeout" = "180"
         "Octopus.Action.KubernetesContainers.Namespace" = "#{Octopus.Environment.Name | ToLower}"
->>>>>>> 55eba35c
       }
 
       container {
