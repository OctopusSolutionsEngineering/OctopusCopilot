provider "octopusdeploy" {
  space_id = "${trimspace(var.octopus_space_id)}"
}

terraform {

  required_providers {
    octopusdeploy = { source = "OctopusDeploy/octopusdeploy", version = "1.3.10" }
  }
  required_version = ">= 1.6.0"
}

variable "octopus_space_id" {
  type        = string
  nullable    = false
  sensitive   = false
  description = "The ID of the Octopus space to populate."
}

data "octopusdeploy_lifecycles" "system_lifecycle_firstlifecycle" {
  ids          = null
  partial_name = ""
  skip         = 0
  take         = 1
}

data "octopusdeploy_project_groups" "project_group_kubernetes" {
  ids          = null
  partial_name = "${var.project_group_kubernetes_name}"
  skip         = 0
  take         = 1
}
variable "project_group_kubernetes_name" {
  type        = string
  nullable    = false
  sensitive   = false
  description = "The name of the project group to lookup"
  default     = "Kubernetes"
}
resource "octopusdeploy_project_group" "project_group_kubernetes" {
  count = "${length(data.octopusdeploy_project_groups.project_group_kubernetes.project_groups) != 0 ? 0 : 1}"
  name  = "${var.project_group_kubernetes_name}"
  lifecycle {
    prevent_destroy = true
  }
}

data "octopusdeploy_environments" "environment_development" {
  ids          = null
  partial_name = "Development"
  skip         = 0
  take         = 1
}
resource "octopusdeploy_environment" "environment_development" {
  count                        = "${length(data.octopusdeploy_environments.environment_development.environments) != 0 ? 0 : 1}"
  name                         = "Development"
  description                  = ""
  allow_dynamic_infrastructure = true
  use_guided_failure           = false

  jira_extension_settings {
    environment_type = "unmapped"
  }

  jira_service_management_extension_settings {
    is_enabled = false
  }

  servicenow_extension_settings {
    is_enabled = false
  }
  depends_on = []
  lifecycle {
    prevent_destroy = true
  }
}

data "octopusdeploy_environments" "environment_test" {
  ids          = null
  partial_name = "Test"
  skip         = 0
  take         = 1
}
resource "octopusdeploy_environment" "environment_test" {
  count                        = "${length(data.octopusdeploy_environments.environment_test.environments) != 0 ? 0 : 1}"
  name                         = "Test"
  description                  = ""
  allow_dynamic_infrastructure = true
  use_guided_failure           = false

  jira_extension_settings {
    environment_type = "unmapped"
  }

  jira_service_management_extension_settings {
    is_enabled = false
  }

  servicenow_extension_settings {
    is_enabled = false
  }
  depends_on = [octopusdeploy_environment.environment_development]
  lifecycle {
    prevent_destroy = true
  }
}

data "octopusdeploy_environments" "environment_production" {
  ids          = null
  partial_name = "Production"
  skip         = 0
  take         = 1
}
resource "octopusdeploy_environment" "environment_production" {
  count                        = "${length(data.octopusdeploy_environments.environment_production.environments) != 0 ? 0 : 1}"
  name                         = "Production"
  description                  = ""
  allow_dynamic_infrastructure = true
  use_guided_failure           = false

  jira_extension_settings {
    environment_type = "unmapped"
  }

  jira_service_management_extension_settings {
    is_enabled = false
  }

  servicenow_extension_settings {
    is_enabled = false
  }
  depends_on = [octopusdeploy_environment.environment_development,octopusdeploy_environment.environment_test]
  lifecycle {
    prevent_destroy = true
  }
}

data "octopusdeploy_environments" "environment_security" {
  ids          = null
  partial_name = "Security"
  skip         = 0
  take         = 1
}
resource "octopusdeploy_environment" "environment_security" {
  count                        = "${length(data.octopusdeploy_environments.environment_security.environments) != 0 ? 0 : 1}"
  name                         = "Security"
  description                  = ""
  allow_dynamic_infrastructure = true
  use_guided_failure           = false

  jira_extension_settings {
    environment_type = "unmapped"
  }

  jira_service_management_extension_settings {
    is_enabled = false
  }

  servicenow_extension_settings {
    is_enabled = false
  }
  depends_on = [octopusdeploy_environment.environment_development,octopusdeploy_environment.environment_test,octopusdeploy_environment.environment_production]
  lifecycle {
    prevent_destroy = true
  }
}

data "octopusdeploy_lifecycles" "lifecycle_devsecops" {
  ids          = null
  partial_name = "DevSecOps"
  skip         = 0
  take         = 1
}
resource "octopusdeploy_lifecycle" "lifecycle_devsecops" {
  count       = "${length(data.octopusdeploy_lifecycles.lifecycle_devsecops.lifecycles) != 0 ? 0 : 1}"
  name        = "DevSecOps"
  description = "This lifecycle automatically deploys to the Development environment, progresses through the Test and Production environments, and then automatically deploys to the Security environment. The Security environment is used to scan SBOMs for any vulnerabilities and deployments to the Security environment are initiated by triggers on a daily basis."

  phase {
    automatic_deployment_targets          = ["${length(data.octopusdeploy_environments.environment_development.environments) != 0 ? data.octopusdeploy_environments.environment_development.environments[0].id : octopusdeploy_environment.environment_development[0].id}"]
    optional_deployment_targets           = []
    name                                  = "Development"
    is_optional_phase                     = false
    minimum_environments_before_promotion = 0
  }
  phase {
    automatic_deployment_targets          = []
    optional_deployment_targets           = ["${length(data.octopusdeploy_environments.environment_test.environments) != 0 ? data.octopusdeploy_environments.environment_test.environments[0].id : octopusdeploy_environment.environment_test[0].id}"]
    name                                  = "Test"
    is_optional_phase                     = false
    minimum_environments_before_promotion = 0
  }
  phase {
    automatic_deployment_targets          = []
    optional_deployment_targets           = ["${length(data.octopusdeploy_environments.environment_production.environments) != 0 ? data.octopusdeploy_environments.environment_production.environments[0].id : octopusdeploy_environment.environment_production[0].id}"]
    name                                  = "Production"
    is_optional_phase                     = false
    minimum_environments_before_promotion = 0
  }
  phase {
    automatic_deployment_targets          = ["${length(data.octopusdeploy_environments.environment_security.environments) != 0 ? data.octopusdeploy_environments.environment_security.environments[0].id : octopusdeploy_environment.environment_security[0].id}"]
    optional_deployment_targets           = []
    name                                  = "Security"
    is_optional_phase                     = false
    minimum_environments_before_promotion = 0
  }

  release_retention_policy {
    quantity_to_keep = 30
    unit             = "Days"
  }

  tentacle_retention_policy {
    quantity_to_keep = 30
    unit             = "Days"
  }
  lifecycle {
    prevent_destroy = true
  }
}

data "octopusdeploy_lifecycles" "lifecycle_default_lifecycle" {
  ids          = null
  partial_name = "Default Lifecycle"
  skip         = 0
  take         = 1
}

data "octopusdeploy_channels" "channel_kubernetes_web_app_default" {
  ids          = []
  partial_name = "Default"
  skip         = 0
  take         = 1
}

data "octopusdeploy_lifecycles" "lifecycle_hotfix" {
  ids          = null
  partial_name = "Hotfix"
  skip         = 0
  take         = 1
}
resource "octopusdeploy_lifecycle" "lifecycle_hotfix" {
  count       = "${length(data.octopusdeploy_lifecycles.lifecycle_hotfix.lifecycles) != 0 ? 0 : 1}"
  name        = "Hotfix"
  description = "This channel allows deployments directly to production."

  phase {
    automatic_deployment_targets          = []
    optional_deployment_targets           = ["${length(data.octopusdeploy_environments.environment_production.environments) != 0 ? data.octopusdeploy_environments.environment_production.environments[0].id : octopusdeploy_environment.environment_production[0].id}"]
    name                                  = "Production"
    is_optional_phase                     = false
    minimum_environments_before_promotion = 0
  }

  release_retention_policy {
    quantity_to_keep = 30
    unit             = "Days"
  }

  tentacle_retention_policy {
    quantity_to_keep = 30
    unit             = "Days"
  }
  lifecycle {
    prevent_destroy = true
  }
}

data "octopusdeploy_projects" "channel_kubernetes_web_app_hotfix" {
  ids          = null
  partial_name = "Kubernetes Web App"
  skip         = 0
  take         = 1
}
resource "octopusdeploy_channel" "channel_kubernetes_web_app_hotfix" {
  count        = "${length(data.octopusdeploy_projects.channel_kubernetes_web_app_hotfix.projects) != 0 ? 0 : 1}"
  lifecycle_id = "${length(data.octopusdeploy_lifecycles.lifecycle_hotfix.lifecycles) != 0 ? data.octopusdeploy_lifecycles.lifecycle_hotfix.lifecycles[0].id : octopusdeploy_lifecycle.lifecycle_hotfix[0].id}"
  name         = "Hotfix"
  description  = ""
  project_id   = "${length(data.octopusdeploy_projects.project_kubernetes_web_app.projects) != 0 ? data.octopusdeploy_projects.project_kubernetes_web_app.projects[0].id : octopusdeploy_project.project_kubernetes_web_app[0].id}"
  is_default   = false
  tenant_tags  = []
  depends_on   = [octopusdeploy_process_steps_order.process_step_order_kubernetes_web_app]
  lifecycle {
    prevent_destroy = true
  }
}

data "octopusdeploy_feeds" "feed_octopus_server__built_in_" {
  feed_type    = "BuiltIn"
  ids          = null
  partial_name = ""
  skip         = 0
  take         = 1
  lifecycle {
    postcondition {
      error_message = "Failed to resolve a feed called \"BuiltIn\". This resource must exist in the space before this Terraform configuration is applied."
      condition     = length(self.feeds) != 0
    }
  }
}

data "octopusdeploy_feeds" "feed_github_container_registry" {
  feed_type    = "Docker"
  ids          = null
  partial_name = "GitHub Container Registry"
  skip         = 0
  take         = 1
}
resource "octopusdeploy_docker_container_registry" "feed_github_container_registry" {
  count                                = "${length(data.octopusdeploy_feeds.feed_github_container_registry.feeds) != 0 ? 0 : 1}"
  name                                 = "GitHub Container Registry"
  registry_path                        = ""
  api_version                          = "v2"
  feed_uri                             = "https://ghcr.io"
  package_acquisition_location_options = ["ExecutionTarget", "NotAcquired"]
  lifecycle {
    ignore_changes  = [password]
    prevent_destroy = true
  }
}

data "octopusdeploy_feeds" "feed_ghcr_anonymous" {
  feed_type    = "Docker"
  ids          = null
  partial_name = "GHCR Anonymous"
  skip         = 0
  take         = 1
}
resource "octopusdeploy_docker_container_registry" "feed_ghcr_anonymous" {
  count                                = "${length(data.octopusdeploy_feeds.feed_ghcr_anonymous.feeds) != 0 ? 0 : 1}"
  name                                 = "GHCR Anonymous"
  registry_path                        = ""
  api_version                          = "v2"
  feed_uri                             = "https://ghcrfacade-a6awccayfpcpg4cg.eastus-01.azurewebsites.net"
  package_acquisition_location_options = ["ExecutionTarget", "NotAcquired"]
  lifecycle {
    ignore_changes  = [password]
    prevent_destroy = true
  }
}

resource "octopusdeploy_process" "process_kubernetes_web_app" {
  count      = "${length(data.octopusdeploy_projects.project_kubernetes_web_app.projects) != 0 ? 0 : 1}"
  project_id = "${length(data.octopusdeploy_projects.project_kubernetes_web_app.projects) != 0 ? data.octopusdeploy_projects.project_kubernetes_web_app.projects[0].id : octopusdeploy_project.project_kubernetes_web_app[0].id}"
  depends_on = []
}

resource "octopusdeploy_process_step" "process_step_kubernetes_web_app_approve_production_deployment" {
  count                 = "${length(data.octopusdeploy_projects.project_kubernetes_web_app.projects) != 0 ? 0 : 1}"
  name                  = "Approve Production Deployment"
  type                  = "Octopus.Manual"
  process_id            = "${length(data.octopusdeploy_projects.project_kubernetes_web_app.projects) != 0 ? null : octopusdeploy_process.process_kubernetes_web_app[0].id}"
  channels              = null
  condition             = "Success"
  environments          = ["${length(data.octopusdeploy_environments.environment_production.environments) != 0 ? data.octopusdeploy_environments.environment_production.environments[0].id : octopusdeploy_environment.environment_production[0].id}"]
  excluded_environments = null
  notes                 = "This manual intervention is used to provide a prompt before a production deployment."
  package_requirement   = "LetOctopusDecide"
  slug                  = "approve-production-deployment"
  start_trigger         = "StartAfterPrevious"
  tenant_tags           = null
  properties            = {
      }
  execution_properties  = {
        "Octopus.Action.Manual.Instructions" = "Do you approve the production deployment?"
        "Octopus.Action.RunOnServer" = "true"
        "Octopus.Action.Manual.BlockConcurrentDeployments" = "False"
      }
}

variable "project_kubernetes_web_app_step_deploy_a_kubernetes_web_app_via_yaml_package_octopub_selfcontained_packageid" {
  type        = string
  nullable    = false
  sensitive   = false
  description = "The package ID for the package named octopub-selfcontained from step Deploy a Kubernetes Web App via YAML in project Kubernetes Web App"
  default     = "octopussolutionsengineering/octopub-selfcontained"
}
resource "octopusdeploy_process_step" "process_step_kubernetes_web_app_deploy_a_kubernetes_web_app_via_yaml" {
  count                 = "${length(data.octopusdeploy_projects.project_kubernetes_web_app.projects) != 0 ? 0 : 1}"
  name                  = "Deploy a Kubernetes Web App via YAML"
  type                  = "Octopus.KubernetesDeployRawYaml"
  process_id            = "${length(data.octopusdeploy_projects.project_kubernetes_web_app.projects) != 0 ? null : octopusdeploy_process.process_kubernetes_web_app[0].id}"
  channels              = null
  condition             = "Success"
  container             = { feed_id = "${length(data.octopusdeploy_feeds.feed_github_container_registry.feeds) != 0 ? data.octopusdeploy_feeds.feed_github_container_registry.feeds[0].id : octopusdeploy_docker_container_registry.feed_github_container_registry[0].id}", image = "ghcr.io/octopusdeploylabs/k8s-workertools" }
  environments          = null
  excluded_environments = ["${length(data.octopusdeploy_environments.environment_security.environments) != 0 ? data.octopusdeploy_environments.environment_security.environments[0].id : octopusdeploy_environment.environment_security[0].id}"]
  notes                 = "This step deploys a Kubernetes Deployment resource defined as raw YAML."
  package_requirement   = "LetOctopusDecide"
  packages              = { octopub-selfcontained = { acquisition_location = "NotAcquired", feed_id = "${length(data.octopusdeploy_feeds.feed_ghcr_anonymous.feeds) != 0 ? data.octopusdeploy_feeds.feed_ghcr_anonymous.feeds[0].id : octopusdeploy_docker_container_registry.feed_ghcr_anonymous[0].id}", id = null, package_id = "${var.project_kubernetes_web_app_step_deploy_a_kubernetes_web_app_via_yaml_package_octopub_selfcontained_packageid}", properties = { Extract = "False", Purpose = "DockerImageReference", SelectionMode = "immediate" } } }
  slug                  = "deploy-a-kubernetes-web-app-via-yaml"
  start_trigger         = "StartAfterPrevious"
  tenant_tags           = null
  worker_pool_variable  = "Octopus.Project.WorkerPool"
  properties            = {
        "Octopus.Action.TargetRoles" = "Kubernetes"
      }
  execution_properties  = {
<<<<<<< HEAD
        "Octopus.Action.Script.ScriptSource" = "Inline"
        "Octopus.Action.KubernetesContainers.CustomResourceYaml" = "apiVersion: apps/v1\nkind: Deployment\nmetadata:\n  name: \"#{Kubernetes.Deployment.Name}\"\n  labels:\n    app: \"#{Kubernetes.Deployment.Name}\"\nspec:\n  replicas: 1\n  selector:\n    matchLabels:\n      app: \"#{Kubernetes.Deployment.Name}\"\n  template:\n    metadata:\n      labels:\n        app: \"#{Kubernetes.Deployment.Name}\"\n    spec:\n      containers:\n      - name: octopub\n        # The image is sourced from the package reference. This allows the package version to be selected\n        # at release creation time.\n        image: \"ghcr.io/#{Octopus.Action.Package[octopub-selfcontained].PackageId}:#{Octopus.Action.Package[octopub-selfcontained].PackageVersion}\"\n        ports:\n        - containerPort: 8080\n        resources:\n          limits:\n            cpu: \"1\"\n            memory: \"512Mi\"\n          requests:\n            cpu: \"0.5\"\n            memory: \"256Mi\"\n        livenessProbe:\n          httpGet:\n            path: /health/products\n            port: 8080\n          initialDelaySeconds: 30\n          periodSeconds: 10\n        readinessProbe:\n          httpGet:\n            path: /health/products\n            port: 8080\n          initialDelaySeconds: 5\n          periodSeconds: 5"
        "Octopus.UseBundledTooling" = "False"
        "Octopus.Action.KubernetesContainers.Namespace" = "#{Octopus.Environment.Name | ToLower}"
        "OctopusUseBundledTooling" = "False"
        "Octopus.Action.RunOnServer" = "true"
        "Octopus.Action.Kubernetes.ResourceStatusCheck" = "True"
        "Octopus.Action.Kubernetes.ServerSideApply.ForceConflicts" = "True"
        "Octopus.Action.Kubernetes.ServerSideApply.Enabled" = "True"
        "Octopus.Action.Kubernetes.DeploymentTimeout" = "180"
=======
        "Octopus.Action.RunOnServer" = "true"
        "Octopus.Action.Kubernetes.ResourceStatusCheck" = "True"
        "Octopus.Action.Script.ScriptSource" = "Inline"
        "Octopus.UseBundledTooling" = "False"
        "Octopus.Action.KubernetesContainers.CustomResourceYaml" = "apiVersion: apps/v1\nkind: Deployment\nmetadata:\n  name: \"#{Kubernetes.Deployment.Name}\"\n  labels:\n    app: \"#{Kubernetes.Deployment.Name}\"\nspec:\n  replicas: 1\n  selector:\n    matchLabels:\n      app: \"#{Kubernetes.Deployment.Name}\"\n  template:\n    metadata:\n      labels:\n        app: \"#{Kubernetes.Deployment.Name}\"\n    spec:\n      containers:\n      - name: octopub\n        # The image is sourced from the package reference. This allows the package version to be selected\n        # at release creation time.\n        image: \"ghcr.io/#{Octopus.Action.Package[octopub-selfcontained].PackageId}:#{Octopus.Action.Package[octopub-selfcontained].PackageVersion}\"\n        ports:\n        - containerPort: 8080\n        resources:\n          limits:\n            cpu: \"1\"\n            memory: \"512Mi\"\n          requests:\n            cpu: \"0.5\"\n            memory: \"256Mi\"\n        livenessProbe:\n          httpGet:\n            path: /health/products\n            port: 8080\n          initialDelaySeconds: 30\n          periodSeconds: 10\n        readinessProbe:\n          httpGet:\n            path: /health/products\n            port: 8080\n          initialDelaySeconds: 5\n          periodSeconds: 5"
        "Octopus.Action.KubernetesContainers.Namespace" = "#{Octopus.Environment.Name | ToLower}"
        "Octopus.Action.Kubernetes.DeploymentTimeout" = "180"
        "Octopus.Action.Kubernetes.ServerSideApply.ForceConflicts" = "True"
        "OctopusUseBundledTooling" = "False"
        "Octopus.Action.Kubernetes.ServerSideApply.Enabled" = "True"
>>>>>>> dd27a366
      }
}

resource "octopusdeploy_process_step" "process_step_kubernetes_web_app_print_message_when_no_targets" {
  count                 = "${length(data.octopusdeploy_projects.project_kubernetes_web_app.projects) != 0 ? 0 : 1}"
  name                  = "Print Message When no Targets"
  type                  = "Octopus.Script"
  process_id            = "${length(data.octopusdeploy_projects.project_kubernetes_web_app.projects) != 0 ? null : octopusdeploy_process.process_kubernetes_web_app[0].id}"
  channels              = null
  condition             = "Success"
  environments          = null
  excluded_environments = ["${length(data.octopusdeploy_environments.environment_security.environments) != 0 ? data.octopusdeploy_environments.environment_security.environments[0].id : octopusdeploy_environment.environment_security[0].id}"]
  notes                 = "This step detects when the previous steps were skipped due to no targets being defined and prints a message with a link to documentation for creating targets."
  package_requirement   = "LetOctopusDecide"
  slug                  = "print-message-when-no-targets"
  start_trigger         = "StartAfterPrevious"
  tenant_tags           = null
  worker_pool_variable  = "Octopus.Project.WorkerPool"
  properties            = {
      }
  execution_properties  = {
<<<<<<< HEAD
        "Octopus.Action.RunOnServer" = "true"
        "Octopus.Action.Script.ScriptBody" = "# The variable to check must be in the format\n# #{Octopus.Step[\u003cname of the step that deploys the web app\u003e].Status.Code}\nif (\"#{Octopus.Step[Deploy a Kubernetes Web App via YAML].Status.Code}\" -eq \"Abandoned\") {\n  Write-Highlight \"To complete the deployment you must have a Kubernetes target with the tag 'Kubernetes'.\"\n  Write-Highlight \"We recommend the [Kubernetes Agent](https://octopus.com/docs/kubernetes/targets/kubernetes-agent).\"\n}"
        "Octopus.Action.Script.ScriptSource" = "Inline"
        "Octopus.Action.Script.Syntax" = "PowerShell"
        "OctopusUseBundledTooling" = "False"
=======
        "Octopus.Action.Script.ScriptBody" = "# The variable to check must be in the format\n# #{Octopus.Step[\u003cname of the step that deploys the web app\u003e].Status.Code}\nif (\"#{Octopus.Step[Deploy a Kubernetes Web App via YAML].Status.Code}\" -eq \"Abandoned\") {\n  Write-Highlight \"To complete the deployment you must have a Kubernetes target with the tag 'Kubernetes'.\"\n  Write-Highlight \"We recommend the [Kubernetes Agent](https://octopus.com/docs/kubernetes/targets/kubernetes-agent).\"\n}"
        "Octopus.Action.Script.ScriptSource" = "Inline"
        "Octopus.Action.Script.Syntax" = "PowerShell"
        "OctopusUseBundledTooling" = "False"
        "Octopus.Action.RunOnServer" = "true"
>>>>>>> dd27a366
      }
}

resource "octopusdeploy_process_step" "process_step_kubernetes_web_app_scan_for_vulnerabilities" {
  count                 = "${length(data.octopusdeploy_projects.project_kubernetes_web_app.projects) != 0 ? 0 : 1}"
  name                  = "Scan for Vulnerabilities"
  type                  = "Octopus.Script"
  process_id            = "${length(data.octopusdeploy_projects.project_kubernetes_web_app.projects) != 0 ? null : octopusdeploy_process.process_kubernetes_web_app[0].id}"
  channels              = null
  condition             = "Success"
  environments          = null
  excluded_environments = null
  git_dependencies      = { "" = { default_branch = "main", file_path_filters = null, git_credential_id = "", git_credential_type = "Anonymous", repository_uri = "https://github.com/OctopusSolutionsEngineering/Octopub.git" } }
  notes                 = "This step extracts the Docker image, finds any bom.json files, and scans them for vulnerabilities using Trivy. \n\nThis step is expected to be run with each deployment to ensure vulnerabilities are discovered as early as possible. \n\nIt is also run daily via a project trigger that reruns the deployment in the Security environment. This allows unknown vulnerabilities to be discovered after a production deployment."
  package_requirement   = "LetOctopusDecide"
  slug                  = "scan-for-vulnerabilities"
  start_trigger         = "StartAfterPrevious"
  tenant_tags           = null
  worker_pool_variable  = "Octopus.Project.WorkerPool"
  properties            = {
      }
  execution_properties  = {
<<<<<<< HEAD
        "OctopusUseBundledTooling" = "False"
        "Octopus.Action.RunOnServer" = "true"
        "Octopus.Action.GitRepository.Source" = "External"
        "Octopus.Action.Script.ScriptFileName" = "octopus/DockerImageSbomScan.ps1"
        "Octopus.Action.Script.ScriptSource" = "GitRepository"
=======
        "Octopus.Action.GitRepository.Source" = "External"
        "Octopus.Action.Script.ScriptFileName" = "octopus/DockerImageSbomScan.ps1"
        "Octopus.Action.Script.ScriptSource" = "GitRepository"
        "OctopusUseBundledTooling" = "False"
        "Octopus.Action.RunOnServer" = "true"
>>>>>>> dd27a366
      }
}

resource "octopusdeploy_process_steps_order" "process_step_order_kubernetes_web_app" {
  count      = "${length(data.octopusdeploy_projects.project_kubernetes_web_app.projects) != 0 ? 0 : 1}"
  process_id = "${length(data.octopusdeploy_projects.project_kubernetes_web_app.projects) != 0 ? null : octopusdeploy_process.process_kubernetes_web_app[0].id}"
  steps      = ["${length(data.octopusdeploy_projects.project_kubernetes_web_app.projects) != 0 ? null : octopusdeploy_process_step.process_step_kubernetes_web_app_approve_production_deployment[0].id}", "${length(data.octopusdeploy_projects.project_kubernetes_web_app.projects) != 0 ? null : octopusdeploy_process_step.process_step_kubernetes_web_app_deploy_a_kubernetes_web_app_via_yaml[0].id}", "${length(data.octopusdeploy_projects.project_kubernetes_web_app.projects) != 0 ? null : octopusdeploy_process_step.process_step_kubernetes_web_app_print_message_when_no_targets[0].id}", "${length(data.octopusdeploy_projects.project_kubernetes_web_app.projects) != 0 ? null : octopusdeploy_process_step.process_step_kubernetes_web_app_scan_for_vulnerabilities[0].id}"]
}

data "octopusdeploy_worker_pools" "workerpool_default_worker_pool" {
  ids          = null
  partial_name = "Default Worker Pool"
  skip         = 0
  take         = 1
}

data "octopusdeploy_worker_pools" "workerpool_hosted_ubuntu" {
  ids          = null
  partial_name = "Hosted Ubuntu"
  skip         = 0
  take         = 1
}

resource "octopusdeploy_variable" "kubernetes_web_app_octopus_project_workerpool_1" {
  count        = "${length(data.octopusdeploy_projects.project_kubernetes_web_app.projects) != 0 ? 0 : 1}"
  owner_id     = "${length(data.octopusdeploy_projects.project_kubernetes_web_app.projects) == 0 ?octopusdeploy_project.project_kubernetes_web_app[0].id : data.octopusdeploy_projects.project_kubernetes_web_app.projects[0].id}"
  value        = "${length(data.octopusdeploy_worker_pools.workerpool_hosted_ubuntu.worker_pools) != 0 ? data.octopusdeploy_worker_pools.workerpool_hosted_ubuntu.worker_pools[0].id : data.octopusdeploy_worker_pools.workerpool_default_worker_pool.worker_pools[0].id}"
  name         = "Octopus.Project.WorkerPool"
  type         = "WorkerPool"
  description  = "Using a variable to define the worker pool used by steps allows the worker pool to be easily changed in a central location."
  is_sensitive = false
  lifecycle {
    ignore_changes  = [sensitive_value]
    prevent_destroy = true
  }
  depends_on = []
}

resource "octopusdeploy_variable" "kubernetes_web_app_octopusprintevaluatedvariables_1" {
  count        = "${length(data.octopusdeploy_projects.project_kubernetes_web_app.projects) != 0 ? 0 : 1}"
  owner_id     = "${length(data.octopusdeploy_projects.project_kubernetes_web_app.projects) == 0 ?octopusdeploy_project.project_kubernetes_web_app[0].id : data.octopusdeploy_projects.project_kubernetes_web_app.projects[0].id}"
  value        = "False"
  name         = "OctopusPrintEvaluatedVariables"
  type         = "String"
  description  = "Set this variable to true to log the evaluated value of variables available at the beginning of each step in the deployment as Verbose messages. See https://octopus.com/docs/support/debug-problems-with-octopus-variables for more details."
  is_sensitive = false
  lifecycle {
    ignore_changes  = [sensitive_value]
    prevent_destroy = true
  }
  depends_on = []
}

resource "octopusdeploy_variable" "kubernetes_web_app_octopusprintvariables_1" {
  count        = "${length(data.octopusdeploy_projects.project_kubernetes_web_app.projects) != 0 ? 0 : 1}"
  owner_id     = "${length(data.octopusdeploy_projects.project_kubernetes_web_app.projects) == 0 ?octopusdeploy_project.project_kubernetes_web_app[0].id : data.octopusdeploy_projects.project_kubernetes_web_app.projects[0].id}"
  value        = "False"
  name         = "OctopusPrintVariables"
  type         = "String"
  description  = "Set this variable to true to log the variables available at the beginning of each step in the deployment as Verbose messages. See https://octopus.com/docs/support/debug-problems-with-octopus-variables for more details."
  is_sensitive = false
  lifecycle {
    ignore_changes  = [sensitive_value]
    prevent_destroy = true
  }
  depends_on = []
}

resource "octopusdeploy_variable" "kubernetes_web_app_application_image_1" {
  count        = "${length(data.octopusdeploy_projects.project_kubernetes_web_app.projects) != 0 ? 0 : 1}"
  owner_id     = "${length(data.octopusdeploy_projects.project_kubernetes_web_app.projects) == 0 ?octopusdeploy_project.project_kubernetes_web_app[0].id : data.octopusdeploy_projects.project_kubernetes_web_app.projects[0].id}"
  value        = "ghcr.io/#{Octopus.Action[Deploy a Kubernetes Web App via YAML].Package[octopub-selfcontained].PackageId}:#{Octopus.Action[Deploy a Kubernetes Web App via YAML].Package[octopub-selfcontained].PackageVersion}"
  name         = "Application.Image"
  type         = "String"
  description  = "The image name is in the format \"ghcr.io/#{Octopus.Action[<Name of the step applying the Kubernetes deployment resource>].Package[<Name of the referenced package>].PackageId}:#{Octopus.Action[<Name of the step applying the Kubernetes deployment resource>].Package[Name of the referenced package>].PackageVersion}\". This variable allows the packages used by the \"Deploy a Kubernetes Web App via YAML\" step to be referenced in subsequent steps."
  is_sensitive = false
  lifecycle {
    ignore_changes  = [sensitive_value]
    prevent_destroy = true
  }
  depends_on = []
}

resource "octopusdeploy_variable" "kubernetes_web_app_kubernetes_deployment_name_1" {
  count        = "${length(data.octopusdeploy_projects.project_kubernetes_web_app.projects) != 0 ? 0 : 1}"
  owner_id     = "${length(data.octopusdeploy_projects.project_kubernetes_web_app.projects) == 0 ?octopusdeploy_project.project_kubernetes_web_app[0].id : data.octopusdeploy_projects.project_kubernetes_web_app.projects[0].id}"
  value        = "#{Octopus.Project.Name | Replace \"[^0-9a-zA-Z]\" \"\" | ToLower }"
  name         = "Kubernetes.Deployment.Name"
  type         = "String"
  description  = "This is the name of the Kubernetes deployment. It is exposed as a variable to allow the name to be shared between the deployment process and the runbooks."
  is_sensitive = false
  lifecycle {
    ignore_changes  = [sensitive_value]
    prevent_destroy = true
  }
  depends_on = []
}

resource "octopusdeploy_project_scheduled_trigger" "projecttrigger_kubernetes_web_app_daily_security_scan" {
  count       = "${length(data.octopusdeploy_projects.project_kubernetes_web_app.projects) != 0 ? 0 : 1}"
  space_id    = "${trimspace(var.octopus_space_id)}"
  name        = "Daily Security Scan"
  description = "This trigger reruns the deployment in the Security environment. This means any new vulnerabilities detected after a production deployment will be identified."
  timezone    = "UTC"
  is_disabled = false
  project_id  = "${length(data.octopusdeploy_projects.project_kubernetes_web_app.projects) != 0 ? data.octopusdeploy_projects.project_kubernetes_web_app.projects[0].id : octopusdeploy_project.project_kubernetes_web_app[0].id}"
  tenant_ids  = []

  once_daily_schedule {
    start_time   = "2025-04-26T09:00:00"
    days_of_week = ["Sunday", "Monday", "Tuesday", "Wednesday", "Thursday", "Friday", "Saturday"]
  }

  deploy_latest_release_action {
    source_environment_id      = "${length(data.octopusdeploy_environments.environment_security.environments) != 0 ? data.octopusdeploy_environments.environment_security.environments[0].id : octopusdeploy_environment.environment_security[0].id}"
    destination_environment_id = "${length(data.octopusdeploy_environments.environment_security.environments) != 0 ? data.octopusdeploy_environments.environment_security.environments[0].id : octopusdeploy_environment.environment_security[0].id}"
    should_redeploy            = true
  }
  lifecycle {
    prevent_destroy = true
  }
}

variable "project_kubernetes_web_app_name" {
  type        = string
  nullable    = false
  sensitive   = false
  description = "The name of the project exported from Kubernetes Web App"
  default     = "Kubernetes Web App"
}
variable "project_kubernetes_web_app_description_prefix" {
  type        = string
  nullable    = false
  sensitive   = false
  description = "An optional prefix to add to the project description for the project Kubernetes Web App"
  default     = ""
}
variable "project_kubernetes_web_app_description_suffix" {
  type        = string
  nullable    = false
  sensitive   = false
  description = "An optional suffix to add to the project description for the project Kubernetes Web App"
  default     = ""
}
variable "project_kubernetes_web_app_description" {
  type        = string
  nullable    = false
  sensitive   = false
  description = "The description of the project exported from Kubernetes Web App"
  default     = "This project provides an example Kubernetes deployment using YAML, Cloud Target Discovery, and SBOM scanning to an AWS EKS Kubernetes cluster."
}
variable "project_kubernetes_web_app_tenanted" {
  type        = string
  nullable    = false
  sensitive   = false
  description = "The tenanted setting for the project Untenanted"
  default     = "Untenanted"
}
data "octopusdeploy_projects" "project_kubernetes_web_app" {
  ids          = null
  partial_name = "${var.project_kubernetes_web_app_name}"
  skip         = 0
  take         = 1
}
resource "octopusdeploy_project" "project_kubernetes_web_app" {
  count                                = "${length(data.octopusdeploy_projects.project_kubernetes_web_app.projects) != 0 ? 0 : 1}"
  name                                 = "${var.project_kubernetes_web_app_name}"
  default_guided_failure_mode          = "EnvironmentDefault"
  default_to_skip_if_already_installed = false
  discrete_channel_release             = false
  is_disabled                          = false
  is_version_controlled                = false
  lifecycle_id                         = "${length(data.octopusdeploy_lifecycles.lifecycle_devsecops.lifecycles) != 0 ? data.octopusdeploy_lifecycles.lifecycle_devsecops.lifecycles[0].id : octopusdeploy_lifecycle.lifecycle_devsecops[0].id}"
  project_group_id                     = "${length(data.octopusdeploy_project_groups.project_group_kubernetes.project_groups) != 0 ? data.octopusdeploy_project_groups.project_group_kubernetes.project_groups[0].id : octopusdeploy_project_group.project_group_kubernetes[0].id}"
  included_library_variable_sets       = []
  tenanted_deployment_participation    = "${var.project_kubernetes_web_app_tenanted}"

  connectivity_policy {
    allow_deployments_to_no_targets = true
    exclude_unhealthy_targets       = false
    skip_machine_behavior           = "None"
    target_roles                    = []
  }
  description = "${var.project_kubernetes_web_app_description_prefix}${var.project_kubernetes_web_app_description}${var.project_kubernetes_web_app_description_suffix}"
  lifecycle {
    prevent_destroy = true
  }
}
resource "octopusdeploy_project_versioning_strategy" "project_kubernetes_web_app" {
  count      = "${length(data.octopusdeploy_projects.project_kubernetes_web_app.projects) != 0 ? 0 : 1}"
  project_id = "${length(data.octopusdeploy_projects.project_kubernetes_web_app.projects) != 0 ? data.octopusdeploy_projects.project_kubernetes_web_app.projects[0].id : octopusdeploy_project.project_kubernetes_web_app[0].id}"
  template   = "#{Octopus.Date.Year}.#{Octopus.Date.Month}.#{Octopus.Date.Day}.i"
}

<|MERGE_RESOLUTION|>--- conflicted
+++ resolved
@@ -363,9 +363,9 @@
   properties            = {
       }
   execution_properties  = {
-        "Octopus.Action.Manual.Instructions" = "Do you approve the production deployment?"
         "Octopus.Action.RunOnServer" = "true"
         "Octopus.Action.Manual.BlockConcurrentDeployments" = "False"
+        "Octopus.Action.Manual.Instructions" = "Do you approve the production deployment?"
       }
 }
 
@@ -397,18 +397,6 @@
         "Octopus.Action.TargetRoles" = "Kubernetes"
       }
   execution_properties  = {
-<<<<<<< HEAD
-        "Octopus.Action.Script.ScriptSource" = "Inline"
-        "Octopus.Action.KubernetesContainers.CustomResourceYaml" = "apiVersion: apps/v1\nkind: Deployment\nmetadata:\n  name: \"#{Kubernetes.Deployment.Name}\"\n  labels:\n    app: \"#{Kubernetes.Deployment.Name}\"\nspec:\n  replicas: 1\n  selector:\n    matchLabels:\n      app: \"#{Kubernetes.Deployment.Name}\"\n  template:\n    metadata:\n      labels:\n        app: \"#{Kubernetes.Deployment.Name}\"\n    spec:\n      containers:\n      - name: octopub\n        # The image is sourced from the package reference. This allows the package version to be selected\n        # at release creation time.\n        image: \"ghcr.io/#{Octopus.Action.Package[octopub-selfcontained].PackageId}:#{Octopus.Action.Package[octopub-selfcontained].PackageVersion}\"\n        ports:\n        - containerPort: 8080\n        resources:\n          limits:\n            cpu: \"1\"\n            memory: \"512Mi\"\n          requests:\n            cpu: \"0.5\"\n            memory: \"256Mi\"\n        livenessProbe:\n          httpGet:\n            path: /health/products\n            port: 8080\n          initialDelaySeconds: 30\n          periodSeconds: 10\n        readinessProbe:\n          httpGet:\n            path: /health/products\n            port: 8080\n          initialDelaySeconds: 5\n          periodSeconds: 5"
-        "Octopus.UseBundledTooling" = "False"
-        "Octopus.Action.KubernetesContainers.Namespace" = "#{Octopus.Environment.Name | ToLower}"
-        "OctopusUseBundledTooling" = "False"
-        "Octopus.Action.RunOnServer" = "true"
-        "Octopus.Action.Kubernetes.ResourceStatusCheck" = "True"
-        "Octopus.Action.Kubernetes.ServerSideApply.ForceConflicts" = "True"
-        "Octopus.Action.Kubernetes.ServerSideApply.Enabled" = "True"
-        "Octopus.Action.Kubernetes.DeploymentTimeout" = "180"
-=======
         "Octopus.Action.RunOnServer" = "true"
         "Octopus.Action.Kubernetes.ResourceStatusCheck" = "True"
         "Octopus.Action.Script.ScriptSource" = "Inline"
@@ -419,7 +407,6 @@
         "Octopus.Action.Kubernetes.ServerSideApply.ForceConflicts" = "True"
         "OctopusUseBundledTooling" = "False"
         "Octopus.Action.Kubernetes.ServerSideApply.Enabled" = "True"
->>>>>>> dd27a366
       }
 }
 
@@ -441,19 +428,11 @@
   properties            = {
       }
   execution_properties  = {
-<<<<<<< HEAD
-        "Octopus.Action.RunOnServer" = "true"
-        "Octopus.Action.Script.ScriptBody" = "# The variable to check must be in the format\n# #{Octopus.Step[\u003cname of the step that deploys the web app\u003e].Status.Code}\nif (\"#{Octopus.Step[Deploy a Kubernetes Web App via YAML].Status.Code}\" -eq \"Abandoned\") {\n  Write-Highlight \"To complete the deployment you must have a Kubernetes target with the tag 'Kubernetes'.\"\n  Write-Highlight \"We recommend the [Kubernetes Agent](https://octopus.com/docs/kubernetes/targets/kubernetes-agent).\"\n}"
-        "Octopus.Action.Script.ScriptSource" = "Inline"
-        "Octopus.Action.Script.Syntax" = "PowerShell"
-        "OctopusUseBundledTooling" = "False"
-=======
         "Octopus.Action.Script.ScriptBody" = "# The variable to check must be in the format\n# #{Octopus.Step[\u003cname of the step that deploys the web app\u003e].Status.Code}\nif (\"#{Octopus.Step[Deploy a Kubernetes Web App via YAML].Status.Code}\" -eq \"Abandoned\") {\n  Write-Highlight \"To complete the deployment you must have a Kubernetes target with the tag 'Kubernetes'.\"\n  Write-Highlight \"We recommend the [Kubernetes Agent](https://octopus.com/docs/kubernetes/targets/kubernetes-agent).\"\n}"
         "Octopus.Action.Script.ScriptSource" = "Inline"
         "Octopus.Action.Script.Syntax" = "PowerShell"
         "OctopusUseBundledTooling" = "False"
         "Octopus.Action.RunOnServer" = "true"
->>>>>>> dd27a366
       }
 }
 
@@ -476,19 +455,11 @@
   properties            = {
       }
   execution_properties  = {
-<<<<<<< HEAD
-        "OctopusUseBundledTooling" = "False"
-        "Octopus.Action.RunOnServer" = "true"
-        "Octopus.Action.GitRepository.Source" = "External"
-        "Octopus.Action.Script.ScriptFileName" = "octopus/DockerImageSbomScan.ps1"
-        "Octopus.Action.Script.ScriptSource" = "GitRepository"
-=======
         "Octopus.Action.GitRepository.Source" = "External"
         "Octopus.Action.Script.ScriptFileName" = "octopus/DockerImageSbomScan.ps1"
         "Octopus.Action.Script.ScriptSource" = "GitRepository"
         "OctopusUseBundledTooling" = "False"
         "Octopus.Action.RunOnServer" = "true"
->>>>>>> dd27a366
       }
 }
 
