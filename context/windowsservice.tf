--- conflicted
+++ resolved
@@ -299,19 +299,6 @@
         "Octopus.Action.TargetRoles" = "Windows-Service"
       }
   execution_properties  = {
-<<<<<<< HEAD
-        "Octopus.Action.WindowsService.Description" = "A sample windows service"
-        "Octopus.Action.Package.AutomaticallyRunConfigurationTransformationFiles" = "True"
-        "Octopus.Action.WindowsService.DisplayName" = "Joke Service"
-        "Octopus.Action.WindowsService.StartMode" = "auto"
-        "Octopus.Action.WindowsService.DesiredStatus" = "Default"
-        "Octopus.Action.Package.AutomaticallyUpdateAppSettingsAndConnectionStrings" = "True"
-        "Octopus.Action.EnabledFeatures" = ",Octopus.Features.WindowsService,Octopus.Features.ConfigurationTransforms,Octopus.Features.ConfigurationVariables"
-        "Octopus.Action.WindowsService.ServiceAccount" = "LocalSystem"
-        "Octopus.Action.WindowsService.ExecutablePath" = "WindowsServiceDotNETCore.exe"
-        "Octopus.Action.WindowsService.ServiceName" = "JokeService"
-        "Octopus.Action.WindowsService.CreateOrUpdateService" = "True"
-=======
         "Octopus.Action.WindowsService.ServiceAccount" = "LocalSystem"
         "Octopus.Action.WindowsService.StartMode" = "auto"
         "Octopus.Action.WindowsService.ExecutablePath" = "WindowsServiceDotNETCore.exe"
@@ -323,7 +310,6 @@
         "Octopus.Action.EnabledFeatures" = ",Octopus.Features.WindowsService,Octopus.Features.ConfigurationTransforms,Octopus.Features.ConfigurationVariables"
         "Octopus.Action.WindowsService.DisplayName" = "Joke Service"
         "Octopus.Action.Package.AutomaticallyUpdateAppSettingsAndConnectionStrings" = "True"
->>>>>>> dd27a366
       }
 }
 
@@ -345,11 +331,11 @@
   properties            = {
       }
   execution_properties  = {
+        "Octopus.Action.Script.Syntax" = "PowerShell"
         "Octopus.Action.Script.ScriptBody" = "# The variable to check must be in the format\n# #{Octopus.Step[\u003cname of the step that deploys the web app\u003e].Status.Code}\nif (\"#{Octopus.Step[Deploy to IIS].Status.Code}\" -eq \"Abandoned\") {\n  Write-Highlight \"To complete the deployment you must have a Windows target with the tag 'Windows-Service'.\"\n  Write-Highlight \"We recommend the [Polling Tentacle](https://octopus.com/docs/infrastructure/deployment-targets/tentacle/tentacle-communication).\"\n}"
         "OctopusUseBundledTooling" = "False"
         "Octopus.Action.RunOnServer" = "true"
         "Octopus.Action.Script.ScriptSource" = "Inline"
-        "Octopus.Action.Script.Syntax" = "PowerShell"
       }
 }
 
@@ -380,11 +366,11 @@
   properties            = {
       }
   execution_properties  = {
-        "Octopus.Action.RunOnServer" = "true"
         "Octopus.Action.Script.ScriptSource" = "GitRepository"
         "Octopus.Action.GitRepository.Source" = "External"
         "Octopus.Action.Script.ScriptFileName" = "octopus/DirectorySbomScan.ps1"
         "OctopusUseBundledTooling" = "False"
+        "Octopus.Action.RunOnServer" = "true"
       }
 }
 
