--- conflicted
+++ resolved
@@ -35,23 +35,6 @@
 
 You must include all the following step resources from the "Example Octopus Script Execution Terraform Configuration" once unless the prompt explicitly states that steps should be removed or modified:
 * resource "octopusdeploy_process_step" "process_step_script_hello_world"
-<<<<<<< HEAD
-* resource "octopusdeploy_process_step" "process_step_script_scan_for_vulnerabilities"
-
-## Script Lifecycle Instructions
-
-You must include all the following lifecycle resources from the "Example Octopus Script Terraform Configuration" unless otherwise specified:
-* data "octopusdeploy_lifecycles" "lifecycle_devsecops"
-* resource "octopusdeploy_lifecycle" "lifecycle_devsecops"
-* data "octopusdeploy_lifecycles" "lifecycle_default_lifecycle"
-
-## Script Project Instructions
-
-You must include all the following project resources from the "Example Octopus Script Terraform Configuration" unless otherwise specified:
-* data "octopusdeploy_projects" "projecttrigger_script_daily_security_scan"
-* data "octopusdeploy_projects" "project_script"
-* resource "octopusdeploy_project" "project_script"
-=======
 
 You will be penalized for not including these steps if the prompt did not specifically ask for them to be removed or modified.
 
@@ -71,4 +54,3 @@
 * data "octopusdeploy_lifecycles" "lifecycle_application"
 * resource "octopusdeploy_lifecycle" "lifecycle_application"
 * data "octopusdeploy_lifecycles" "lifecycle_default_lifecycle"
->>>>>>> a1e6bc24
