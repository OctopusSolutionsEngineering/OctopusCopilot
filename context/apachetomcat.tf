provider "octopusdeploy" {
  space_id = "${trimspace(var.octopus_space_id)}"
}

terraform {

  required_providers {
    octopusdeploy = { source = "OctopusDeploy/octopusdeploy", version = "1.3.10" }
  }
  required_version = ">= 1.6.0"
}

variable "octopus_space_id" {
  type        = string
  nullable    = false
  sensitive   = false
  description = "The ID of the Octopus space to populate."
}

data "octopusdeploy_lifecycles" "system_lifecycle_firstlifecycle" {
  ids          = null
  partial_name = ""
  skip         = 0
  take         = 1
}

data "octopusdeploy_project_groups" "project_group_tomcat" {
  ids          = null
  partial_name = "${var.project_group_tomcat_name}"
  skip         = 0
  take         = 1
}
variable "project_group_tomcat_name" {
  type        = string
  nullable    = false
  sensitive   = false
  description = "The name of the project group to lookup"
  default     = "Tomcat"
}
resource "octopusdeploy_project_group" "project_group_tomcat" {
  count = "${length(data.octopusdeploy_project_groups.project_group_tomcat.project_groups) != 0 ? 0 : 1}"
  name  = "${var.project_group_tomcat_name}"
  lifecycle {
    prevent_destroy = true
  }
}

data "octopusdeploy_environments" "environment_development" {
  ids          = null
  partial_name = "Development"
  skip         = 0
  take         = 1
}
resource "octopusdeploy_environment" "environment_development" {
  count                        = "${length(data.octopusdeploy_environments.environment_development.environments) != 0 ? 0 : 1}"
  name                         = "Development"
  description                  = ""
  allow_dynamic_infrastructure = false
  use_guided_failure           = false

  jira_extension_settings {
    environment_type = "unmapped"
  }

  jira_service_management_extension_settings {
    is_enabled = false
  }

  servicenow_extension_settings {
    is_enabled = false
  }
  depends_on = []
  lifecycle {
    prevent_destroy = true
  }
}

data "octopusdeploy_environments" "environment_test" {
  ids          = null
  partial_name = "Test"
  skip         = 0
  take         = 1
}
resource "octopusdeploy_environment" "environment_test" {
  count                        = "${length(data.octopusdeploy_environments.environment_test.environments) != 0 ? 0 : 1}"
  name                         = "Test"
  description                  = ""
  allow_dynamic_infrastructure = false
  use_guided_failure           = false

  jira_extension_settings {
    environment_type = "unmapped"
  }

  jira_service_management_extension_settings {
    is_enabled = false
  }

  servicenow_extension_settings {
    is_enabled = false
  }
  depends_on = [octopusdeploy_environment.environment_development]
  lifecycle {
    prevent_destroy = true
  }
}

data "octopusdeploy_environments" "environment_production" {
  ids          = null
  partial_name = "Production"
  skip         = 0
  take         = 1
}
resource "octopusdeploy_environment" "environment_production" {
  count                        = "${length(data.octopusdeploy_environments.environment_production.environments) != 0 ? 0 : 1}"
  name                         = "Production"
  description                  = ""
  allow_dynamic_infrastructure = false
  use_guided_failure           = false

  jira_extension_settings {
    environment_type = "unmapped"
  }

  jira_service_management_extension_settings {
    is_enabled = false
  }

  servicenow_extension_settings {
    is_enabled = false
  }
  depends_on = [octopusdeploy_environment.environment_development,octopusdeploy_environment.environment_test]
  lifecycle {
    prevent_destroy = true
  }
}

data "octopusdeploy_environments" "environment_security" {
  ids          = null
  partial_name = "Security"
  skip         = 0
  take         = 1
}
resource "octopusdeploy_environment" "environment_security" {
  count                        = "${length(data.octopusdeploy_environments.environment_security.environments) != 0 ? 0 : 1}"
  name                         = "Security"
  description                  = ""
  allow_dynamic_infrastructure = true
  use_guided_failure           = false

  jira_extension_settings {
    environment_type = "unmapped"
  }

  jira_service_management_extension_settings {
    is_enabled = false
  }

  servicenow_extension_settings {
    is_enabled = false
  }
  depends_on = [octopusdeploy_environment.environment_development,octopusdeploy_environment.environment_test,octopusdeploy_environment.environment_production]
  lifecycle {
    prevent_destroy = true
  }
}

data "octopusdeploy_lifecycles" "lifecycle_devsecops" {
  ids          = null
  partial_name = "DevSecOps"
  skip         = 0
  take         = 1
}
resource "octopusdeploy_lifecycle" "lifecycle_devsecops" {
  count       = "${length(data.octopusdeploy_lifecycles.lifecycle_devsecops.lifecycles) != 0 ? 0 : 1}"
  name        = "DevSecOps"
  description = ""

  phase {
    automatic_deployment_targets          = ["${length(data.octopusdeploy_environments.environment_development.environments) != 0 ? data.octopusdeploy_environments.environment_development.environments[0].id : octopusdeploy_environment.environment_development[0].id}"]
    optional_deployment_targets           = []
    name                                  = "Development"
    is_optional_phase                     = false
    minimum_environments_before_promotion = 0
  }
  phase {
    automatic_deployment_targets          = []
    optional_deployment_targets           = ["${length(data.octopusdeploy_environments.environment_test.environments) != 0 ? data.octopusdeploy_environments.environment_test.environments[0].id : octopusdeploy_environment.environment_test[0].id}"]
    name                                  = "Test"
    is_optional_phase                     = false
    minimum_environments_before_promotion = 0
  }
  phase {
    automatic_deployment_targets          = []
    optional_deployment_targets           = ["${length(data.octopusdeploy_environments.environment_production.environments) != 0 ? data.octopusdeploy_environments.environment_production.environments[0].id : octopusdeploy_environment.environment_production[0].id}"]
    name                                  = "Production"
    is_optional_phase                     = false
    minimum_environments_before_promotion = 0
  }
  phase {
    automatic_deployment_targets          = []
    optional_deployment_targets           = ["${length(data.octopusdeploy_environments.environment_security.environments) != 0 ? data.octopusdeploy_environments.environment_security.environments[0].id : octopusdeploy_environment.environment_security[0].id}"]
    name                                  = "Security"
    is_optional_phase                     = false
    minimum_environments_before_promotion = 0
  }

  release_retention_policy {
    quantity_to_keep    = 0
    should_keep_forever = true
    unit                = "Items"
  }

  tentacle_retention_policy {
    quantity_to_keep    = 0
    should_keep_forever = true
    unit                = "Items"
  }
  lifecycle {
    prevent_destroy = true
  }
}

data "octopusdeploy_lifecycles" "lifecycle_default_lifecycle" {
  ids          = null
  partial_name = "Default Lifecycle"
  skip         = 0
  take         = 1
}

data "octopusdeploy_channels" "channel_octopub_default" {
  ids          = []
  partial_name = "Default"
  skip         = 0
  take         = 1
}

data "octopusdeploy_feeds" "feed_octopus_server__built_in_" {
  feed_type    = "BuiltIn"
  ids          = null
  partial_name = ""
  skip         = 0
  take         = 1
  lifecycle {
    postcondition {
      error_message = "Failed to resolve a feed called \"BuiltIn\". This resource must exist in the space before this Terraform configuration is applied."
      condition     = length(self.feeds) != 0
    }
  }
}

data "octopusdeploy_feeds" "feed_octopus_maven_feed" {
  feed_type    = "Maven"
  ids          = null
  partial_name = "Octopus Maven Feed"
  skip         = 0
  take         = 1
}
resource "octopusdeploy_maven_feed" "feed_octopus_maven_feed" {
  count                                = "${length(data.octopusdeploy_feeds.feed_octopus_maven_feed.feeds) != 0 ? 0 : 1}"
  name                                 = "Octopus Maven Feed"
  feed_uri                             = "http://octopus-sales-public-maven-repo.s3-website-ap-southeast-2.amazonaws.com/snapshot"
  package_acquisition_location_options = ["Server", "ExecutionTarget"]
  download_attempts                    = 5
  download_retry_backoff_seconds       = 10
  lifecycle {
    ignore_changes  = [password]
    prevent_destroy = true
  }
}

data "octopusdeploy_community_step_template" "communitysteptemplate_octopus___check_targets_available" {
  website = "https://library.octopus.com/step-templates/81444e7f-d77a-47db-b287-0f1ab5793880"
}
data "octopusdeploy_step_template" "steptemplate_octopus___check_targets_available" {
  name = "Octopus - Check Targets Available"
}
resource "octopusdeploy_community_step_template" "communitysteptemplate_octopus___check_targets_available" {
  community_action_template_id = "${length(data.octopusdeploy_community_step_template.communitysteptemplate_octopus___check_targets_available.steps) != 0 ? data.octopusdeploy_community_step_template.communitysteptemplate_octopus___check_targets_available.steps[0].id : null}"
  count                        = "${data.octopusdeploy_step_template.steptemplate_octopus___check_targets_available.step_template != null ? 0 : 1}"
}

data "octopusdeploy_community_step_template" "communitysteptemplate_octopus___check_smtp_server_configured" {
  website = "https://library.octopus.com/step-templates/ad8126be-37af-4297-b46e-fce02ba3987a"
}
data "octopusdeploy_step_template" "steptemplate_octopus___check_smtp_server_configured" {
  name = "Octopus - Check SMTP Server Configured"
}
resource "octopusdeploy_community_step_template" "communitysteptemplate_octopus___check_smtp_server_configured" {
  community_action_template_id = "${length(data.octopusdeploy_community_step_template.communitysteptemplate_octopus___check_smtp_server_configured.steps) != 0 ? data.octopusdeploy_community_step_template.communitysteptemplate_octopus___check_smtp_server_configured.steps[0].id : null}"
  count                        = "${data.octopusdeploy_step_template.steptemplate_octopus___check_smtp_server_configured.step_template != null ? 0 : 1}"
}

data "octopusdeploy_community_step_template" "communitysteptemplate_scan_for_vulnerabilities" {
  website = "https://library.octopus.com/step-templates/a38bfff8-8dde-4dd6-9fd0-c90bb4709d5a"
}
data "octopusdeploy_step_template" "steptemplate_scan_for_vulnerabilities" {
  name = "Scan for Vulnerabilities"
}
resource "octopusdeploy_community_step_template" "communitysteptemplate_scan_for_vulnerabilities" {
  community_action_template_id = "${length(data.octopusdeploy_community_step_template.communitysteptemplate_scan_for_vulnerabilities.steps) != 0 ? data.octopusdeploy_community_step_template.communitysteptemplate_scan_for_vulnerabilities.steps[0].id : null}"
  count                        = "${data.octopusdeploy_step_template.steptemplate_scan_for_vulnerabilities.step_template != null ? 0 : 1}"
}

resource "octopusdeploy_process" "process_octopub" {
  count      = "${length(data.octopusdeploy_projects.project_octopub.projects) != 0 ? 0 : 1}"
  project_id = "${length(data.octopusdeploy_projects.project_octopub.projects) != 0 ? data.octopusdeploy_projects.project_octopub.projects[0].id : octopusdeploy_project.project_octopub[0].id}"
  depends_on = []
}

resource "octopusdeploy_process_step" "process_step_octopub_approve_production_deployment" {
  count                 = "${length(data.octopusdeploy_projects.project_octopub.projects) != 0 ? 0 : 1}"
  name                  = "Approve Production Deployment"
  type                  = "Octopus.Manual"
  process_id            = "${length(data.octopusdeploy_projects.project_octopub.projects) != 0 ? null : octopusdeploy_process.process_octopub[0].id}"
  channels              = null
  condition             = "Success"
  environments          = ["${length(data.octopusdeploy_environments.environment_production.environments) != 0 ? data.octopusdeploy_environments.environment_production.environments[0].id : octopusdeploy_environment.environment_production[0].id}"]
  excluded_environments = null
  notes                 = "This step pauses the deployment and waits for approval before continuing"
  package_requirement   = "LetOctopusDecide"
  slug                  = "approve-production-deployment"
  start_trigger         = "StartAfterPrevious"
  tenant_tags           = null
  properties            = {
      }
  execution_properties  = {
<<<<<<< HEAD
        "Octopus.Action.RunOnServer" = "true"
=======
>>>>>>> dd27a366
        "Octopus.Action.Manual.BlockConcurrentDeployments" = "False"
        "Octopus.Action.Manual.Instructions" = "Do you approve the deployment?"
        "Octopus.Action.RunOnServer" = "true"
      }
}

resource "octopusdeploy_process_templated_step" "process_step_octopub_octopus___check_targets_available" {
  count                 = "${length(data.octopusdeploy_projects.project_octopub.projects) != 0 ? 0 : 1}"
  name                  = "Octopus - Check Targets Available"
  process_id            = "${length(data.octopusdeploy_projects.project_octopub.projects) != 0 ? null : octopusdeploy_process.process_octopub[0].id}"
  template_id           = "${data.octopusdeploy_step_template.steptemplate_octopus___check_targets_available.step_template != null ? data.octopusdeploy_step_template.steptemplate_octopus___check_targets_available.step_template.id : octopusdeploy_community_step_template.communitysteptemplate_octopus___check_targets_available[0].id}"
  template_version      = "${data.octopusdeploy_step_template.steptemplate_octopus___check_targets_available.step_template != null ? data.octopusdeploy_step_template.steptemplate_octopus___check_targets_available.step_template.version : octopusdeploy_community_step_template.communitysteptemplate_octopus___check_targets_available[0].version}"
  channels              = null
  condition             = "Success"
  environments          = null
  excluded_environments = ["${length(data.octopusdeploy_environments.environment_security.environments) != 0 ? data.octopusdeploy_environments.environment_security.environments[0].id : octopusdeploy_environment.environment_security[0].id}"]
  notes                 = "This step checks that deployment targets are present, and if not, displays a link to the documentation.\n"
  package_requirement   = "LetOctopusDecide"
  slug                  = "octopus-check-targets-available"
  start_trigger         = "StartAfterPrevious"
  tenant_tags           = null
  worker_pool_variable  = "Project.WorkerPool"
  properties            = {
      }
  execution_properties  = {
        "Octopus.Action.RunOnServer" = "true"
      }
  parameters            = {
        "CheckTargets.Octopus.Role" = "Tomcat.Web"
        "CheckTargets.Message" = "You must add a [Tentacle](https://octopus.com/docs/infrastructure/deployment-targets/tentacle) with the target tag `Tomcat.Web`."
        "CheckTargets.Octopus.Api.Key" = "#{Project.Octopus.Api.Key}"
      }
}

resource "octopusdeploy_process_templated_step" "process_step_octopub_octopus___check_smtp_server_configured" {
  count                 = "${length(data.octopusdeploy_projects.project_octopub.projects) != 0 ? 0 : 1}"
  name                  = "Octopus - Check SMTP Server Configured"
  process_id            = "${length(data.octopusdeploy_projects.project_octopub.projects) != 0 ? null : octopusdeploy_process.process_octopub[0].id}"
  template_id           = "${data.octopusdeploy_step_template.steptemplate_octopus___check_smtp_server_configured.step_template != null ? data.octopusdeploy_step_template.steptemplate_octopus___check_smtp_server_configured.step_template.id : octopusdeploy_community_step_template.communitysteptemplate_octopus___check_smtp_server_configured[0].id}"
  template_version      = "${data.octopusdeploy_step_template.steptemplate_octopus___check_smtp_server_configured.step_template != null ? data.octopusdeploy_step_template.steptemplate_octopus___check_smtp_server_configured.step_template.version : octopusdeploy_community_step_template.communitysteptemplate_octopus___check_smtp_server_configured[0].version}"
  channels              = null
  condition             = "Success"
  environments          = null
  excluded_environments = ["${length(data.octopusdeploy_environments.environment_security.environments) != 0 ? data.octopusdeploy_environments.environment_security.environments[0].id : octopusdeploy_environment.environment_security[0].id}"]
  notes                 = "This step checks that the SMTP server is configured, and if not, provides a link to the documentation."
  package_requirement   = "LetOctopusDecide"
  slug                  = "octopus-check-smtp-server-configured"
  start_trigger         = "StartAfterPrevious"
  tenant_tags           = null
  worker_pool_variable  = "Project.WorkerPool"
  properties            = {
      }
  execution_properties  = {
        "Octopus.Action.RunOnServer" = "true"
      }
  parameters            = {
        "SmtpCheck.Octopus.Api.Key" = "#{Project.Octopus.Api.Key}"
      }
}

variable "project_octopub_step_deploy_to_tomcat_via_manager_packageid" {
  type        = string
  nullable    = false
  sensitive   = false
  description = "The package ID for the package named  from step Deploy to Tomcat via Manager in project Octopub"
  default     = "com.octopus:java-frontend"
}
variable "action_b5db3976a6058b846e2ef726ee139fcf26756a43d95da3aed7f951beadf6377a_sensitive_value" {
  type        = string
  nullable    = false
  sensitive   = true
  description = "Sensitive value for property Tomcat.Deploy.Password"
  default     = "Change Me!"
}
resource "octopusdeploy_process_step" "process_step_octopub_deploy_to_tomcat_via_manager" {
  count                 = "${length(data.octopusdeploy_projects.project_octopub.projects) != 0 ? 0 : 1}"
  name                  = "Deploy to Tomcat via Manager"
  type                  = "Octopus.TomcatDeploy"
  process_id            = "${length(data.octopusdeploy_projects.project_octopub.projects) != 0 ? null : octopusdeploy_process.process_octopub[0].id}"
  channels              = null
  condition             = "Variable"
  environments          = null
  excluded_environments = ["${length(data.octopusdeploy_environments.environment_security.environments) != 0 ? data.octopusdeploy_environments.environment_security.environments[0].id : octopusdeploy_environment.environment_security[0].id}"]
  notes                 = "Deploys a WAR file to Tomcat via the manager."
  package_requirement   = "LetOctopusDecide"
  primary_package       = { acquisition_location = "Server", feed_id = "${length(data.octopusdeploy_feeds.feed_octopus_maven_feed.feeds) != 0 ? data.octopusdeploy_feeds.feed_octopus_maven_feed.feeds[0].id : octopusdeploy_maven_feed.feed_octopus_maven_feed[0].id}", id = null, package_id = "${var.project_octopub_step_deploy_to_tomcat_via_manager_packageid}", properties = { SelectionMode = "immediate" } }
  slug                  = "deploy-to-tomcat-via-manager"
  start_trigger         = "StartAfterPrevious"
  tenant_tags           = null
  properties            = {
        "Octopus.Step.ConditionVariableExpression" = "#{Octopus.Action[Octopus - Check Targets Available].Output.SetupValid}"
        "Octopus.Action.TargetRoles" = "Tomcat.Web"
      }
  execution_properties  = {
<<<<<<< HEAD
        "Tomcat.Deploy.Enabled" = "True"
        "Tomcat.Deploy.Name" = "octopub"
        "Tomcat.Deploy.Password" = "${var.action_b5db3976a6058b846e2ef726ee139fcf26756a43d95da3aed7f951beadf6377a_sensitive_value}"
        "Octopus.Action.EnabledFeatures" = ",Octopus.Features.TomcatDeployManager"
        "Tomcat.Deploy.User" = "admin"
        "Tomcat.Deploy.Controller" = "http://localhost:8080/manager"
=======
        "Octopus.Action.EnabledFeatures" = ",Octopus.Features.TomcatDeployManager"
        "Tomcat.Deploy.Password" = "${var.action_b5db3976a6058b846e2ef726ee139fcf26756a43d95da3aed7f951beadf6377a_sensitive_value}"
        "Tomcat.Deploy.Controller" = "http://localhost:8080/manager"
        "Tomcat.Deploy.User" = "admin"
        "Tomcat.Deploy.Enabled" = "True"
        "Tomcat.Deploy.Name" = "octopub"
>>>>>>> dd27a366
      }
}

resource "octopusdeploy_process_templated_step" "process_step_octopub_scan_for_vulnerabilities" {
  count                 = "${length(data.octopusdeploy_projects.project_octopub.projects) != 0 ? 0 : 1}"
  name                  = "Scan for Vulnerabilities"
  process_id            = "${length(data.octopusdeploy_projects.project_octopub.projects) != 0 ? null : octopusdeploy_process.process_octopub[0].id}"
  template_id           = "${data.octopusdeploy_step_template.steptemplate_scan_for_vulnerabilities.step_template != null ? data.octopusdeploy_step_template.steptemplate_scan_for_vulnerabilities.step_template.id : octopusdeploy_community_step_template.communitysteptemplate_scan_for_vulnerabilities[0].id}"
  template_version      = "${data.octopusdeploy_step_template.steptemplate_scan_for_vulnerabilities.step_template != null ? data.octopusdeploy_step_template.steptemplate_scan_for_vulnerabilities.step_template.version : octopusdeploy_community_step_template.communitysteptemplate_scan_for_vulnerabilities[0].version}"
  channels              = null
  condition             = "Success"
  environments          = null
  excluded_environments = null
  notes                 = "Scans the SBOM for security vulnerabilities."
  package_requirement   = "LetOctopusDecide"
  slug                  = "scan-for-vulnerabilities"
  start_trigger         = "StartAfterPrevious"
  tenant_tags           = null
  worker_pool_variable  = "Project.WorkerPool"
  properties            = {
      }
  execution_properties  = {
        "Octopus.Action.RunOnServer" = "true"
      }
  parameters            = {
        "Sbom.Package" = jsonencode({
        "PackageId" = "com.octopus:octopub-frontend-sbom"
        "FeedId" = "${length(data.octopusdeploy_feeds.feed_octopus_maven_feed.feeds) != 0 ? data.octopusdeploy_feeds.feed_octopus_maven_feed.feeds[0].id : octopusdeploy_maven_feed.feed_octopus_maven_feed[0].id}"
                })
      }
}

resource "octopusdeploy_process_step" "process_step_octopub_deployment_success_notification" {
  count                 = "${length(data.octopusdeploy_projects.project_octopub.projects) != 0 ? 0 : 1}"
  name                  = "Deployment Success Notification"
  type                  = "Octopus.Email"
  process_id            = "${length(data.octopusdeploy_projects.project_octopub.projects) != 0 ? null : octopusdeploy_process.process_octopub[0].id}"
  channels              = null
  condition             = "Variable"
  environments          = null
  excluded_environments = ["${length(data.octopusdeploy_environments.environment_security.environments) != 0 ? data.octopusdeploy_environments.environment_security.environments[0].id : octopusdeploy_environment.environment_security[0].id}"]
  notes                 = "Send an email when the deployment is completed successfully."
  package_requirement   = "LetOctopusDecide"
  slug                  = "deployment-success-notification"
  start_trigger         = "StartAfterPrevious"
  tenant_tags           = null
  properties            = {
        "Octopus.Step.ConditionVariableExpression" = "#{Octopus.Action[Octopus - Check SMTP Server Configured].Output.SmtpConfigured}"
      }
  execution_properties  = {
        "Octopus.Action.Email.To" = "admin@example.org"
        "Octopus.Action.Email.Subject" = "Deployment for #{Octopus.Project.Name} completed successfully!"
        "Octopus.Action.RunOnServer" = "true"
      }
}

resource "octopusdeploy_process_steps_order" "process_step_order_octopub" {
  count      = "${length(data.octopusdeploy_projects.project_octopub.projects) != 0 ? 0 : 1}"
  process_id = "${length(data.octopusdeploy_projects.project_octopub.projects) != 0 ? null : octopusdeploy_process.process_octopub[0].id}"
  steps      = ["${length(data.octopusdeploy_projects.project_octopub.projects) != 0 ? null : octopusdeploy_process_step.process_step_octopub_approve_production_deployment[0].id}", "${length(data.octopusdeploy_projects.project_octopub.projects) != 0 ? null : octopusdeploy_process_templated_step.process_step_octopub_octopus___check_targets_available[0].id}", "${length(data.octopusdeploy_projects.project_octopub.projects) != 0 ? null : octopusdeploy_process_templated_step.process_step_octopub_octopus___check_smtp_server_configured[0].id}", "${length(data.octopusdeploy_projects.project_octopub.projects) != 0 ? null : octopusdeploy_process_step.process_step_octopub_deploy_to_tomcat_via_manager[0].id}", "${length(data.octopusdeploy_projects.project_octopub.projects) != 0 ? null : octopusdeploy_process_templated_step.process_step_octopub_scan_for_vulnerabilities[0].id}", "${length(data.octopusdeploy_projects.project_octopub.projects) != 0 ? null : octopusdeploy_process_step.process_step_octopub_deployment_success_notification[0].id}"]
}

data "octopusdeploy_worker_pools" "workerpool_default_worker_pool" {
  ids          = null
  partial_name = "Default Worker Pool"
  skip         = 0
  take         = 1
}

data "octopusdeploy_worker_pools" "workerpool_hosted_ubuntu" {
  ids          = null
  partial_name = "Hosted Ubuntu"
  skip         = 0
  take         = 1
}

resource "octopusdeploy_variable" "octopub_project_workerpool_1" {
  count        = "${length(data.octopusdeploy_projects.project_octopub.projects) != 0 ? 0 : 1}"
  owner_id     = "${length(data.octopusdeploy_projects.project_octopub.projects) == 0 ?octopusdeploy_project.project_octopub[0].id : data.octopusdeploy_projects.project_octopub.projects[0].id}"
  value        = "${length(data.octopusdeploy_worker_pools.workerpool_hosted_ubuntu.worker_pools) != 0 ? data.octopusdeploy_worker_pools.workerpool_hosted_ubuntu.worker_pools[0].id : data.octopusdeploy_worker_pools.workerpool_default_worker_pool.worker_pools[0].id}"
  name         = "Project.WorkerPool"
  type         = "WorkerPool"
  is_sensitive = false
  lifecycle {
    ignore_changes  = [sensitive_value]
    prevent_destroy = true
  }
  depends_on = []
}

resource "octopusdeploy_variable" "octopub_project_octopus_api_key_1" {
  count           = "${length(data.octopusdeploy_projects.project_octopub.projects) != 0 ? 0 : 1}"
  owner_id        = "${length(data.octopusdeploy_projects.project_octopub.projects) == 0 ?octopusdeploy_project.project_octopub[0].id : data.octopusdeploy_projects.project_octopub.projects[0].id}"
  name            = "Project.Octopus.Api.Key"
  type            = "Sensitive"
  is_sensitive    = true
  sensitive_value = "Change Me!"
  lifecycle {
    ignore_changes  = [sensitive_value]
    prevent_destroy = true
  }
  depends_on = []
}

resource "octopusdeploy_project_scheduled_trigger" "projecttrigger_octopub_daily_security_scan" {
  count       = "${length(data.octopusdeploy_projects.project_octopub.projects) != 0 ? 0 : 1}"
  space_id    = "${trimspace(var.octopus_space_id)}"
  name        = "Daily Security Scan"
  description = ""
  timezone    = "UTC"
  is_disabled = false
  project_id  = "${length(data.octopusdeploy_projects.project_octopub.projects) != 0 ? data.octopusdeploy_projects.project_octopub.projects[0].id : octopusdeploy_project.project_octopub[0].id}"
  tenant_ids  = []

  once_daily_schedule {
    start_time   = "2025-11-04T09:00:00"
    days_of_week = ["Sunday", "Monday", "Tuesday", "Wednesday", "Thursday", "Friday", "Saturday"]
  }

  deploy_latest_release_action {
    source_environment_id      = "${length(data.octopusdeploy_environments.environment_security.environments) != 0 ? data.octopusdeploy_environments.environment_security.environments[0].id : octopusdeploy_environment.environment_security[0].id}"
    destination_environment_id = "${length(data.octopusdeploy_environments.environment_security.environments) != 0 ? data.octopusdeploy_environments.environment_security.environments[0].id : octopusdeploy_environment.environment_security[0].id}"
    should_redeploy            = true
  }
  lifecycle {
    prevent_destroy = true
  }
}

variable "project_octopub_name" {
  type        = string
  nullable    = false
  sensitive   = false
  description = "The name of the project exported from Octopub"
  default     = "Octopub"
}
variable "project_octopub_description_prefix" {
  type        = string
  nullable    = false
  sensitive   = false
  description = "An optional prefix to add to the project description for the project Octopub"
  default     = ""
}
variable "project_octopub_description_suffix" {
  type        = string
  nullable    = false
  sensitive   = false
  description = "An optional suffix to add to the project description for the project Octopub"
  default     = ""
}
variable "project_octopub_description" {
  type        = string
  nullable    = false
  sensitive   = false
  description = "The description of the project exported from Octopub"
  default     = "Deploys a WAR file to a Tomcat server.\n\nRecreate this project with the prompt:\n\n`Create a Tomcat project called \"My Tomcat App\"`"
}
variable "project_octopub_tenanted" {
  type        = string
  nullable    = false
  sensitive   = false
  description = "The tenanted setting for the project Untenanted"
  default     = "Untenanted"
}
data "octopusdeploy_projects" "project_octopub" {
  ids          = null
  partial_name = "${var.project_octopub_name}"
  skip         = 0
  take         = 1
}
resource "octopusdeploy_project" "project_octopub" {
  count                                = "${length(data.octopusdeploy_projects.project_octopub.projects) != 0 ? 0 : 1}"
  name                                 = "${var.project_octopub_name}"
  default_guided_failure_mode          = "EnvironmentDefault"
  default_to_skip_if_already_installed = false
  discrete_channel_release             = false
  is_disabled                          = false
  is_version_controlled                = false
  lifecycle_id                         = "${length(data.octopusdeploy_lifecycles.lifecycle_devsecops.lifecycles) != 0 ? data.octopusdeploy_lifecycles.lifecycle_devsecops.lifecycles[0].id : octopusdeploy_lifecycle.lifecycle_devsecops[0].id}"
  project_group_id                     = "${length(data.octopusdeploy_project_groups.project_group_tomcat.project_groups) != 0 ? data.octopusdeploy_project_groups.project_group_tomcat.project_groups[0].id : octopusdeploy_project_group.project_group_tomcat[0].id}"
  included_library_variable_sets       = []
  tenanted_deployment_participation    = "${var.project_octopub_tenanted}"

  connectivity_policy {
    allow_deployments_to_no_targets = true
    exclude_unhealthy_targets       = false
    skip_machine_behavior           = "None"
    target_roles                    = []
  }
  description = "${var.project_octopub_description_prefix}${var.project_octopub_description}${var.project_octopub_description_suffix}"
  lifecycle {
    prevent_destroy = true
  }
}
resource "octopusdeploy_project_versioning_strategy" "project_octopub" {
  count      = "${length(data.octopusdeploy_projects.project_octopub.projects) != 0 ? 0 : 1}"
  project_id = "${length(data.octopusdeploy_projects.project_octopub.projects) != 0 ? data.octopusdeploy_projects.project_octopub.projects[0].id : octopusdeploy_project.project_octopub[0].id}"
  template   = "#{Octopus.Date.Year}.#{Octopus.Date.Month}.#{Octopus.Date.Day}.i"
}

<|MERGE_RESOLUTION|>--- conflicted
+++ resolved
@@ -325,10 +325,6 @@
   properties            = {
       }
   execution_properties  = {
-<<<<<<< HEAD
-        "Octopus.Action.RunOnServer" = "true"
-=======
->>>>>>> dd27a366
         "Octopus.Action.Manual.BlockConcurrentDeployments" = "False"
         "Octopus.Action.Manual.Instructions" = "Do you approve the deployment?"
         "Octopus.Action.RunOnServer" = "true"
@@ -357,9 +353,9 @@
         "Octopus.Action.RunOnServer" = "true"
       }
   parameters            = {
+        "CheckTargets.Octopus.Api.Key" = "#{Project.Octopus.Api.Key}"
+        "CheckTargets.Message" = "You must add a [Tentacle](https://octopus.com/docs/infrastructure/deployment-targets/tentacle) with the target tag `Tomcat.Web`."
         "CheckTargets.Octopus.Role" = "Tomcat.Web"
-        "CheckTargets.Message" = "You must add a [Tentacle](https://octopus.com/docs/infrastructure/deployment-targets/tentacle) with the target tag `Tomcat.Web`."
-        "CheckTargets.Octopus.Api.Key" = "#{Project.Octopus.Api.Key}"
       }
 }
 
@@ -423,21 +419,12 @@
         "Octopus.Action.TargetRoles" = "Tomcat.Web"
       }
   execution_properties  = {
-<<<<<<< HEAD
-        "Tomcat.Deploy.Enabled" = "True"
-        "Tomcat.Deploy.Name" = "octopub"
-        "Tomcat.Deploy.Password" = "${var.action_b5db3976a6058b846e2ef726ee139fcf26756a43d95da3aed7f951beadf6377a_sensitive_value}"
-        "Octopus.Action.EnabledFeatures" = ",Octopus.Features.TomcatDeployManager"
-        "Tomcat.Deploy.User" = "admin"
-        "Tomcat.Deploy.Controller" = "http://localhost:8080/manager"
-=======
         "Octopus.Action.EnabledFeatures" = ",Octopus.Features.TomcatDeployManager"
         "Tomcat.Deploy.Password" = "${var.action_b5db3976a6058b846e2ef726ee139fcf26756a43d95da3aed7f951beadf6377a_sensitive_value}"
         "Tomcat.Deploy.Controller" = "http://localhost:8080/manager"
         "Tomcat.Deploy.User" = "admin"
         "Tomcat.Deploy.Enabled" = "True"
         "Tomcat.Deploy.Name" = "octopub"
->>>>>>> dd27a366
       }
 }
 
