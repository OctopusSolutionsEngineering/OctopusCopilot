provider "octopusdeploy" {
  space_id = "${trimspace(var.octopus_space_id)}"
}

terraform {

  required_providers {
    octopusdeploy = { source = "OctopusDeployLabs/octopusdeploy", version = "0.43.0" }
  }
  required_version = ">= 1.6.0"
}

variable "octopus_space_id" {
  type        = string
  nullable    = false
  sensitive   = false
  description = "The ID of the Octopus space to populate."
}

data "octopusdeploy_project_groups" "project_group_aws" {
  ids          = null
  partial_name = "${var.project_group_aws_name}"
  skip         = 0
  take         = 1
}
variable "project_group_aws_name" {
  type        = string
  nullable    = false
  sensitive   = false
  description = "The name of the project group to lookup"
  default     = "AWS"
}
resource "octopusdeploy_project_group" "project_group_aws" {
  count = "${length(data.octopusdeploy_project_groups.project_group_aws.project_groups) != 0 ? 0 : 1}"
  name  = "${var.project_group_aws_name}"
  lifecycle {
    prevent_destroy = true
  }
}

data "octopusdeploy_environments" "environment_development" {
  ids          = null
  partial_name = "Development"
  skip         = 0
  take         = 1
}
resource "octopusdeploy_environment" "environment_development" {
  count                        = "${length(data.octopusdeploy_environments.environment_development.environments) != 0 ? 0 : 1}"
  name                         = "Development"
  description                  = ""
  allow_dynamic_infrastructure = true
  use_guided_failure           = false

  jira_extension_settings {
    environment_type = "unmapped"
  }

  jira_service_management_extension_settings {
    is_enabled = false
  }

  servicenow_extension_settings {
    is_enabled = false
  }
  lifecycle {
    prevent_destroy = true
  }
}

data "octopusdeploy_environments" "environment_test" {
  ids          = null
  partial_name = "Test"
  skip         = 0
  take         = 1
}
resource "octopusdeploy_environment" "environment_test" {
  count                        = "${length(data.octopusdeploy_environments.environment_test.environments) != 0 ? 0 : 1}"
  name                         = "Test"
  description                  = ""
  allow_dynamic_infrastructure = true
  use_guided_failure           = false

  jira_extension_settings {
    environment_type = "unmapped"
  }

  jira_service_management_extension_settings {
    is_enabled = false
  }

  servicenow_extension_settings {
    is_enabled = false
  }
  lifecycle {
    prevent_destroy = true
  }
}

data "octopusdeploy_environments" "environment_production" {
  ids          = null
  partial_name = "Production"
  skip         = 0
  take         = 1
}
resource "octopusdeploy_environment" "environment_production" {
  count                        = "${length(data.octopusdeploy_environments.environment_production.environments) != 0 ? 0 : 1}"
  name                         = "Production"
  description                  = ""
  allow_dynamic_infrastructure = true
  use_guided_failure           = false

  jira_extension_settings {
    environment_type = "unmapped"
  }

  jira_service_management_extension_settings {
    is_enabled = false
  }

  servicenow_extension_settings {
    is_enabled = false
  }
  lifecycle {
    prevent_destroy = true
  }
}

data "octopusdeploy_environments" "environment_security" {
  ids          = null
  partial_name = "Security"
  skip         = 0
  take         = 1
}
resource "octopusdeploy_environment" "environment_security" {
  count                        = "${length(data.octopusdeploy_environments.environment_security.environments) != 0 ? 0 : 1}"
  name                         = "Security"
  description                  = ""
  allow_dynamic_infrastructure = true
  use_guided_failure           = false

  jira_extension_settings {
    environment_type = "unmapped"
  }

  jira_service_management_extension_settings {
    is_enabled = false
  }

  servicenow_extension_settings {
    is_enabled = false
  }
  lifecycle {
    prevent_destroy = true
  }
}

data "octopusdeploy_lifecycles" "lifecycle_security" {
  ids          = null
  partial_name = "Security"
  skip         = 0
  take         = 1
}
resource "octopusdeploy_lifecycle" "lifecycle_security" {
  count       = "${length(data.octopusdeploy_lifecycles.lifecycle_security.lifecycles) != 0 ? 0 : 1}"
  name        = "Security"
  description = "This lifecycle automatically deploys to the Development environment, progresses through the Test and Production environments, and then automatically deploys to the Security environment. The Security environment is used to scan SBOMs for any vulnerabilities and deployments to the Security environment are initiated by triggers on a daily basis."

  phase {
    automatic_deployment_targets          = ["${length(data.octopusdeploy_environments.environment_development.environments) != 0 ? data.octopusdeploy_environments.environment_development.environments[0].id : octopusdeploy_environment.environment_development[0].id}"]
    optional_deployment_targets           = []
    name                                  = "Development"
    is_optional_phase                     = false
    minimum_environments_before_promotion = 0
  }
  phase {
    automatic_deployment_targets          = []
    optional_deployment_targets           = ["${length(data.octopusdeploy_environments.environment_test.environments) != 0 ? data.octopusdeploy_environments.environment_test.environments[0].id : octopusdeploy_environment.environment_test[0].id}"]
    name                                  = "Test"
    is_optional_phase                     = false
    minimum_environments_before_promotion = 0
  }
  phase {
    automatic_deployment_targets          = []
    optional_deployment_targets           = ["${length(data.octopusdeploy_environments.environment_production.environments) != 0 ? data.octopusdeploy_environments.environment_production.environments[0].id : octopusdeploy_environment.environment_production[0].id}"]
    name                                  = "Production"
    is_optional_phase                     = false
    minimum_environments_before_promotion = 0
  }
  phase {
    automatic_deployment_targets          = ["${length(data.octopusdeploy_environments.environment_security.environments) != 0 ? data.octopusdeploy_environments.environment_security.environments[0].id : octopusdeploy_environment.environment_security[0].id}"]
    optional_deployment_targets           = []
    name                                  = "Security"
    is_optional_phase                     = false
    minimum_environments_before_promotion = 0
  }

  release_retention_policy {
    quantity_to_keep = 30
    unit             = "Days"
  }

  tentacle_retention_policy {
    quantity_to_keep = 30
    unit             = "Days"
  }
  lifecycle {
    prevent_destroy = true
  }
}

data "octopusdeploy_lifecycles" "lifecycle_default_lifecycle" {
  ids          = null
  partial_name = "Default Lifecycle"
  skip         = 0
  take         = 1
  lifecycle {
    postcondition {
      error_message = "Failed to resolve a lifecycle called \"Default Lifecycle\". This resource must exist in the space before this Terraform configuration is applied."
      condition     = length(self.lifecycles) != 0
    }
  }
}

data "octopusdeploy_channels" "channel_aws_lambda_default" {
  ids          = []
  partial_name = "Default"
  skip         = 0
  take         = 1
}

data "octopusdeploy_feeds" "feed_octopus_server__built_in_" {
  feed_type    = "BuiltIn"
  ids          = null
  partial_name = ""
  skip         = 0
  take         = 1
  lifecycle {
    postcondition {
      error_message = "Failed to resolve a feed called \"BuiltIn\". This resource must exist in the space before this Terraform configuration is applied."
      condition     = length(self.feeds) != 0
    }
  }
}

data "octopusdeploy_feeds" "feed_docker_hub" {
  feed_type    = "Docker"
  ids          = null
  partial_name = "Docker Hub"
  skip         = 0
  take         = 1
}
variable "feed_docker_hub_password" {
  type        = string
  nullable    = false
  sensitive   = true
  description = "The password used by the feed Docker Hub"
  default     = "Change Me!"
}
resource "octopusdeploy_docker_container_registry" "feed_docker_hub" {
  count                                = "${length(data.octopusdeploy_feeds.feed_docker_hub.feeds) != 0 ? 0 : 1}"
  name                                 = "Docker Hub"
  password                             = "${var.feed_docker_hub_password}"
  registry_path                        = ""
  username                             = "mcasperson"
  api_version                          = ""
  feed_uri                             = "https://index.docker.io"
  package_acquisition_location_options = ["ExecutionTarget", "NotAcquired"]
  lifecycle {
    ignore_changes  = [password]
    prevent_destroy = true
  }
}

data "octopusdeploy_feeds" "feed_octopus_maven_feed" {
  feed_type    = "Maven"
  ids          = null
  partial_name = "Octopus Maven Feed"
  skip         = 0
  take         = 1
}
resource "octopusdeploy_maven_feed" "feed_octopus_maven_feed" {
  count                                = "${length(data.octopusdeploy_feeds.feed_octopus_maven_feed.feeds) != 0 ? 0 : 1}"
  name                                 = "Octopus Maven Feed"
  feed_uri                             = "http://octopus-sales-public-maven-repo.s3-website-ap-southeast-2.amazonaws.com/snapshot"
  package_acquisition_location_options = ["Server", "ExecutionTarget"]
  download_attempts                    = 5
  download_retry_backoff_seconds       = 10
  lifecycle {
    ignore_changes  = [password]
    prevent_destroy = true
  }
}

data "octopusdeploy_worker_pools" "workerpool_default_worker_pool" {
  ids          = null
  partial_name = "Default Worker Pool"
  skip         = 0
  take         = 1
}

data "octopusdeploy_worker_pools" "workerpool_hosted_ubuntu" {
  ids          = null
  partial_name = "Hosted Ubuntu"
  skip         = 0
  take         = 1
}

variable "project_aws_lambda_step_deploy_aws_lambda_function_package_products_microservice_lambda_jvm_packageid" {
  type        = string
  nullable    = false
  sensitive   = false
  description = "The package ID for the package named products-microservice-lambda-jvm from step Deploy AWS Lambda function in project AWS Lambda"
  default     = "com.octopus:products-microservice-lambda-jvm"
}
variable "project_aws_lambda_step_scan_for_vulnerabilities_package_products_microservice_lambda_jvm_packageid" {
  type        = string
  nullable    = false
  sensitive   = false
  description = "The package ID for the package named products-microservice-lambda-jvm from step Scan for Vulnerabilities in project AWS Lambda"
  default     = "com.octopus:products-microservice-lambda-jvm"
}
resource "octopusdeploy_deployment_process" "deployment_process_aws_lambda" {
  count      = "${length(data.octopusdeploy_projects.project_aws_lambda.projects) != 0 ? 0 : 1}"
  project_id = "${length(data.octopusdeploy_projects.project_aws_lambda.projects) != 0 ? data.octopusdeploy_projects.project_aws_lambda.projects[0].id : octopusdeploy_project.project_aws_lambda[0].id}"

  step {
    condition           = "Success"
    name                = "Attempt Login"
    package_requirement = "LetOctopusDecide"
    start_trigger       = "StartAfterPrevious"

    action {
      action_type                        = "Octopus.AwsRunScript"
      name                               = "Attempt Login"
      notes                              = "This step runs an AWS CLI command to get the current user. It will only succeed if the AWS account is correctly configured. We can use the success or failure of this step to determine if the AWS account is correctly configured."
      condition                          = "Success"
      run_on_server                      = true
      is_disabled                        = false
      can_be_used_for_project_versioning = true
      is_required                        = false
      worker_pool_id                     = "${length(data.octopusdeploy_worker_pools.workerpool_hosted_ubuntu.worker_pools) != 0 ? data.octopusdeploy_worker_pools.workerpool_hosted_ubuntu.worker_pools[0].id : data.octopusdeploy_worker_pools.workerpool_default_worker_pool.worker_pools[0].id}"
      properties                         = {
        "Octopus.Action.Script.ScriptSource" = "Inline"
        "Octopus.Action.Script.Syntax" = "PowerShell"
<<<<<<< HEAD
        "Octopus.Action.AwsAccount.UseInstanceRole" = "False"
        "OctopusUseBundledTooling" = "False"
        "Octopus.Action.RunOnServer" = "true"
        "Octopus.Action.AwsAccount.Variable" = "Project.AWS.Account"
        "Octopus.Action.Script.ScriptBody" = "# Get the current AWS user. This will only succeed if the AWS account is valid.\n# If the AWS account is not valid, this step will fail. We can detect the failure and offer next steps.\naws sts get-caller-identity"
        "Octopus.Action.Aws.AssumeRole" = "False"
        "Octopus.Action.Aws.Region" = "#{Project.AWS.Region}"
=======
        "Octopus.Action.RunOnServer" = "true"
        "Octopus.Action.Script.ScriptBody" = "# Get the current AWS user. This will only succeed if the AWS account is valid.\n# If the AWS account is not valid, this step will fail. We can detect the failure and offer next steps.\naws sts get-caller-identity"
        "OctopusUseBundledTooling" = "False"
        "Octopus.Action.Aws.Region" = "#{Project.AWS.Region}"
        "Octopus.Action.AwsAccount.UseInstanceRole" = "False"
        "Octopus.Action.Aws.AssumeRole" = "False"
        "Octopus.Action.AwsAccount.Variable" = "Project.AWS.Account"
>>>>>>> 55eba35c
      }

      container {
        feed_id = "${length(data.octopusdeploy_feeds.feed_docker_hub.feeds) != 0 ? data.octopusdeploy_feeds.feed_docker_hub.feeds[0].id : octopusdeploy_docker_container_registry.feed_docker_hub[0].id}"
        image   = "octopuslabs/aws-workertools"
      }

      environments          = []
      excluded_environments = []
      channels              = []
      tenant_tags           = []
      features              = []
    }

    properties   = {}
    target_roles = []
  }
  step {
    condition           = "Always"
    name                = "Validate setup"
    package_requirement = "LetOctopusDecide"
    start_trigger       = "StartAfterPrevious"

    action {
      action_type                        = "Octopus.Script"
      name                               = "Validate setup"
      notes                              = "This step detects any default values that must be updated before a deployment to AWS can be performed."
      condition                          = "Success"
      run_on_server                      = true
      is_disabled                        = false
      can_be_used_for_project_versioning = false
      is_required                        = false
      worker_pool_id                     = "${length(data.octopusdeploy_worker_pools.workerpool_hosted_ubuntu.worker_pools) != 0 ? data.octopusdeploy_worker_pools.workerpool_hosted_ubuntu.worker_pools[0].id : data.octopusdeploy_worker_pools.workerpool_default_worker_pool.worker_pools[0].id}"
      properties                         = {
<<<<<<< HEAD
        "Octopus.Action.RunOnServer" = "true"
        "Octopus.Action.Script.ScriptBody" = "# Define variables\n$errorCollection = @()\n\ntry\n{\n  $awsConfigured = $true\n\n  # Ensure AWS account is configured\n  Write-Output \"Verifying AWS Account has been configured ...\"\n\n  if (\"#{Octopus.Step[Attempt Login].Status.Code}\" -ne \"Succeeded\") {\n    $errorCollection += @(\"The previous step failed, which indicates the AWS Account is not valid.\")\n    $awsConfigured = $false\n  }\n\n  # Check the AWS Account properties\n  if (\"#{Project.AWS.Lambda.FunctionRole}\" -ilike \"*octoai-template-octopub-products-lambda-execution*\")\n  {\n    # Add to error messages\n    $errorCollection += @(\"The AWS Account Function Role has not been configured. See the [AWS documentation](https://docs.aws.amazon.com/lambda/latest/dg/lambda-intro-execution-role.html) for more details on creating an execution role for a Lambda.\")\n    $awsConfigured = $false\n  }\n\n  if (-not $awsConfigured) {\n    $errorCollection += @(\"We recommend using an [AWS OIDC Account](https://octopus.com/docs/infrastructure/accounts/aws#configuring-aws-oidc-account) type to authenticate with AWS.\")\n  }\n\n  Write-Output \"Checking to see if Project variables have been configured ...\"\n\n  if ([string]::IsNullOrWhitespace(\"#{Project.AWS.Region}\"))\n  {\n    $errorCollection += @(\n      \"The project variable Project.AWS.Region has not been configured.\",\n      \"See the [AWS documentation](https://awscli.amazonaws.com/v2/documentation/api/latest/reference/lambda/create-function.html#options) for details on region.\"\n    )\n  }\n\n  if ([string]::IsNullOrWhitespace(\"#{Project.AWS.Lambda.FunctionName}\"))\n  {\n    $errorCollection += @(\n      \"The project variable Project.AWS.Lambda.FunctionName has not been configured.\",\n      \"See the [AWS documentation](https://awscli.amazonaws.com/v2/documentation/api/latest/reference/lambda/create-function.html#options) for details on function name.\"\n    )\n  }\n\n  if ([string]::IsNullOrWhitespace(\"#{Project.AWS.Lambda.FunctionRole}\"))\n  {\n    $errorCollection += @(\n      \"The project variable Project.AWS.Lambda.FunctionRole (ARN) has not been configured.\",\n      \"See the [AWS documentation](https://docs.aws.amazon.com/lambda/latest/dg/lambda-intro-execution-role.html) for details on Lambda function permissions using an execution role.\"\n    )\n  }\n\n}\ncatch\n{\n  Write-Verbose \"Fatal error occurred:\"\n  Write-Verbose \"$($_.Exception.Message)\"\n}\nfinally\n{\n  # Check to see if any errors were recorded\n  if ($errorCollection.Count -gt 0)\n  {\n    # Display the messages\n    Write-Highlight \"$($errorCollection -join \"`n\")\"\n\n    # Set output variable to skip Lambda deployment using variable run condition\n    Set-OctopusVariable -name \"AwsLambdaConfigured\" -value \"False\"\n\n  }\n  else\n  {\n    Write-Host \"All checks succeeded!\"\n    Set-OctopusVariable -name \"AwsLambdaConfigured\" -value \"True\"\n  }\n}"
        "Octopus.Action.Script.ScriptSource" = "Inline"
        "Octopus.Action.Script.Syntax" = "PowerShell"
        "OctopusUseBundledTooling" = "False"
=======
        "OctopusUseBundledTooling" = "False"
        "Octopus.Action.RunOnServer" = "true"
        "Octopus.Action.Script.ScriptBody" = "# Define variables\n$errorCollection = @()\n\ntry\n{\n  $awsConfigured = $true\n\n  # Ensure AWS account is configured\n  Write-Output \"Verifying AWS Account has been configured ...\"\n\n  if (\"#{Octopus.Step[Attempt Login].Status.Code}\" -ne \"Succeeded\") {\n    $errorCollection += @(\"The previous step failed, which indicates the AWS Account is not valid.\")\n    $awsConfigured = $false\n  }\n\n  # Check the AWS Account properties\n  if (\"#{Project.AWS.Lambda.FunctionRole}\" -ilike \"*octoai-template-octopub-products-lambda-execution*\")\n  {\n    # Add to error messages\n    $errorCollection += @(\"The AWS Account Function Role has not been configured. See the [AWS documentation](https://docs.aws.amazon.com/lambda/latest/dg/lambda-intro-execution-role.html) for more details on creating an execution role for a Lambda.\")\n    $awsConfigured = $false\n  }\n\n  if (-not $awsConfigured) {\n    $errorCollection += @(\"We recommend using an [AWS OIDC Account](https://octopus.com/docs/infrastructure/accounts/aws#configuring-aws-oidc-account) type to authenticate with AWS.\")\n  }\n\n  Write-Output \"Checking to see if Project variables have been configured ...\"\n\n  if ([string]::IsNullOrWhitespace(\"#{Project.AWS.Region}\"))\n  {\n    $errorCollection += @(\n      \"The project variable Project.AWS.Region has not been configured.\",\n      \"See the [AWS documentation](https://awscli.amazonaws.com/v2/documentation/api/latest/reference/lambda/create-function.html#options) for details on region.\"\n    )\n  }\n\n  if ([string]::IsNullOrWhitespace(\"#{Project.AWS.Lambda.FunctionName}\"))\n  {\n    $errorCollection += @(\n      \"The project variable Project.AWS.Lambda.FunctionName has not been configured.\",\n      \"See the [AWS documentation](https://awscli.amazonaws.com/v2/documentation/api/latest/reference/lambda/create-function.html#options) for details on function name.\"\n    )\n  }\n\n  if ([string]::IsNullOrWhitespace(\"#{Project.AWS.Lambda.FunctionRole}\"))\n  {\n    $errorCollection += @(\n      \"The project variable Project.AWS.Lambda.FunctionRole (ARN) has not been configured.\",\n      \"See the [AWS documentation](https://docs.aws.amazon.com/lambda/latest/dg/lambda-intro-execution-role.html) for details on Lambda function permissions using an execution role.\"\n    )\n  }\n\n}\ncatch\n{\n  Write-Verbose \"Fatal error occurred:\"\n  Write-Verbose \"$($_.Exception.Message)\"\n}\nfinally\n{\n  # Check to see if any errors were recorded\n  if ($errorCollection.Count -gt 0)\n  {\n    # Display the messages\n    Write-Highlight \"$($errorCollection -join \"`n\")\"\n\n    # Set output variable to skip Lambda deployment using variable run condition\n    Set-OctopusVariable -name \"AwsLambdaConfigured\" -value \"False\"\n\n  }\n  else\n  {\n    Write-Host \"All checks succeeded!\"\n    Set-OctopusVariable -name \"AwsLambdaConfigured\" -value \"True\"\n  }\n}"
        "Octopus.Action.Script.ScriptSource" = "Inline"
        "Octopus.Action.Script.Syntax" = "PowerShell"
>>>>>>> 55eba35c
      }
      environments                       = []
      excluded_environments              = []
      channels                           = []
      tenant_tags                        = []
      features                           = []
    }

    properties   = {}
    target_roles = []
  }
  step {
    condition           = "Success"
    name                = "Approve Production Deployment"
    package_requirement = "LetOctopusDecide"
    start_trigger       = "StartAfterPrevious"

    action {
      action_type                        = "Octopus.Manual"
      name                               = "Approve Production Deployment"
      notes                              = "This manual intervention is used to provide a prompt before a production deployment."
      condition                          = "Success"
      run_on_server                      = false
      is_disabled                        = false
      can_be_used_for_project_versioning = false
      is_required                        = false
      worker_pool_id                     = ""
      properties                         = {
        "Octopus.Action.Manual.Instructions" = "Do you approve the production deployment?"
        "Octopus.Action.RunOnServer" = "false"
        "Octopus.Action.Manual.BlockConcurrentDeployments" = "False"
      }
      environments                       = ["${length(data.octopusdeploy_environments.environment_production.environments) != 0 ? data.octopusdeploy_environments.environment_production.environments[0].id : octopusdeploy_environment.environment_production[0].id}"]
      excluded_environments              = []
      channels                           = []
      tenant_tags                        = []
      features                           = []
    }

    properties   = {}
    target_roles = []
  }
  step {
    condition            = "Variable"
    condition_expression = "#{unless Octopus.Deployment.Error}#{if Octopus.Action[Validate setup].Output.AwsLambdaConfigured == \"True\"}true#{/if}#{/unless}"
    name                 = "Deploy AWS Lambda function"
    package_requirement  = "LetOctopusDecide"
    start_trigger        = "StartAfterPrevious"

    action {
      action_type                        = "Octopus.AwsRunScript"
      name                               = "Deploy AWS Lambda function"
      notes                              = "This step deploys an AWS Lambda function defined in a supplied package."
      condition                          = "Success"
      run_on_server                      = true
      is_disabled                        = false
      can_be_used_for_project_versioning = true
      is_required                        = false
      worker_pool_id                     = "${length(data.octopusdeploy_worker_pools.workerpool_hosted_ubuntu.worker_pools) != 0 ? data.octopusdeploy_worker_pools.workerpool_hosted_ubuntu.worker_pools[0].id : data.octopusdeploy_worker_pools.workerpool_default_worker_pool.worker_pools[0].id}"
      properties                         = {
        "Octopus.Action.AwsAccount.UseInstanceRole" = "False"
        "Octopus.Action.Script.ScriptSource" = "GitRepository"
<<<<<<< HEAD
        "Octopus.Action.Aws.Region" = "#{Project.AWS.Region}"
        "Octopus.Action.GitRepository.Source" = "External"
        "Octopus.Action.Script.ScriptFileName" = "octopus/aws-lambda-products-deploy.ps1"
        "OctopusUseBundledTooling" = "False"
        "Octopus.Action.RunOnServer" = "true"
        "Octopus.Action.Aws.AssumeRole" = "False"
=======
        "Octopus.Action.Script.ScriptFileName" = "octopus/aws-lambda-products-deploy.ps1"
        "Octopus.Action.RunOnServer" = "true"
        "Octopus.Action.Aws.AssumeRole" = "False"
        "OctopusUseBundledTooling" = "False"
        "Octopus.Action.AwsAccount.UseInstanceRole" = "False"
        "Octopus.Action.GitRepository.Source" = "External"
        "Octopus.Action.Aws.Region" = "#{Project.AWS.Region}"
>>>>>>> 55eba35c
        "Octopus.Action.AwsAccount.Variable" = "Project.AWS.Account"
      }

      container {
        feed_id = "${length(data.octopusdeploy_feeds.feed_docker_hub.feeds) != 0 ? data.octopusdeploy_feeds.feed_docker_hub.feeds[0].id : octopusdeploy_docker_container_registry.feed_docker_hub[0].id}"
        image   = "octopuslabs/aws-workertools"
      }

      environments          = []
      excluded_environments = ["${length(data.octopusdeploy_environments.environment_security.environments) != 0 ? data.octopusdeploy_environments.environment_security.environments[0].id : octopusdeploy_environment.environment_security[0].id}"]
      channels              = []
      tenant_tags           = []

      package {
        name                      = "products-microservice-lambda-jvm"
        package_id                = "${var.project_aws_lambda_step_deploy_aws_lambda_function_package_products_microservice_lambda_jvm_packageid}"
        acquisition_location      = "Server"
        extract_during_deployment = false
        feed_id                   = "${length(data.octopusdeploy_feeds.feed_octopus_maven_feed.feeds) != 0 ? data.octopusdeploy_feeds.feed_octopus_maven_feed.feeds[0].id : octopusdeploy_maven_feed.feed_octopus_maven_feed[0].id}"
        properties                = { Extract = "False", Purpose = "", SelectionMode = "immediate" }
      }
      features = []

      git_dependency {
        repository_uri      = "https://github.com/OctopusSolutionsEngineering/Octopub.git"
        default_branch      = "main"
        git_credential_type = "Anonymous"
        git_credential_id   = ""
      }
    }

    properties   = {}
    target_roles = []
  }
  step {
    condition           = "Success"
    name                = "Print Message When no Targets"
    package_requirement = "LetOctopusDecide"
    start_trigger       = "StartAfterPrevious"

    action {
      action_type                        = "Octopus.Script"
      name                               = "Print Message When no Targets"
      notes                              = "This step detects when the previous steps were skipped due to no targets being defined and prints a message with a link to documentation for creating targets."
      condition                          = "Success"
      run_on_server                      = true
      is_disabled                        = false
      can_be_used_for_project_versioning = false
      is_required                        = false
      worker_pool_id                     = "${length(data.octopusdeploy_worker_pools.workerpool_hosted_ubuntu.worker_pools) != 0 ? data.octopusdeploy_worker_pools.workerpool_hosted_ubuntu.worker_pools[0].id : data.octopusdeploy_worker_pools.workerpool_default_worker_pool.worker_pools[0].id}"
      properties                         = {
<<<<<<< HEAD
        "Octopus.Action.Script.ScriptBody" = "# The variable to check must be in the format\n# #{Octopus.Step[\u003cname of the step that deploys the lambda\u003e].Status.Code}\nif (\"#{Octopus.Step[Deploy AWS Lambda function].Status.Code}\" -ieq \"Skipped\") {\n  Write-Highlight \"To complete the deployment, you must have the necessary AWS Lambda configuration.\"\n  Write-Highlight \"See details of the [required configuration](https://library.octopus.com/step-templates/9b5ee984-bdd2-49f0-a78a-07e21e60da8a/actiontemplate-aws-deploy-lambda-function).\"\n}"
        "Octopus.Action.Script.ScriptSource" = "Inline"
        "Octopus.Action.Script.Syntax" = "PowerShell"
        "OctopusUseBundledTooling" = "False"
        "Octopus.Action.RunOnServer" = "true"
=======
        "OctopusUseBundledTooling" = "False"
        "Octopus.Action.RunOnServer" = "true"
        "Octopus.Action.Script.ScriptBody" = "# The variable to check must be in the format\n# #{Octopus.Step[\u003cname of the step that deploys the lambda\u003e].Status.Code}\nif (\"#{Octopus.Step[Deploy AWS Lambda function].Status.Code}\" -ieq \"Skipped\") {\n  Write-Highlight \"To complete the deployment, you must have the necessary AWS Lambda configuration.\"\n  Write-Highlight \"See details of the [required configuration](https://library.octopus.com/step-templates/9b5ee984-bdd2-49f0-a78a-07e21e60da8a/actiontemplate-aws-deploy-lambda-function).\"\n}"
        "Octopus.Action.Script.ScriptSource" = "Inline"
        "Octopus.Action.Script.Syntax" = "PowerShell"
>>>>>>> 55eba35c
      }
      environments                       = []
      excluded_environments              = []
      channels                           = []
      tenant_tags                        = []
      features                           = []
    }

    properties   = {}
    target_roles = []
  }
  step {
    condition           = "Always"
    name                = "Scan for Vulnerabilities"
    package_requirement = "LetOctopusDecide"
    start_trigger       = "StartAfterPrevious"

    action {
      action_type                        = "Octopus.Script"
      name                               = "Scan for Vulnerabilities"
      notes                              = "This step extracts the Docker image, finds any bom.json files, and scans them for vulnerabilities using Trivy. \n\nThis step is expected to be run with each deployment to ensure vulnerabilities are discovered as early as possible. \n\nIt is also run daily via a project trigger that reruns the deployment in the Security environment. This allows unknown vulnerabilities to be discovered after a production deployment."
      condition                          = "Success"
      run_on_server                      = true
      is_disabled                        = false
      can_be_used_for_project_versioning = true
      is_required                        = false
      worker_pool_id                     = "${length(data.octopusdeploy_worker_pools.workerpool_hosted_ubuntu.worker_pools) != 0 ? data.octopusdeploy_worker_pools.workerpool_hosted_ubuntu.worker_pools[0].id : data.octopusdeploy_worker_pools.workerpool_default_worker_pool.worker_pools[0].id}"
      properties                         = {
        "Octopus.Action.Script.ScriptFileName" = "octopus/DirectorySbomScan.ps1"
        "Octopus.Action.Script.ScriptSource" = "GitRepository"
        "OctopusUseBundledTooling" = "False"
        "Octopus.Action.RunOnServer" = "true"
        "Octopus.Action.GitRepository.Source" = "External"
      }
      environments                       = []
      excluded_environments              = []
      channels                           = []
      tenant_tags                        = []

      package {
        name                      = "products-microservice-lambda-jvm"
        package_id                = "${var.project_aws_lambda_step_scan_for_vulnerabilities_package_products_microservice_lambda_jvm_packageid}"
        acquisition_location      = "ExecutionTarget"
        extract_during_deployment = false
        feed_id                   = "${length(data.octopusdeploy_feeds.feed_octopus_maven_feed.feeds) != 0 ? data.octopusdeploy_feeds.feed_octopus_maven_feed.feeds[0].id : octopusdeploy_maven_feed.feed_octopus_maven_feed[0].id}"
        properties                = { Extract = "True", Purpose = "", SelectionMode = "immediate" }
      }
      features = []

      git_dependency {
        repository_uri      = "https://github.com/OctopusSolutionsEngineering/Octopub.git"
        default_branch      = "main"
        git_credential_type = "Anonymous"
        git_credential_id   = ""
      }
    }

    properties   = {}
    target_roles = []
  }
  depends_on = []
}

data "octopusdeploy_accounts" "account_aws_oidc" {
  ids          = null
  partial_name = "AWS OIDC"
  skip         = 0
  take         = 1
  account_type = "AmazonWebServicesOidcAccount"
}
resource "octopusdeploy_aws_openid_connect_account" "account_aws_oidc" {
  count                             = "${length(data.octopusdeploy_accounts.account_aws_oidc.accounts) != 0 ? 0 : 1}"
  name                              = "AWS OIDC"
  description                       = "An AWS OIDC account. See https://octopus.com/docs/infrastructure/accounts/aws for more information."
  role_arn                          = "arn:aws:iam::381713788115:role/OIDCAdminAccess"
  account_test_subject_keys         = ["space"]
  environments                      = []
  execution_subject_keys            = ["space"]
  health_subject_keys               = ["space"]
  session_duration                  = 3600
  tenant_tags                       = []
  tenants                           = []
  tenanted_deployment_participation = "Untenanted"
  depends_on                        = []
  lifecycle {
    ignore_changes  = []
    prevent_destroy = true
  }
}

resource "octopusdeploy_variable" "aws_lambda_project_aws_account_1" {
  count        = "${length(data.octopusdeploy_projects.project_aws_lambda.projects) != 0 ? 0 : 1}"
  owner_id     = "${length(data.octopusdeploy_projects.project_aws_lambda.projects) == 0 ?octopusdeploy_project.project_aws_lambda[0].id : data.octopusdeploy_projects.project_aws_lambda.projects[0].id}"
  value        = "${length(data.octopusdeploy_accounts.account_aws_oidc.accounts) != 0 ? data.octopusdeploy_accounts.account_aws_oidc.accounts[0].id : octopusdeploy_aws_openid_connect_account.account_aws_oidc[0].id}"
  name         = "Project.AWS.Account"
  type         = "AmazonWebServicesAccount"
  description  = "The Account to use to authenticate to AWS."
  is_sensitive = false
  lifecycle {
    ignore_changes  = [sensitive_value]
    prevent_destroy = true
  }
  depends_on = []
}

resource "octopusdeploy_variable" "aws_lambda_project_aws_lambda_functionname_1" {
  count        = "${length(data.octopusdeploy_projects.project_aws_lambda.projects) != 0 ? 0 : 1}"
  owner_id     = "${length(data.octopusdeploy_projects.project_aws_lambda.projects) == 0 ?octopusdeploy_project.project_aws_lambda[0].id : data.octopusdeploy_projects.project_aws_lambda.projects[0].id}"
  value        = "#{Octopus.Space.Name | Replace \"[^A-Za-z0-9]\" \"-\" | ToLower}-octopub-products-#{Octopus.Environment.Name | ToLower}"
  name         = "Project.AWS.Lambda.FunctionName"
  type         = "String"
  description  = "The name of the AWS Lambda function to create or update."
  is_sensitive = false
  lifecycle {
    ignore_changes  = [sensitive_value]
    prevent_destroy = true
  }
  depends_on = []
}

resource "octopusdeploy_variable" "aws_lambda_project_aws_lambda_functionrole_1" {
  count        = "${length(data.octopusdeploy_projects.project_aws_lambda.projects) != 0 ? 0 : 1}"
  owner_id     = "${length(data.octopusdeploy_projects.project_aws_lambda.projects) == 0 ?octopusdeploy_project.project_aws_lambda[0].id : data.octopusdeploy_projects.project_aws_lambda.projects[0].id}"
  value        = "arn:aws:iam::381713788115:role/octoai-template-octopub-products-lambda-execution"
  name         = "Project.AWS.Lambda.FunctionRole"
  type         = "String"
  description  = "The Amazon Resource Name (ARN) of the function’s execution role."
  is_sensitive = false
  lifecycle {
    ignore_changes  = [sensitive_value]
    prevent_destroy = true
  }
  depends_on = []
}

resource "octopusdeploy_variable" "aws_lambda_project_aws_lambda_runtime_1" {
  count        = "${length(data.octopusdeploy_projects.project_aws_lambda.projects) != 0 ? 0 : 1}"
  owner_id     = "${length(data.octopusdeploy_projects.project_aws_lambda.projects) == 0 ?octopusdeploy_project.project_aws_lambda[0].id : data.octopusdeploy_projects.project_aws_lambda.projects[0].id}"
  value        = "java17"
  name         = "Project.AWS.Lambda.Runtime"
  type         = "String"
  description  = "The identifier of the functions runtime."
  is_sensitive = false
  lifecycle {
    ignore_changes  = [sensitive_value]
    prevent_destroy = true
  }
  depends_on = []
}

resource "octopusdeploy_variable" "aws_lambda_project_aws_lambda_s3_bucketname_1" {
  count        = "${length(data.octopusdeploy_projects.project_aws_lambda.projects) != 0 ? 0 : 1}"
  owner_id     = "${length(data.octopusdeploy_projects.project_aws_lambda.projects) == 0 ?octopusdeploy_project.project_aws_lambda[0].id : data.octopusdeploy_projects.project_aws_lambda.projects[0].id}"
  value        = "#{Octopus.Space.Name | Replace \"[^A-Za-z0-9]\" \"-\" | ToLower}-octopub-s3lambda"
  name         = "Project.AWS.Lambda.S3.BucketName"
  type         = "String"
  description  = "The AWS S3 Bucket name to store the Lambda package"
  is_sensitive = false
  lifecycle {
    ignore_changes  = [sensitive_value]
    prevent_destroy = true
  }
  depends_on = []
}

resource "octopusdeploy_variable" "aws_lambda_project_aws_region_1" {
  count        = "${length(data.octopusdeploy_projects.project_aws_lambda.projects) != 0 ? 0 : 1}"
  owner_id     = "${length(data.octopusdeploy_projects.project_aws_lambda.projects) == 0 ?octopusdeploy_project.project_aws_lambda[0].id : data.octopusdeploy_projects.project_aws_lambda.projects[0].id}"
  value        = "eu-west-2"
  name         = "Project.AWS.Region"
  type         = "String"
  description  = "The AWS region that will host the AWS Lambda function."
  is_sensitive = false
  lifecycle {
    ignore_changes  = [sensitive_value]
    prevent_destroy = true
  }
  depends_on = []
}

resource "octopusdeploy_variable" "aws_lambda_project_aws_lambda_functionhandler_1" {
  count        = "${length(data.octopusdeploy_projects.project_aws_lambda.projects) != 0 ? 0 : 1}"
  owner_id     = "${length(data.octopusdeploy_projects.project_aws_lambda.projects) == 0 ?octopusdeploy_project.project_aws_lambda[0].id : data.octopusdeploy_projects.project_aws_lambda.projects[0].id}"
  value        = "io.quarkus.amazon.lambda.runtime.QuarkusStreamHandler::handleRequest"
  name         = "Project.AWS.Lambda.FunctionHandler"
  type         = "String"
  description  = "The path to the Handler for the AWS Lambda"
  is_sensitive = false
  lifecycle {
    ignore_changes  = [sensitive_value]
    prevent_destroy = true
  }
  depends_on = []
}

resource "octopusdeploy_variable" "aws_lambda_project_aws_lambda_memorysize_1" {
  count        = "${length(data.octopusdeploy_projects.project_aws_lambda.projects) != 0 ? 0 : 1}"
  owner_id     = "${length(data.octopusdeploy_projects.project_aws_lambda.projects) == 0 ?octopusdeploy_project.project_aws_lambda[0].id : data.octopusdeploy_projects.project_aws_lambda.projects[0].id}"
  value        = "256"
  name         = "Project.AWS.Lambda.MemorySize"
  type         = "String"
  description  = "The amount of memory to allocate to the AWS Lambda Function."
  is_sensitive = false
  lifecycle {
    ignore_changes  = [sensitive_value]
    prevent_destroy = true
  }
  depends_on = []
}

data "octopusdeploy_projects" "projecttrigger_aws_lambda_daily_security_scan" {
  ids          = null
  partial_name = "AWS Lambda"
  skip         = 0
  take         = 1
}
resource "octopusdeploy_project_scheduled_trigger" "projecttrigger_aws_lambda_daily_security_scan" {
  count       = "${length(data.octopusdeploy_projects.projecttrigger_aws_lambda_daily_security_scan.projects) != 0 ? 0 : 1}"
  space_id    = "${trimspace(var.octopus_space_id)}"
  name        = "Daily Security Scan"
  description = "This trigger reruns the deployment in the Security environment. This means any new vulnerabilities detected after a production deployment will be identified."
  timezone    = "UTC"
  is_disabled = false
  project_id  = "${length(data.octopusdeploy_projects.project_aws_lambda.projects) != 0 ? data.octopusdeploy_projects.project_aws_lambda.projects[0].id : octopusdeploy_project.project_aws_lambda[0].id}"
  tenant_ids  = []

  once_daily_schedule {
    start_time   = "2025-05-08T09:00:00"
    days_of_week = ["Sunday", "Monday", "Tuesday", "Wednesday", "Thursday", "Friday", "Saturday"]
  }

  deploy_latest_release_action {
    source_environment_id      = "${length(data.octopusdeploy_environments.environment_security.environments) != 0 ? data.octopusdeploy_environments.environment_security.environments[0].id : octopusdeploy_environment.environment_security[0].id}"
    destination_environment_id = "${length(data.octopusdeploy_environments.environment_security.environments) != 0 ? data.octopusdeploy_environments.environment_security.environments[0].id : octopusdeploy_environment.environment_security[0].id}"
    should_redeploy            = true
  }
  lifecycle {
    prevent_destroy = true
  }
}

variable "project_aws_lambda_name" {
  type        = string
  nullable    = false
  sensitive   = false
  description = "The name of the project exported from AWS Lambda"
  default     = "AWS Lambda"
}
variable "project_aws_lambda_description_prefix" {
  type        = string
  nullable    = false
  sensitive   = false
  description = "An optional prefix to add to the project description for the project AWS Lambda"
  default     = ""
}
variable "project_aws_lambda_description_suffix" {
  type        = string
  nullable    = false
  sensitive   = false
  description = "An optional suffix to add to the project description for the project AWS Lambda"
  default     = ""
}
variable "project_aws_lambda_description" {
  type        = string
  nullable    = false
  sensitive   = false
  description = "The description of the project exported from AWS Lambda"
  default     = "This project provides an example AWS Lambda deployment using an AWS OIDC Account, and SBOM scanning to an AWS Lambda function."
}
variable "project_aws_lambda_tenanted" {
  type        = string
  nullable    = false
  sensitive   = false
  description = "The tenanted setting for the project Untenanted"
  default     = "Untenanted"
}
data "octopusdeploy_projects" "project_aws_lambda" {
  ids          = null
  partial_name = "${var.project_aws_lambda_name}"
  skip         = 0
  take         = 1
}
resource "octopusdeploy_project" "project_aws_lambda" {
  count                                = "${length(data.octopusdeploy_projects.project_aws_lambda.projects) != 0 ? 0 : 1}"
  name                                 = "${var.project_aws_lambda_name}"
  auto_create_release                  = false
  default_guided_failure_mode          = "EnvironmentDefault"
  default_to_skip_if_already_installed = false
  discrete_channel_release             = false
  is_disabled                          = false
  is_version_controlled                = false
  lifecycle_id                         = "${length(data.octopusdeploy_lifecycles.lifecycle_security.lifecycles) != 0 ? data.octopusdeploy_lifecycles.lifecycle_security.lifecycles[0].id : octopusdeploy_lifecycle.lifecycle_security[0].id}"
  project_group_id                     = "${length(data.octopusdeploy_project_groups.project_group_aws.project_groups) != 0 ? data.octopusdeploy_project_groups.project_group_aws.project_groups[0].id : octopusdeploy_project_group.project_group_aws[0].id}"
  included_library_variable_sets       = []
  tenanted_deployment_participation    = "${var.project_aws_lambda_tenanted}"

  connectivity_policy {
    allow_deployments_to_no_targets = true
    exclude_unhealthy_targets       = false
    skip_machine_behavior           = "None"
  }

  versioning_strategy {
    template = "#{Octopus.Date.Year}.#{Octopus.Date.Month}.#{Octopus.Date.Day}.i"
  }
  description = "${var.project_aws_lambda_description_prefix}${var.project_aws_lambda_description}${var.project_aws_lambda_description_suffix}"
  lifecycle {
    prevent_destroy = true
  }
}

<|MERGE_RESOLUTION|>--- conflicted
+++ resolved
@@ -342,15 +342,6 @@
       properties                         = {
         "Octopus.Action.Script.ScriptSource" = "Inline"
         "Octopus.Action.Script.Syntax" = "PowerShell"
-<<<<<<< HEAD
-        "Octopus.Action.AwsAccount.UseInstanceRole" = "False"
-        "OctopusUseBundledTooling" = "False"
-        "Octopus.Action.RunOnServer" = "true"
-        "Octopus.Action.AwsAccount.Variable" = "Project.AWS.Account"
-        "Octopus.Action.Script.ScriptBody" = "# Get the current AWS user. This will only succeed if the AWS account is valid.\n# If the AWS account is not valid, this step will fail. We can detect the failure and offer next steps.\naws sts get-caller-identity"
-        "Octopus.Action.Aws.AssumeRole" = "False"
-        "Octopus.Action.Aws.Region" = "#{Project.AWS.Region}"
-=======
         "Octopus.Action.RunOnServer" = "true"
         "Octopus.Action.Script.ScriptBody" = "# Get the current AWS user. This will only succeed if the AWS account is valid.\n# If the AWS account is not valid, this step will fail. We can detect the failure and offer next steps.\naws sts get-caller-identity"
         "OctopusUseBundledTooling" = "False"
@@ -358,7 +349,6 @@
         "Octopus.Action.AwsAccount.UseInstanceRole" = "False"
         "Octopus.Action.Aws.AssumeRole" = "False"
         "Octopus.Action.AwsAccount.Variable" = "Project.AWS.Account"
->>>>>>> 55eba35c
       }
 
       container {
@@ -393,19 +383,11 @@
       is_required                        = false
       worker_pool_id                     = "${length(data.octopusdeploy_worker_pools.workerpool_hosted_ubuntu.worker_pools) != 0 ? data.octopusdeploy_worker_pools.workerpool_hosted_ubuntu.worker_pools[0].id : data.octopusdeploy_worker_pools.workerpool_default_worker_pool.worker_pools[0].id}"
       properties                         = {
-<<<<<<< HEAD
-        "Octopus.Action.RunOnServer" = "true"
-        "Octopus.Action.Script.ScriptBody" = "# Define variables\n$errorCollection = @()\n\ntry\n{\n  $awsConfigured = $true\n\n  # Ensure AWS account is configured\n  Write-Output \"Verifying AWS Account has been configured ...\"\n\n  if (\"#{Octopus.Step[Attempt Login].Status.Code}\" -ne \"Succeeded\") {\n    $errorCollection += @(\"The previous step failed, which indicates the AWS Account is not valid.\")\n    $awsConfigured = $false\n  }\n\n  # Check the AWS Account properties\n  if (\"#{Project.AWS.Lambda.FunctionRole}\" -ilike \"*octoai-template-octopub-products-lambda-execution*\")\n  {\n    # Add to error messages\n    $errorCollection += @(\"The AWS Account Function Role has not been configured. See the [AWS documentation](https://docs.aws.amazon.com/lambda/latest/dg/lambda-intro-execution-role.html) for more details on creating an execution role for a Lambda.\")\n    $awsConfigured = $false\n  }\n\n  if (-not $awsConfigured) {\n    $errorCollection += @(\"We recommend using an [AWS OIDC Account](https://octopus.com/docs/infrastructure/accounts/aws#configuring-aws-oidc-account) type to authenticate with AWS.\")\n  }\n\n  Write-Output \"Checking to see if Project variables have been configured ...\"\n\n  if ([string]::IsNullOrWhitespace(\"#{Project.AWS.Region}\"))\n  {\n    $errorCollection += @(\n      \"The project variable Project.AWS.Region has not been configured.\",\n      \"See the [AWS documentation](https://awscli.amazonaws.com/v2/documentation/api/latest/reference/lambda/create-function.html#options) for details on region.\"\n    )\n  }\n\n  if ([string]::IsNullOrWhitespace(\"#{Project.AWS.Lambda.FunctionName}\"))\n  {\n    $errorCollection += @(\n      \"The project variable Project.AWS.Lambda.FunctionName has not been configured.\",\n      \"See the [AWS documentation](https://awscli.amazonaws.com/v2/documentation/api/latest/reference/lambda/create-function.html#options) for details on function name.\"\n    )\n  }\n\n  if ([string]::IsNullOrWhitespace(\"#{Project.AWS.Lambda.FunctionRole}\"))\n  {\n    $errorCollection += @(\n      \"The project variable Project.AWS.Lambda.FunctionRole (ARN) has not been configured.\",\n      \"See the [AWS documentation](https://docs.aws.amazon.com/lambda/latest/dg/lambda-intro-execution-role.html) for details on Lambda function permissions using an execution role.\"\n    )\n  }\n\n}\ncatch\n{\n  Write-Verbose \"Fatal error occurred:\"\n  Write-Verbose \"$($_.Exception.Message)\"\n}\nfinally\n{\n  # Check to see if any errors were recorded\n  if ($errorCollection.Count -gt 0)\n  {\n    # Display the messages\n    Write-Highlight \"$($errorCollection -join \"`n\")\"\n\n    # Set output variable to skip Lambda deployment using variable run condition\n    Set-OctopusVariable -name \"AwsLambdaConfigured\" -value \"False\"\n\n  }\n  else\n  {\n    Write-Host \"All checks succeeded!\"\n    Set-OctopusVariable -name \"AwsLambdaConfigured\" -value \"True\"\n  }\n}"
-        "Octopus.Action.Script.ScriptSource" = "Inline"
-        "Octopus.Action.Script.Syntax" = "PowerShell"
-        "OctopusUseBundledTooling" = "False"
-=======
         "OctopusUseBundledTooling" = "False"
         "Octopus.Action.RunOnServer" = "true"
         "Octopus.Action.Script.ScriptBody" = "# Define variables\n$errorCollection = @()\n\ntry\n{\n  $awsConfigured = $true\n\n  # Ensure AWS account is configured\n  Write-Output \"Verifying AWS Account has been configured ...\"\n\n  if (\"#{Octopus.Step[Attempt Login].Status.Code}\" -ne \"Succeeded\") {\n    $errorCollection += @(\"The previous step failed, which indicates the AWS Account is not valid.\")\n    $awsConfigured = $false\n  }\n\n  # Check the AWS Account properties\n  if (\"#{Project.AWS.Lambda.FunctionRole}\" -ilike \"*octoai-template-octopub-products-lambda-execution*\")\n  {\n    # Add to error messages\n    $errorCollection += @(\"The AWS Account Function Role has not been configured. See the [AWS documentation](https://docs.aws.amazon.com/lambda/latest/dg/lambda-intro-execution-role.html) for more details on creating an execution role for a Lambda.\")\n    $awsConfigured = $false\n  }\n\n  if (-not $awsConfigured) {\n    $errorCollection += @(\"We recommend using an [AWS OIDC Account](https://octopus.com/docs/infrastructure/accounts/aws#configuring-aws-oidc-account) type to authenticate with AWS.\")\n  }\n\n  Write-Output \"Checking to see if Project variables have been configured ...\"\n\n  if ([string]::IsNullOrWhitespace(\"#{Project.AWS.Region}\"))\n  {\n    $errorCollection += @(\n      \"The project variable Project.AWS.Region has not been configured.\",\n      \"See the [AWS documentation](https://awscli.amazonaws.com/v2/documentation/api/latest/reference/lambda/create-function.html#options) for details on region.\"\n    )\n  }\n\n  if ([string]::IsNullOrWhitespace(\"#{Project.AWS.Lambda.FunctionName}\"))\n  {\n    $errorCollection += @(\n      \"The project variable Project.AWS.Lambda.FunctionName has not been configured.\",\n      \"See the [AWS documentation](https://awscli.amazonaws.com/v2/documentation/api/latest/reference/lambda/create-function.html#options) for details on function name.\"\n    )\n  }\n\n  if ([string]::IsNullOrWhitespace(\"#{Project.AWS.Lambda.FunctionRole}\"))\n  {\n    $errorCollection += @(\n      \"The project variable Project.AWS.Lambda.FunctionRole (ARN) has not been configured.\",\n      \"See the [AWS documentation](https://docs.aws.amazon.com/lambda/latest/dg/lambda-intro-execution-role.html) for details on Lambda function permissions using an execution role.\"\n    )\n  }\n\n}\ncatch\n{\n  Write-Verbose \"Fatal error occurred:\"\n  Write-Verbose \"$($_.Exception.Message)\"\n}\nfinally\n{\n  # Check to see if any errors were recorded\n  if ($errorCollection.Count -gt 0)\n  {\n    # Display the messages\n    Write-Highlight \"$($errorCollection -join \"`n\")\"\n\n    # Set output variable to skip Lambda deployment using variable run condition\n    Set-OctopusVariable -name \"AwsLambdaConfigured\" -value \"False\"\n\n  }\n  else\n  {\n    Write-Host \"All checks succeeded!\"\n    Set-OctopusVariable -name \"AwsLambdaConfigured\" -value \"True\"\n  }\n}"
         "Octopus.Action.Script.ScriptSource" = "Inline"
         "Octopus.Action.Script.Syntax" = "PowerShell"
->>>>>>> 55eba35c
       }
       environments                       = []
       excluded_environments              = []
@@ -434,9 +416,9 @@
       is_required                        = false
       worker_pool_id                     = ""
       properties                         = {
+        "Octopus.Action.Manual.BlockConcurrentDeployments" = "False"
         "Octopus.Action.Manual.Instructions" = "Do you approve the production deployment?"
         "Octopus.Action.RunOnServer" = "false"
-        "Octopus.Action.Manual.BlockConcurrentDeployments" = "False"
       }
       environments                       = ["${length(data.octopusdeploy_environments.environment_production.environments) != 0 ? data.octopusdeploy_environments.environment_production.environments[0].id : octopusdeploy_environment.environment_production[0].id}"]
       excluded_environments              = []
@@ -466,16 +448,7 @@
       is_required                        = false
       worker_pool_id                     = "${length(data.octopusdeploy_worker_pools.workerpool_hosted_ubuntu.worker_pools) != 0 ? data.octopusdeploy_worker_pools.workerpool_hosted_ubuntu.worker_pools[0].id : data.octopusdeploy_worker_pools.workerpool_default_worker_pool.worker_pools[0].id}"
       properties                         = {
-        "Octopus.Action.AwsAccount.UseInstanceRole" = "False"
         "Octopus.Action.Script.ScriptSource" = "GitRepository"
-<<<<<<< HEAD
-        "Octopus.Action.Aws.Region" = "#{Project.AWS.Region}"
-        "Octopus.Action.GitRepository.Source" = "External"
-        "Octopus.Action.Script.ScriptFileName" = "octopus/aws-lambda-products-deploy.ps1"
-        "OctopusUseBundledTooling" = "False"
-        "Octopus.Action.RunOnServer" = "true"
-        "Octopus.Action.Aws.AssumeRole" = "False"
-=======
         "Octopus.Action.Script.ScriptFileName" = "octopus/aws-lambda-products-deploy.ps1"
         "Octopus.Action.RunOnServer" = "true"
         "Octopus.Action.Aws.AssumeRole" = "False"
@@ -483,7 +456,6 @@
         "Octopus.Action.AwsAccount.UseInstanceRole" = "False"
         "Octopus.Action.GitRepository.Source" = "External"
         "Octopus.Action.Aws.Region" = "#{Project.AWS.Region}"
->>>>>>> 55eba35c
         "Octopus.Action.AwsAccount.Variable" = "Project.AWS.Account"
       }
 
@@ -535,19 +507,11 @@
       is_required                        = false
       worker_pool_id                     = "${length(data.octopusdeploy_worker_pools.workerpool_hosted_ubuntu.worker_pools) != 0 ? data.octopusdeploy_worker_pools.workerpool_hosted_ubuntu.worker_pools[0].id : data.octopusdeploy_worker_pools.workerpool_default_worker_pool.worker_pools[0].id}"
       properties                         = {
-<<<<<<< HEAD
-        "Octopus.Action.Script.ScriptBody" = "# The variable to check must be in the format\n# #{Octopus.Step[\u003cname of the step that deploys the lambda\u003e].Status.Code}\nif (\"#{Octopus.Step[Deploy AWS Lambda function].Status.Code}\" -ieq \"Skipped\") {\n  Write-Highlight \"To complete the deployment, you must have the necessary AWS Lambda configuration.\"\n  Write-Highlight \"See details of the [required configuration](https://library.octopus.com/step-templates/9b5ee984-bdd2-49f0-a78a-07e21e60da8a/actiontemplate-aws-deploy-lambda-function).\"\n}"
-        "Octopus.Action.Script.ScriptSource" = "Inline"
-        "Octopus.Action.Script.Syntax" = "PowerShell"
-        "OctopusUseBundledTooling" = "False"
-        "Octopus.Action.RunOnServer" = "true"
-=======
         "OctopusUseBundledTooling" = "False"
         "Octopus.Action.RunOnServer" = "true"
         "Octopus.Action.Script.ScriptBody" = "# The variable to check must be in the format\n# #{Octopus.Step[\u003cname of the step that deploys the lambda\u003e].Status.Code}\nif (\"#{Octopus.Step[Deploy AWS Lambda function].Status.Code}\" -ieq \"Skipped\") {\n  Write-Highlight \"To complete the deployment, you must have the necessary AWS Lambda configuration.\"\n  Write-Highlight \"See details of the [required configuration](https://library.octopus.com/step-templates/9b5ee984-bdd2-49f0-a78a-07e21e60da8a/actiontemplate-aws-deploy-lambda-function).\"\n}"
         "Octopus.Action.Script.ScriptSource" = "Inline"
         "Octopus.Action.Script.Syntax" = "PowerShell"
->>>>>>> 55eba35c
       }
       environments                       = []
       excluded_environments              = []
@@ -576,11 +540,11 @@
       is_required                        = false
       worker_pool_id                     = "${length(data.octopusdeploy_worker_pools.workerpool_hosted_ubuntu.worker_pools) != 0 ? data.octopusdeploy_worker_pools.workerpool_hosted_ubuntu.worker_pools[0].id : data.octopusdeploy_worker_pools.workerpool_default_worker_pool.worker_pools[0].id}"
       properties                         = {
-        "Octopus.Action.Script.ScriptFileName" = "octopus/DirectorySbomScan.ps1"
         "Octopus.Action.Script.ScriptSource" = "GitRepository"
         "OctopusUseBundledTooling" = "False"
         "Octopus.Action.RunOnServer" = "true"
         "Octopus.Action.GitRepository.Source" = "External"
+        "Octopus.Action.Script.ScriptFileName" = "octopus/DirectorySbomScan.ps1"
       }
       environments                       = []
       excluded_environments              = []
